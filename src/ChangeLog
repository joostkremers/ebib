--- conflicted
+++ resolved
@@ -1,4 +1,7 @@
-<<<<<<< HEAD
+2008-04-17  Joost Kremers  <joostkremers@yahoo.com>
+
+	* ebib.el (ebib-view-file): new.
+
 2008-04-11  Joost Kremers  <joostkremers@yahoo.com>
 
 	* ebib.el (ebib-add-entry): used ebib-display-entry to insert the
@@ -17,11 +20,6 @@
 	better if ebib-index-dislay-fields is set.
 	(ebib-set-index-highlight): changed so that it highlights the
 	entire line if ebib-index-display-fields is set.
-=======
-2008-04-17  Joost Kremers  <joostkremers@yahoo.com>
-
-	* ebib.el (ebib-view-file): new.
->>>>>>> 8ce857d5
 
 2008-03-25  Joost Kremers  <joostkremers@yahoo.com>
 
