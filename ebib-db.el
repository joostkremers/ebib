--- conflicted
+++ resolved
@@ -121,20 +121,12 @@
 Return the new entry key if successful, NIL otherwise."
   (cond
    ((stringp entry)
-<<<<<<< HEAD
-    (if (ebib--db-get-entry entry db 'noerror)
-=======
     (if (ebib-db-get-entry entry db 'noerror)
->>>>>>> 7b24a54a
         (setf (ebib--db-struct-cur-entry db) entry)
       (unless noerror
         (error "No entry key `%s' in the current database" entry))
       (if (eq noerror 'first)
-<<<<<<< HEAD
-          (setf (ebib--db-struct-cur-entry db) (car (ebib--db-list-keys db))))))
-=======
-          (setf (ebib--db-struct-cur-entry db) (car (ebib-db-list-keys db))))))
->>>>>>> 7b24a54a
+          (setf (ebib--db-struct-cur-entry db) (car (ebib-db-list-keys db)))))) 
    ((eq entry t)
     (setf (ebib--db-struct-cur-entry db) (car (ebib-db-list-keys db))))))
 
@@ -205,13 +197,8 @@
   "Return a list of keys in DB.
 The list is sorted, unless NOSORT is non-nil."
   (let (keys-list)
-<<<<<<< HEAD
     (maphash #'(lambda (key _value)
 		 (push key keys-list))
-=======
-    (maphash (lambda (key value)
-               (push key keys-list))
->>>>>>> 7b24a54a
 	     (ebib--db-struct-database db))
     (if nosort
         keys-list
