--- conflicted
+++ resolved
@@ -215,13 +215,8 @@
         (add-text-properties 0 1 '(face highlight) multiline)))
     (concat raw multiline value alias)))
 
-<<<<<<< HEAD
-(defun ebib-format-fields (key &optional match-str db)
-  "Format the fields of entry KEY in DB.
-=======
 (defun ebib--display-fields (key &optional match-str db)
   "Display the fields of entry KEY in DB.
->>>>>>> fef7feb9
 The fields are inserted in the current buffer with their values.
 If MATCH-STR is provided, then when it is present in the value,
 it is highlighted. DB defaults to the current database."
@@ -274,11 +269,7 @@
       (erase-buffer)
       (if (not ebib--cur-db)
           (rename-buffer " none")
-<<<<<<< HEAD
-        (setq ebib-cur-keys-list (ebib-list-keys))
-=======
         (setq ebib--cur-keys-list (ebib--list-keys))
->>>>>>> fef7feb9
         ;; Set a header line if there is a filter.
         (setq header-line-format (ebib--filters-pp-filter (ebib--db-get-filter ebib--cur-db)))
         ;; We may call this function when there are no entries in the
@@ -298,31 +289,14 @@
                           (ebib--display-mark t))))
                   ebib--cur-keys-list)
             (goto-char (point-min))
-<<<<<<< HEAD
-            (re-search-forward (format "^%s " (regexp-quote (ebib-cur-entry-key))))
-=======
             (re-search-forward (format "^%s " (regexp-quote (ebib--cur-entry-key))))
->>>>>>> fef7feb9
             (beginning-of-line)
             (ebib--set-index-overlay)))
         (rename-buffer (concat (format " %d:" (1+ (- (length ebib--databases)
                                                      (length (member ebib--cur-db ebib--databases)))))
                                (ebib--db-get-filename ebib--cur-db 'shortened)))))))
 
-<<<<<<< HEAD
-(defun ebib-list-keys ()
-  "Return a list of entry keys in the current database.
-If a filter is active, only the keys of entries that match the
-filter are returned. The returned list is sorted."
-  (when ebib-cur-db
-    (if (ebib-db-get-filter ebib-cur-db)
-        (ebib-filters-run-filter ebib-cur-db)
-      (ebib-db-list-keys ebib-cur-db))))
-
-(defun ebib-display-mark (mark &optional beg end)
-=======
 (defun ebib--display-mark (mark &optional beg end)
->>>>>>> fef7feb9
   "Highlight/unhighlight an entry.
 Add/remove `ebib-marked-face` to the region between BEG and END,
 or to the entry point is on if these are omitted. If MARK is t,
@@ -428,26 +402,6 @@
   ;; And set it as the buffer to push entries to.
   (setq ebib--push-buffer (current-buffer))
   ;; See if there are local databases.
-<<<<<<< HEAD
-  (or ebib-local-bibtex-filenames
-      (setq ebib-local-bibtex-filenames (ebib-get-local-databases)))
-  (or key (setq key (ebib-read-string-at-point "][^\"@\\&$#%',={} \t\n\f"))) ; See if there's a key at point.
-  ;; Initialize Ebib if required.
-  (ebib-init)
-  ;; Set up the windows.
-  (ebib-setup-windows)
-  ;; See if we have a file.
-  (if file
-      (ebib-load-bibtex-file-internal (ebib-locate-bibfile file (append ebib-bib-search-dirs (list default-directory)))))
-  ;; See if we have a key; ebib-cur-keys-list must be set for this to work.
-  (or ebib-cur-keys-list (setq ebib-cur-keys-list (ebib-list-keys)))
-  (if key
-      (ebib-find-and-set-key key (buffer-local-value 'ebib-local-bibtex-filenames ebib-buffer-before)))
-  (ebib-redisplay))
-
-;;;###autoload
-(defun ebib-open-org-link (key)
-=======
   (or ebib--local-bibtex-filenames
       (setq ebib--local-bibtex-filenames (ebib--get-local-databases)))
   ;; See if there's a key at point.
@@ -468,16 +422,11 @@
 
 ;;;###autoload
 (defun ebib--open-org-link (key)
->>>>>>> fef7feb9
   "Open Ebib and jump to KEY.
 This is for use in Org-mode links."
   (ebib nil key))
 
-<<<<<<< HEAD
-(defun ebib-find-and-set-key (key files)
-=======
 (defun ebib--find-and-set-key (key files)
->>>>>>> fef7feb9
   "Make KEY the current entry.
 FILES is a list of BibTeX files in which KEY is searched. If
 FILES is `none', only the current database is searched."
@@ -494,15 +443,9 @@
                         nil))) ; We must return nil if the key wasn't found anywhere.
         (if (null database)
             (setq key nil)
-<<<<<<< HEAD
-          (setq ebib-cur-db database))))
-    (if key
-        (ebib-db-set-current-entry-key key ebib-cur-db))))
-=======
           (setq ebib--cur-db database))))
     (if key
         (ebib--db-set-current-entry-key key ebib--cur-db))))
->>>>>>> fef7feb9
 
 (defun ebib--read-string-at-point (chars)
   "Read a string at POINT delimited by CHARS and return it.
@@ -1067,13 +1010,8 @@
                ;; TODO We pass 'overwrite if `ebib-allow-identical-fields'
                ;; is nil in order to overwrite a possible timestamp. This
                ;; has to be handled better, though!
-<<<<<<< HEAD
-               (ebib-db-set-field-value (car field) (cdr field) entry-key db (if ebib-allow-identical-fields
-                                                                                 ebib-field-separator
-=======
                (ebib--db-set-field-value (car field) (cdr field) entry-key db (if ebib-allow-identical-fields
                                                                                  ebib-keywords-separator
->>>>>>> fef7feb9
                                                                                'overwrite)
                                         'as-is))
       entry-key)))                      ; Return the entry key.
@@ -1428,21 +1366,12 @@
          (beep)))
     (ebib--execute-when
       ((entries)
-<<<<<<< HEAD
-       (with-current-buffer (cdr (assoc 'index ebib-buffer-alist))
-         (with-ebib-buffer-writable
-           (ebib-db-toggle-mark (ebib-cur-entry-key) ebib-cur-db)
-           (ebib-display-mark (ebib-db-marked-p (ebib-cur-entry-key) ebib-cur-db)
-                              (ebib-highlight-start ebib-index-highlight)
-                              (ebib-highlight-end ebib-index-highlight)))))
-=======
        (with-current-ebib-buffer 'index
          (with-ebib-buffer-writable
            (ebib--db-toggle-mark (ebib--cur-entry-key) ebib--cur-db)
            (ebib--display-mark (ebib--db-marked-p (ebib--cur-entry-key) ebib--cur-db)
                               (overlay-start ebib--index-overlay)
                               (overlay-end ebib--index-overlay)))))
->>>>>>> fef7feb9
       ((default)
        (beep)))))
 
@@ -1864,11 +1793,7 @@
            (ebib--db-set-current-entry-key (car cur-search-entry) ebib--cur-db)
            (with-current-ebib-buffer 'index
              (goto-char (point-min))
-<<<<<<< HEAD
-             (re-search-forward (format "^%s " (regexp-quote (ebib-cur-entry-key))))
-=======
              (re-search-forward (format "^%s " (regexp-quote (ebib--cur-entry-key))))
->>>>>>> fef7feb9
              (beginning-of-line)
              (ebib--set-index-overlay)
              (ebib--fill-entry-buffer ebib--search-string))))))
@@ -2624,17 +2549,10 @@
                                            (if ebib-keywords-field-keep-sorted
                                                (ebib--sort-keywords new-conts)
                                              new-conts)
-<<<<<<< HEAD
-                                           (ebib-cur-entry-key)
-                                           ebib-cur-db
-                                           'overwrite)
-                  (ebib-redisplay-current-field)
-=======
                                            (ebib--cur-entry-key)
                                            ebib--cur-db
                                            'overwrite)
                   (ebib--redisplay-current-field)
->>>>>>> fef7feb9
                   (unless (member keyword collection)
                     (ebib--keywords-add-keyword keyword ebib--cur-db)))
              finally return (ebib--set-modified t))))
@@ -2653,15 +2571,9 @@
                        (new-conts (if conts
                                       (concat conts ebib-filename-separator short-file)
                                     short-file)))
-<<<<<<< HEAD
-                  (ebib-db-set-field-value ebib-standard-file-field new-conts (ebib-cur-entry-key) ebib-cur-db 'overwrite)
-                  (ebib-redisplay-current-field))
-             finally return (ebib-set-modified t))))
-=======
                   (ebib--db-set-field-value ebib-file-field new-conts (ebib--cur-entry-key) ebib--cur-db 'overwrite)
                   (ebib--redisplay-current-field))
              finally return (ebib--set-modified t))))
->>>>>>> fef7feb9
 
 (defun ebib--file-relative-name (file)
   "Return a name for FILE relative to `ebib-file-search-dirs'.
@@ -3142,13 +3054,8 @@
 (defun ebib-quit-multiline-edit-and-save ()
   "Quit the multiline edit buffer, saving the text."
   (interactive)
-<<<<<<< HEAD
-  (ebib-store-multiline-text)
-  (ebib-leave-multiline-edit-buffer)
-=======
   (ebib--store-multiline-text)
   (ebib--leave-multiline-edit-buffer)
->>>>>>> fef7feb9
   (message "Text stored."))
 
 (defun ebib-cancel-multiline-edit ()
@@ -3188,17 +3095,6 @@
   (let ((text (buffer-substring-no-properties (point-min) (point-max)))
         (field (ebib--current-field)))
     (cond
-<<<<<<< HEAD
-     ((eq ebib-editing 'preamble)
-      (if (equal text "")
-          (ebib-db-remove-preamble ebib-cur-db)
-        (ebib-db-set-preamble text ebib-cur-db 'overwrite)))
-     ((eq ebib-editing 'fields)
-      (if (equal text "")
-          (ebib-db-remove-field-value ebib-current-field (ebib-cur-entry-key) ebib-cur-db)
-        (ebib-db-set-field-value ebib-current-field text (ebib-cur-entry-key) ebib-cur-db 'overwrite ebib-multiline-unbraced)))))
-  (ebib-set-modified t))
-=======
      ((eq ebib--editing 'preamble)
       (if (string= text "")
           (ebib--db-remove-preamble ebib--cur-db)
@@ -3208,7 +3104,6 @@
           (ebib--db-remove-field-value field (ebib--cur-entry-key) ebib--cur-db)
         (ebib--db-set-field-value field text (ebib--cur-entry-key) ebib--cur-db 'overwrite ebib--multiline-unbraced)))))
   (ebib--set-modified t))
->>>>>>> fef7feb9
 
 (defun ebib-multiline-help ()
   "Show the info node on Ebib's multiline edit buffer."
