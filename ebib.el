;;; ebib.el --- a BibTeX database manager

;; Copyright (c) 2003-2013 Joost Kremers
;; All rights reserved.

;; Author: Joost Kremers <joostkremers@fastmail.fm>
;; Maintainer: Joost Kremers <joostkremers@fastmail.fm>
;; Created: 2003
;; Version: ==VERSION==
;; Keywords: text bibtex

;; Redistribution and use in source and binary forms, with or without
;; modification, are permitted provided that the following conditions
;; are met:
;;
;; 1. Redistributions of source code must retain the above copyright
;;    notice, this list of conditions and the following disclaimer.
;; 2. Redistributions in binary form must reproduce the above copyright
;;    notice, this list of conditions and the following disclaimer in the
;;    documentation and/or other materials provided with the distribution.
;; 3. The name of the author may not be used to endorse or promote products
;;    derived from this software without specific prior written permission.
;;
;; THIS SOFTWARE IS PROVIDED BY THE AUTHOR ``AS IS'' AND ANY EXPRESS OR
;; IMPLIED WARRANTIES, INCLUDING, BUT NOT LIMITED TO, THE IMPLIED WARRANTIES
;; OF MERCHANTABILITY AND FITNESS FOR A PARTICULAR PURPOSE ARE DISCLAIMED.
;; IN NO EVENT SHALL THE AUTHOR BE LIABLE FOR ANY DIRECT, INDIRECT,
;; INCIDENTAL, SPECIAL, EXEMPLARY, OR CONSEQUENTIAL DAMAGES (INCLUDING, BUT
;; NOT LIMITED TO, PROCUREMENT OF SUBSTITUTE GOODS OR SERVICES ; LOSS OF USE,
;; DATA, OR PROFITS ; OR BUSINESS INTERRUPTION) HOWEVER CAUSED AND ON ANY
;; THEORY OF LIABILITY, WHETHER IN CONTRACT, STRICT LIABILITY, OR TORT
;; (INCLUDING NEGLIGENCE OR OTHERWISE) ARISING IN ANY WAY OUT OF THE USE OF
;; THIS SOFTWARE, EVEN IF ADVISED OF THE POSSIBILITY OF SUCH DAMAGE.

;;; Commentary:

;; Ebib is a BibTeX database manager that runs in GNU Emacs. With Ebib, you
;; can create and manage .bib-files, all within Emacs. It supports @string
;; and @preamble definitions, multi-line field values, searching, and
;; integration with Emacs' (La)TeX mode.

;; See the Ebib manual for usage and installation instructions.

;; The latest release version of Ebib, contact information and mailing list
;; can be found at <http://ebib.sourceforge.net>. Development sources can be
;; found at <https://github.com/joostkremers/ebib>.

;; Code:

(eval-when-compile
  (if (string< (format "%d.%d" emacs-major-version emacs-minor-version) "24.3")
      (progn
        (require 'cl)
        (defalias 'cl-defstruct 'defstruct)
        (defalias 'cl-remove 'remove*)
        (defalias 'cl-flet 'flet)
        (defalias 'cl-loop 'loop)
        (defalias 'cl-caddr 'caddr)
        (defalias 'cl-multiple-value-bind 'multiple-value-bind)
        (defalias 'cl-macrolet 'macrolet))
    (require 'cl-lib)))
(require 'easymenu)
(require 'bibtex)
(require 'pp)

;; make sure we can call bibtex-generate-autokey
(declare-function bibtex-generate-autokey "bibtex" nil)
(unless (< emacs-major-version 24)
  (bibtex-set-dialect)) ; this initializes some stuff that is needed for bibtex-generate-autokey

;;;;;;;;;;;;;;;;;;;;;;
;; global variables ;;
;;;;;;;;;;;;;;;;;;;;;;

;; user customisation

(defgroup ebib nil "Ebib: a BibTeX database manager" :group 'tex)

(defgroup ebib-windows nil "Ebib window management" :group 'ebib)

(defcustom ebib-default-type 'article
  "The default type for a newly created BibTeX entry."
  :group 'ebib
  :type 'symbol)

(defcustom ebib-preload-bib-files nil
  "List of .bib files to load automatically when Ebib starts."
  :group 'ebib
  :type '(repeat (file :must-match t)))

(defcustom ebib-preload-bib-search-dirs '("~")
  "List of directories to search for .bib files to be preloaded."
  :group 'ebib
  :type '(repeat :tag "Search directories for .bib files" (string :tag "Directory")))

(defcustom ebib-create-backups t
  "If set, create a backup file of a .bib file when it is first saved."
  :group 'ebib
   :type '(choice (const :tag "Create backups" t)
                 (const :tag "Do not create backups" nil)))

(defcustom ebib-additional-fields '(crossref
                                    url
                                    annote
                                    abstract
                                    keywords
                                    file
                                    timestamp
                                    doi)
  "List of the additional fields."
  :group 'ebib
  :type '(repeat (symbol :tag "Field")))

(defcustom ebib-layout 'full
  "Ebib window layout.
This option defines how Ebib displays the buffers its uses. By
default, Ebib takes over the entire frame and creates two windows
to display the index and the entry buffer. Alternatively, Ebib
can display only the index buffer in a window of the size
`ebib-index-window-size', displaying the entry buffer only when
it is needed (see `ebib-popup-entry-window' as well). A third
option uses the right part of the frame to the size of
`ebib-width' to display both the index and the entry buffer."
  :group 'ebib-windows
  :type '(choice (const :tag "Use full frame" full)
                 (const :tag "Display only index window" index-only)
                 (const :tag "Custom width" custom)))

(defcustom ebib-popup-entry-window nil
  "If non-NIL, create a popup window to display the entry window.
By default, if `ebib-layout' is set to `index-only', Ebib will
use an existing window to display the entry buffer when needed.
If this option is set, however, Ebib will use the function
`display-buffer-pop-up-window' to show the entry buffer,
which (usually) means that a new window will be created.

Note that setting this option has no effect unless `ebib-layout'
is set to `index-only'."
  :group 'ebib-windows
  :type 'boolean)

(defcustom ebib-window-vertical-split nil
  "If non-NIL, display the index buffer at the left of the frame.
If you set this option, you should probably set
`ebib-index-window-size' to a larger value."
  :group 'ebib-windows
  :type 'boolean)

(defcustom ebib-width 80
  "Width of the Ebib windows.
Only takes effect if `ebib-layout' is set to CUSTOM."
  :group 'ebib-windows
  :type 'integer)

(defcustom ebib-index-window-size 10
  "The size of the index buffer window.
This is either the height of the window, or, if
`ebib-window-vertical-split' is set, the width of the window."
  :group 'ebib-windows
  :type 'integer)

(defcustom ebib-index-mode-line '("%e"
                                  mode-line-front-space
                                  mode-line-modified
                                  mode-line-buffer-identification
                                  "     Entry %l"
                                  (:eval (if (edb-virtual ebib-cur-db) " (Virtual)" "")))
  "The mode line for the index window."
  :group 'ebib-windows
  :type '(choice (const :tag "Use standard mode line" nil)
                 (sexp :tag "Customize mode line")))

(defcustom ebib-index-display-fields nil
  "List of the fields to display in the index buffer."
  :group 'ebib
  :type '(repeat (symbol :tag "Index Field")))

(defcustom ebib-uniquify-keys nil
  "Create unique keys.
If set, Ebib will not complain about duplicate keys but will
instead create a unique key by adding an identifier to it.
Identifiers are created from consecutive letters of the
alphabet, starting with `b'."
  :group 'ebib
  :type 'boolean)

(defcustom ebib-autogenerate-keys nil
  "If set, Ebib generates key automatically.
Uses the function `bibtex-generate-autokey', see there for
customization options."
  :group 'ebib
  :type 'boolean)

(defcustom ebib-citation-commands '((any
                                     (("cite" "\\cite%<[%A]%>{%K}")))
                                    (org-mode
                                     (("ebib" "[[ebib:%K][%A]]")))
                                    (markdown-mode
                                     (("text" "@%K%< [%A]%>")
                                      ("paren" "[%(%<%A %>@%K%<, %A%>%; )]")
                                      ("year" "[-@%K%< %A%>]"))))
  "A list of format strings to insert a citation into a buffer.
These are used with `ebib-insert-bibtex-key' and
`ebib-push-bibtex-key'."
  :group 'ebib
  :type '(repeat (list :tag "Mode" (symbol :tag "Mode name")
                       (repeat (list :tag "Citation command"
                                     (string :tag "Identifier")
                                     (string :tag "Format string"))))))

(defcustom ebib-multiline-major-mode 'text-mode
  "The major mode of the multiline edit buffer."
  :group 'ebib
  :type '(function :tag "Mode function"))

(defcustom ebib-sort-order nil
  "The fields on which the BibTeX entries are to be sorted in the .bib file.
Sorting is done on different sort levels, and each sort level contains one
or more sort keys."
  :group 'ebib
  :type '(repeat (repeat :tag "Sort level" (symbol :tag "Sort field"))))

(defcustom ebib-save-xrefs-first nil
  "If true, entries with a crossref field will be saved first in the .bib-file.
Setting this option has unpredictable results for the sort order
of entries, so it is not compatible with setting the Sort Order option."
  :group 'ebib
  :type 'boolean)

(defcustom ebib-use-timestamp nil
  "If true, new entries will get a time stamp.
The time stamp will be stored in a field \"timestamp\" that can
be made visible with the command \\[ebib-toggle-hidden] in the
index buffer."
  :group 'ebib
  :type 'boolean)

(defcustom ebib-timestamp-format "%a %b %e %T %Y"
  "Format of the time string used in the timestamp.
The format is passed unmodified to `format-time-string', see the
documentation of that function for details."
  :group 'ebib
  :type 'string)

(defcustom ebib-standard-url-field 'url
  "Standard field to store urls in.
In the index buffer, the command ebib-browse-url can be used to
send a url to a browser. This option sets the field from which
this command extracts the url."
  :group 'ebib
  :type 'symbol)

(defcustom ebib-url-regexp "\\\\url{\\(.*\\)}\\|https?://[^ '<>\"\n\t\f]+"
  "Regular expression to extract urls from a field."
  :group 'ebib
  :type 'string)

(defcustom ebib-browser-command nil
  "Command to call the browser with.
GNU/Emacs has a function call-browser, which is used if this
option is unset."
  :group 'ebib
  :type '(choice (const :tag "Use standard browser" nil)
                 (string :tag "Specify browser command")))

(defcustom ebib-standard-doi-field 'doi
  "Standard field to store a DOI (digital object identifier) in.
In the index buffer, the command ebib-browse-doi can be used to
send a suitable url to a browser. This option sets the field from
which this command extracts the doi."
  :group 'ebib
  :type 'symbol)

(defcustom ebib-doi-url "http://dx.doi.org/%s"
  "URL for opening a doi.
This value must contain one `%s', which will be replaced with the doi."
  :group 'ebib
  :type 'string)

(defcustom ebib-standard-file-field 'file
  "Standard field to store filenames in.
In the index buffer, the command ebib-view-file can be used to
view a file externally. This option sets the field from which
this command extracts the filename."
  :group 'ebib
  :type 'symbol)

(defcustom ebib-file-associations '(("pdf" . "xpdf")
                                    ("ps" . "gv"))
  "List of file associations.
Lists file extensions together with external programs to handle
files with those extensions. If the external program is left
blank, Ebib tries to handle the file internally in
Emacs (e.g. with doc-view-mode)."
  :group 'ebib
  :type '(repeat (cons :tag "File association"
                       (string :tag "Extension")
                       (choice (const :tag "Open in Emacs" nil)
                               (string :tag "Run external command")))))

(defcustom ebib-filename-separator "; "
  "Separator for filenames in `ebib-standard-file-field'.
The contents of the file field is split up using this separator,
each string is assumed to be a filename."
  :group 'ebib
  :type 'string)

(defcustom ebib-file-search-dirs '("~")
  "List of directories to search when viewing external files."
  :group 'ebib
  :type '(repeat :tag "Search directories" (string :tag "Directory")))

(defcustom ebib-print-preamble nil
  "Preamble used for the LaTeX file for printing the database.
Each string is added to the preamble on a separate line."
  :group 'ebib
  :type '(repeat (string :tag "Add to preamble")))

(defcustom ebib-print-newpage nil
  "If set, each entry is printed on a separate page."
  :group 'ebib
  :type 'boolean)

(defcustom ebib-print-multiline nil
  "If set, multiline fields are included when printing the database."
  :group 'ebib
  :type 'boolean)

(defcustom ebib-latex-preamble '("\\bibliographystyle{plain}")
  "Preamble used for the LaTeX file for BibTeXing the database.
Each string is added to the preamble on a separate line."
  :group 'ebib
  :type '(repeat (string :tag "Add to preamble")))

(defcustom ebib-print-tempfile ""
  "Temporary file for use with `ebib-print-database' and `ebib-latex-database'."
  :group 'ebib
  :type '(file))

(defcustom ebib-allow-identical-fields nil
  "If set, Ebib handles multiple occurrences of a field gracefully."
  :group 'ebib
  :type 'boolean)

(defcustom ebib-keywords-list nil
  "General list of keywords."
  :group 'ebib
  :type '(repeat (string :tag "Keyword")))

(defcustom ebib-keywords-file ""
  "Single or generic file name for storing keywords.
Keywords can be stored in a single keywords file, which is used
for all .bib files, or in per-directory keywords files located in
the same directories as the .bib files.  In the latter case, the
keywords file should specify just the generic name and no path."
  :group 'ebib
  :type '(choice (file :tag "Use single keywords file")
                 (string :value "ebib-keywords.txt" :tag "Use per-directory keywords file")))

(defcustom ebib-keywords-file-save-on-exit 'ask
  "Action to take when new keywords are added during a session.
This option only makes sense if `ebib-keywords-file' is set."
  :group 'ebib
  :type '(choice (const :tag "Always save on exit" always)
                 (const :tag "Do not save on exit" nil)
                 (const :tag "Ask whether to save" ask)))

(defcustom ebib-keywords-use-only-file nil
  "Whether or not to use only keywords from the keywords file.
If both `ebib-keywords-list' and `ebib-keywords-file' are set,
should the file take precedence or should both sets of keywords
be combined?

For .bib files that do not have an associated keywords file,
`ebib-keyword-list' is always used, regardless of this setting."
  :group 'ebib
  :type '(choice (const :tag "Use only keywords file" t)
                 (const :tag "Use keywords file and list" nil)))

(defcustom ebib-keywords-separator "; "
  "String for separating keywords in the keywords field."
  :group 'ebib
  :type '(string :tag "Keyword separator:"))

(defcustom ebib-rc-file "~/.ebibrc"
  "Customization file for Ebib.
This file is read when Ebib is started. It can be used to define
custom keys or set custimzation variables (though the latter is
easier through Customize)."
  :group 'ebib
  :type '(file :tag "Customization file:"))

(defcustom ebib-filters-display-as-lisp nil
  "If set, display filters as Lisp expressions."
  :group 'ebib
  :type 'boolean)

(defcustom ebib-filters-ignore-case t
  "If set, ignore case in filter names."
  :group 'ebib
  :type 'boolean)

(defcustom ebib-filters-default-file "~/.emacs.d/ebib-filters"
  "File for saving filters."
  :group 'ebib
  :type 'file)

(defcustom ebib-keywords-field-keep-sorted nil
  "Keep the keywords field sorted in alphabetical order.
Also automatically remove duplicates."
  :group 'ebib
  :type '(choice (const :tag "Sort keywords field" t)
                 (const :tag "Do not sort keywords field" nil)))

(defcustom ebib-biblatex-inheritance nil
  "Inheritance scheme for cross-referencing.
Inheritances are specified per entry type. The source is the
field name in the cross-referencing entry, the target the field
in the cross-referenced entry.

To define inheritances for all entry types, specify `all' as the
entry type. If you combine inheritances for `all' with
entry-specific inheritances, the latter override the former."
  :group 'ebib
  :type '(repeat (group (symbol :tag "Entry type")
                        (repeat :tag "Inherited fields"
                                (group (symbol :tag "Source")
                                       (symbol :tag "Target"))))))

(defvar ebib-unique-field-list nil
  "Holds a list of all field names.")

(defmacro add-to-listq (listvar element &optional append fn)
  (if (or (featurep 'xemacs)
          (string< emacs-version "22"))
      `(add-to-list (quote ,listvar) ,element ,append)
    `(add-to-list (quote ,listvar) ,element ,append ,fn)))

(defun ebib-set-unique-field-list (var value)
  "Sets `ebib-unique-field-list' on the basis of `ebib-entry-types'"
  (set-default var value)
  (setq ebib-unique-field-list nil)
  (mapc #'(lambda (entry)
            (mapc #'(lambda (field)
                      (add-to-listq ebib-unique-field-list field t 'eq))
                  (cadr entry))
            (mapc #'(lambda (field)
                      (add-to-listq ebib-unique-field-list field t 'eq))
                  (caddr entry)))
        value))

(defcustom ebib-entry-types
  '((article                                              ;; name of entry type
     (author title journal year)                          ;; obligatory fields
     (volume number pages month note))                    ;; optional fields

    (book
     (author title publisher year)
     (editor volume number series address edition month note))

    (booklet
     (title)
     (author howpublished address month year note))

    (inbook
     (author title chapter pages publisher year)
     (editor volume series address edition month note))

    (incollection
     (author title booktitle publisher year)
     (editor volume number series type chapter pages address edition month note))

    (inproceedings
     (author title booktitle year)
     (editor pages organization publisher address month note))

    (manual
     (title)
     (author organization address edition month year note))

    (misc
     ()
     (title author howpublished month year note))

    (mastersthesis
     (author title school year)
     (address month note))

    (phdthesis
     (author title school year)
     (address month note))

    (proceedings
     (title year)
     (editor publisher organization address month note))

    (techreport
     (author title institution year)
     (type number address month note))

    (unpublished
     (author title note)
     (month year)))

  "List of entry type definitions for Ebib"
  :group 'ebib
  :type '(repeat (list :tag "Entry type" (symbol :tag "Name")
                       (repeat :tag "Obligatory fields" (symbol :tag "Field"))
                       (repeat :tag "Optional fields" (symbol :tag "Field"))))
  :set 'ebib-set-unique-field-list)

(defgroup ebib-faces nil "Faces for Ebib" :group 'ebib)

(defface ebib-crossref-face '((t (:foreground "red")))
  "Face used to indicate values inherited from crossreferenced entries."
  :group 'ebib-faces)

(defface ebib-marked-face (if (featurep 'xemacs)
                              '((t (:foreground "white" :background "red")))
                            '((t (:inverse-video t))))
  "Face to indicate marked entries."
  :group 'ebib-faces)

(defface ebib-field-face '((t (:inherit font-lock-keyword-face)))
  "Face for field names."
  :group 'ebib-faces)

;; generic for all databases

;; constants and variables that are set only once
(defconst ebib-bibtex-identifier "[^^\"@\\&$#%',={}() \t\n\f]*" "Regexp describing a licit BibTeX identifier.")
(defconst ebib-key-regexp "[^^\"@\\&$#%',={} \t\n\f]*" "Regexp describing a licit key.")
(defconst ebib-version "==VERSION==")
(defvar ebib-initialized nil "T if Ebib has been initialized.")
;; "\"@',\#}{~%&$^"

;; buffers and highlights
(defvar ebib-buffer-alist nil "Alist of Ebib buffers.")
(defvar ebib-index-highlight nil "Highlight to mark the current entry.")
(defvar ebib-fields-highlight nil "Highlight to mark the current field.")
(defvar ebib-strings-highlight nil "Highlight to mark the current string.")

;; general bookkeeping
(defvar ebib-field-history nil "Minibuffer field name history.")
(defvar ebib-filters-history nil "Minibuffer history for filters.")
(defvar ebib-cite-command-history nil "Minibuffer history for citation commands.")
(defvar ebib-key-history nil "Minibuffer history for entry keys.")
(defvar ebib-keyword-history nil "Minibuffer history for keywords.")

(defvar ebib-saved-window-config nil "Stores the window configuration when Ebib is called.")
(defvar ebib-window-before nil "The window that was active when Ebib was called.")
(defvar ebib-buffer-before nil "The buffer that was active when Ebib was called.")
;;(defvar ebib-pre-multiline-buffer nil "The buffer in the window before switching to the multiline edit buffer.")
(defvar ebib-export-filename nil "Filename to export entries to.")
(defvar ebib-push-buffer nil "Buffer to push entries to.")
(defvar ebib-search-string nil "Stores the last search string.")
(defvar ebib-editing nil "Indicates what the user is editing.
Its value can be 'strings, 'fields, or 'preamble.")
(defvar ebib-multiline-raw nil "Indicates whether the multiline text being edited is raw.")
(defvar ebib-log-error nil "Indicates whether an error was logged.")
(defvar ebib-local-bibtex-filenames nil
  "A buffer-local variable holding a list of the name(s) of that buffer's .bib file(s)")
(make-variable-buffer-local 'ebib-local-bibtex-filenames)
(defvar ebib-syntax-table (make-syntax-table) "Syntax table used for reading .bib files.")
(modify-syntax-entry ?\[ "." ebib-syntax-table)
(modify-syntax-entry ?\] "." ebib-syntax-table)
(modify-syntax-entry ?\( "." ebib-syntax-table)
(modify-syntax-entry ?\) "." ebib-syntax-table)
(modify-syntax-entry ?\" "w" ebib-syntax-table)

(defvar ebib-filters-alist nil "Alist of saved filters.")

;; keywords
;;
;; `ebib-keywords-files-alist' lists directories with keywords
;; files plus the keywords in them. if there is a single keywords
;; file, then there is only one entry. entries have three
;; elements: the dir (or full filename in case of a single
;; keywords file), a list of saved keywords, and a list of new
;; keywords added during the current session.
(defvar ebib-keywords-files-alist nil "Alist of keywords files.")

;; `ebib-keywords-list-per-session' is composed of the keywords
;; in `ebib-keywords-list' and whatever new keywords are added by
;; the user during the current session. these new additions are
;; discarded when ebib is closed.
(defvar ebib-keywords-list-per-session nil "List of keywords for the current session.")

;; the databases

;; each database is represented by a struct
(cl-defstruct edb
  (database (make-hash-table :test 'equal)) ; hashtable containing the database itself
  (keys-list nil)                           ; sorted list of the keys in the database
  (cur-entry nil)                           ; sublist of `keys-list' that starts with the current entry
  (marked-entries nil)                      ; list of marked entries
  (strings (make-hash-table :test 'equal))  ; hashtable with the @STRING definitions
  (strings-list nil)                        ; sorted list of the @STRING abbreviations
  (preamble nil)                            ; string with the @PREAMBLE definition
  (filename nil)                            ; name of the BibTeX file that holds this database
  (name nil)                                ; name of the database
  (modified nil)                            ; has this database been modified?
  (make-backup nil)                         ; do we need to make a backup of the .bib file?
  (filter nil))                             ; the current filter

;; the master list and the current database
(defvar ebib-databases nil "List of structs containing the databases.")
(defvar ebib-cur-db nil "The database that is currently active.")
(defvar ebib-cur-keys-list nil "Sorted list of entry keys in the current database.")

;;;;;; bookkeeping required when editing field values or @STRING definitions

(defvar ebib-hide-hidden-fields t "If set to T, hidden fields are not shown.")

;; this variable is set when the user enters the entry buffer
(defvar ebib-cur-entry-fields nil "The fields of the type of the current entry.")

;; these two are set by `ebib-fill-entry-buffer'
(defvar ebib-cur-entry-hash nil "The hash table containing the data of the current entry.")
(defvar ebib-current-field nil "The current field.")

;; and this one by `ebib-fill-strings-buffer'
(defvar ebib-current-string nil "The current @STRING definition.")

;; the prefix key and the multiline key are stored in a variable so that the
;; user can customise them.
(defvar ebib-prefix-key ?\;)
(defvar ebib-multiline-key ?\|)

;; this is an AucTeX variable, but we want to check its value, so let's
;; keep the compiler from complaining.
(eval-when-compile
  (defvar TeX-master))

;; this is to keep XEmacs from complaining.
(eval-when-compile
  (if (featurep 'xemacs)
      (defvar mark-active)))

;; XEmacs has line-number, not line-number-at-pos.
(eval-and-compile
  (if (featurep 'xemacs)
      (defalias 'line-number-at-pos 'line-number)))

;;;;;;;;;;;;;;;;;;;;;;;;;;;;;;;;;
;; useful macros and functions ;;
;;;;;;;;;;;;;;;;;;;;;;;;;;;;;;;;;

(defmacro nor (&rest args)
  "Returns T if none of its arguments are true."
  `(not (or ,@args)))

;; we sometimes (often, in fact ;-) need to do something with a string, but
;; take special action (or do nothing) if that string is empty. `if-str'
;; makes that easier:

(defmacro if-str (bindvar then &rest else)
  "Execute THEN only if STRING is nonempty.
Format: (if-str (var value) then-form [else-forms]) VAR is bound
to VALUE, which is evaluated. If VAR is a nonempty string,
THEN-FORM is executed. If VAR is either \"\" or nil, ELSE-FORM is
executed. Returns the value of THEN or of ELSE."
  (declare (indent 2))
  `(let ,(list bindvar)
     (if (nor (null ,(car bindvar))
              (equal ,(car bindvar) ""))
         ,then
       ,@else)))

(defmacro last1 (lst &optional n)
  "Returns the last (or Nth last) element of LST."
  `(car (last ,lst ,n)))

;; we sometimes need to walk through lists.  these functions yield the
;; element directly preceding or following ELEM in LIST. in order to work
;; properly, ELEM must be unique in LIST, obviously. if ELEM is the
;; first/last element of LIST, or if it is not contained in LIST at all,
;; the result is nil.
(defun next-elem (elem list)
  (cadr (member elem list)))

(defun prev-elem (elem list)
  (if (or (equal elem (car list))
          (not (member elem list)))
      nil
    (last1 list (1+ (length (member elem list))))))

(defun read-string-at-point (chars)
  "Reads a string at POINT delimited by CHARS and returns it.
CHARS is a string of characters that should not occur in the string."
  (save-excursion
    (skip-chars-backward (concat "^" chars))
    (let ((beg (point)))
      (looking-at-goto-end (concat "[^" chars "]*"))
      (buffer-substring-no-properties beg (point)))))

(defun remove-from-string (string remove)
  "Returns a copy of STRING with all the occurrences of REMOVE taken out.
REMOVE can be a regex."
  (apply 'concat (split-string string remove)))

(defun in-string (char string)
  "Returns T if CHAR is in STRING, otherwise NIL."
  (catch 'found
    (do ((len (length string))
         (i 0 (1+ i)))
        ((= i len) nil)
      (if (eq char (aref string i))
          (throw 'found t)))))

(defun ensure-extension (string ext)
  "Makes sure STRING has the extension EXT, by appending it if necessary.
EXT should be an extension without the dot."
  (if (string-match (concat "\\." ext "$") string)
      string
    (concat string "." ext)))

(defmacro with-buffer-writable (&rest body)
  "Makes the current buffer writable and executes the commands in BODY.
After BODY is executed, the buffer modified flag is unset."
  (declare (indent defun))
  `(unwind-protect
       (let ((buffer-read-only nil))
         ,@body)
     (set-buffer-modified-p nil)))

(defmacro ebib-with-window-nondedicated (&rest body)
  "Execute BODY with the current window non-dedicated.
Restore the dedicated status after executing BODY."
  (declare (indent defun))
  `(let ((dedicated (window-dedicated-p)))
     (unwind-protect
         (progn
           (set-window-dedicated-p (selected-window) nil)
           ,@body)
       (if dedicated
           (set-window-dedicated-p (selected-window) t)))))

(defmacro safe-write-region (start end filename &optional append visit lockname mustbenew)
  "XEmacs does not have the MUSTBENEW argument, so this is a way to implement it."
  (if (featurep 'xemacs)
      `(if (and (file-exists-p ,filename)
                (not (y-or-n-p (format "File %s already exists; overwrite anyway? " ,filename))))
           (error "File %s exist" ,filename)
         (write-region ,start ,end ,filename ,append ,visit ,lockname))
    `(write-region ,start ,end ,filename ,append ,visit ,lockname ,mustbenew)))

(defun symbol-or-string (x)
  "Returns the symbol-name of X if X is a symbol, otherwise return X.
Much like `symbol-name', except it does not throw an error if X is
not a symbol."
  (if (symbolp x)
      (symbol-name x)
    x))

;; XEmacs doesn't know about propertize...
(if (not (fboundp 'propertize))
    (defun propertize (string &rest properties)
      "Return a copy of STRING with text properties added.
First argument is the string to copy.  Remaining arguments form a
sequence of PROPERTY VALUE pairs for text properties to add to
the result."
      (let ((new-string (copy-sequence string)))
        (add-text-properties 0 (length new-string) properties new-string)
        new-string)))

(defun region-active ()
  (if (featurep 'xemacs)
      (region-active-p)
    mark-active))

;; RAW-P determines if STRING is raw. note that we cannot do this by
;; simply checking whether STRING begins with { and ends with } (or
;; begins and ends with "), because something like "{abc} # D # {efg}"
;; would then be incorrectly recognised as non-raw. so we need to do
;; the following: take out everything that is between braces or
;; quotes, and see if anything is left. if there is, the original
;; string was raw, otherwise it was not.
;;
;; so i first check whether the string begins with { or ". if not, we
;; certainly have a raw string. (RAW-P recognises this through the default
;; clause of the COND.) if the first character is { or ", we first take out
;; every occurrence of backslash-escaped { and } or ", so that the rest of
;; the function does not get confused over them.
;;
;; then, if the first character is {, i use `remove-from-string' to take out
;; every occurrence of the regex "{[^{]*?}", which translates to "the
;; smallest string that starts with { and ends with }, and does not contain
;; another {. IOW, it takes out the innermost braces and their
;; contents. because braces may be embedded, we have to repeat this step
;; until no more balanced braces are found in the string. (note that it
;; would be unwise to check for just the occurrence of { or }, because that
;; would throw RAW-P in an infinite loop if a string contains an unbalanced
;; brace.)
;;
;; for strings beginning with " i do the same, except that it is not
;; necessary to repeat this in a while loop, for the simple reason that
;; strings surrounded with double quotes cannot be embedded; i.e.,
;; "ab"cd"ef" is not a valid (BibTeX) string, while {ab{cd}ef} is.
;;
;; note: because these strings are to be fed to BibTeX and ultimately
;; (La)TeX, it might seem that we don't need to worry about strings
;; containing unbalanced braces, because (La)TeX would choke on them. but
;; the user may inadvertently enter such a string, and we therefore need to
;; be able to handle it. (alternatively, we could perform a check on
;; strings and warn the user.)

(defun raw-p (string)
  "Non-nil if STRING is raw."
  (when (stringp string)
    (cond
     ((eq (string-to-char string) ?\{)
      ;; we remove all occurrences of `\{' and of `\}' from the string:
      (let ((clear-str (remove-from-string (remove-from-string string "[\\][{]")
                                           "[\\][}]")))
        (while (and (in-string ?\{ clear-str) (in-string ?\} clear-str))
          (setq clear-str (remove-from-string clear-str "{[^{]*?}")))
        (> (length clear-str) 0)))
     ((eq (string-to-char string) ?\")
      (let ((clear-str (remove-from-string string "[\\][\"]"))) ; remove occurrences of `\"'
        (setq clear-str (remove-from-string clear-str "\"[^\"]*?\""))
        (> (length clear-str) 0)))
     (t t))))

(defun to-raw (string)
  "Converts a string to its raw counterpart."
  (if (and (stringp string)
           (not (raw-p string)))
      (substring string 1 -1)
    string))

(defun from-raw (string)
  "Converts a raw string to a non-raw one."
  (if (raw-p string)
      (concat "{" string "}")
    string))

(defun multiline-p (string)
  "True if STRING is multiline."
  (if (stringp string)
      (string-match "\n" string)))

(defun first-line (string)
  "Returns the first line of a multi-line string."
  (string-match "\n" string)
  (substring string 0 (match-beginning 0)))

(defun sort-in-buffer (limit str)
  "Moves POINT to the right position to insert STR in a buffer with lines sorted A-Z."
  (let ((upper limit)
        middle)
    (when (> limit 0)
      (let ((lower 0))
        (goto-char (point-min))
        (while (progn
                 (setq middle (/ (+ lower upper 1) 2))
                 (goto-char (point-min))
                 (forward-line (1- middle)) ; if this turns out to be where we need to be,
                 (beginning-of-line)        ; this puts POINT at the right spot.
                 ;; if upper and lower differ by only 1, we have found the
                 ;; position to insert the entry in.
                 (> (- upper lower) 1))
          (save-excursion
            (let ((beg (point)))
              (end-of-line)
              (if (string< (buffer-substring-no-properties beg (point)) str)
                  (setq lower middle)
                (setq upper middle)))))))))

(defun match-all (match-str string)
  "Highlights all the matches of MATCH-STR in STRING.
The return value is a list of two elements: the first is the
modified string, the second either t or nil, indicating whether a
match was found at all."
  (do ((counter 0 (match-end 0)))
      ((not (string-match match-str string counter)) (values string (not (= counter 0))))
    (add-text-properties (match-beginning 0) (match-end 0) '(face highlight) string)))

(defun looking-at-goto-end (str &optional match)
  "Like `looking-at' but moves point to the end of the matching string.
MATCH acts just like the argument to MATCH-END, and defaults to
0."
  (or match (setq match 0))
  (let ((case-fold-search t))
    (if (looking-at str)
        (goto-char (match-end match)))))

;; this needs to be wrapped in an eval-and-compile, to keep Emacs from
;; complaining that ebib-execute-helper isn't defined when it compiles
;; ebib-execute-when.
(eval-and-compile
  (defun ebib-execute-helper (env)
    "Helper function for `ebib-execute-when'."
    (cond
     ((eq env 'entries)
      'ebib-cur-keys-list)
     ((eq env 'marked-entries)
      '(and ebib-cur-db
            (edb-marked-entries ebib-cur-db)))
     ((eq env 'database)
      'ebib-cur-db)
     ((eq env 'real-db)
      '(and ebib-cur-db
            (not (edb-filter ebib-cur-db))))
     ((eq env 'filtered-db)
      '(and ebib-cur-db
            (edb-filter ebib-cur-db)))
     ((eq env 'no-database)
      '(not ebib-cur-db))
     (t t))))

(defmacro ebib-execute-when (&rest forms)
  "Macro to facilitate writing Ebib functions.
This functions essentially like a `cond' clause: the basic format
is (ebib-execute-when FORMS ...), where each FORM is built up
as (ENVIRONMENTS BODY). ENVIRONMENTS is a list of symbols (not
quoted) that specify under which conditions BODY is to be
executed. Valid symbols are:

entries: execute when there are entries in the database,
marked-entries: execute when there are marked entries in the database,
database: execute if there is a database,
no-database: execute if there is no database,
real-db: execute when there is a database and it is not filtered,
filtered-db: execute when there is a database and it is filtered,
default: execute if all else fails.

Just like with `cond', only one form is actually executed, the
first one that matches. If ENVIRONMENT contains more than one
condition, BODY is executed if they all match (i.e., the
conditions are AND'ed.)"
  (declare (indent defun))
  `(cond
    ,@(mapcar #'(lambda (form)
                  (cons (if (= 1 (length (car form)))
                            (ebib-execute-helper (caar form))
                          `(and ,@(mapcar #'(lambda (env)
                                              (ebib-execute-helper env))
                                          (car form))))
                        (cdr form)))
              forms)))

;; the numeric prefix argument is 1 if the user gave no prefix argument at
;; all. the raw prefix argument is not always a number. so we need to do
;; our own conversion.
(defun ebib-prefix (num)
  (when (numberp num)
    num))

(defun ebib-called-with-prefix ()
  "Returns T if the command was called with a prefix key."
  (if (featurep 'xemacs)
      (member (character-to-event ebib-prefix-key) (append (this-command-keys) nil))
    (member (event-convert-list (list ebib-prefix-key))
            (append (this-command-keys-vector) nil))))

(defmacro ebib-called-interactively ()
  "Returns T if the command was called interactively.
This is a compatibility macro for Emacs 23, in which
called-interactively-p doesn't take an argument, while in Emacs
24, it takes one obligatory argument."
  (if (< emacs-major-version 24)
      '(interactive-p)
    '(called-interactively-p 'any)))

(defmacro ebib-export-to-db (num message copy-fn)
  "Exports data to another database.
NUM is the number of the database to which the data is to be copied.

MESSAGE is a string displayed in the echo area if the export was
succesful. It must contain a %d directive, which is used to
display the database number to which the entry was exported.

COPY-FN is the function that actually copies the relevant
data. It must take as argument the database to which the data is
to be copied. COPY-FN must return T if the copying was
successful, and NIL otherwise."
  (let ((goal-db (make-symbol "goal-db")))
    `(let ((,goal-db (nth (1- ,num) ebib-databases)))
       (cond
        ((not ,goal-db)
         (error "Database %d does not exist" ,num))
        ((edb-filter ,goal-db)
         (error "Database %d is filtered" ,num))
        (t (when (funcall ,copy-fn ,goal-db)
             (ebib-set-modified t ,goal-db)
             (message ,message ,num)))))))

(defmacro ebib-cur-entry-key ()
  "Returns the key of the current entry in `ebib-cur-db'."
  `(car (edb-cur-entry ebib-cur-db)))

(defmacro ebib-export-to-file (prompt-string message insert-fn)
  "Exports data to a file.
PROMPT-STRING is the string that is used to ask for the filename
to export to. INSERT-FN must insert the data to be exported into
the current buffer: it is called within a `with-temp-buffer',
whose contents is appended to the file the user enters.

MESSAGE is shown in the echo area when the export was
successful. It must contain a %s directive, which is used to
display the actual filename."
  (let ((filename (make-symbol "filename")))
    `(let ((insert-default-directory (not ebib-export-filename)))
       (if-str (,filename (read-file-name
                           ,prompt-string "~/" nil nil ebib-export-filename))
           (with-temp-buffer
             (funcall ,insert-fn)
             (append-to-file (point-min) (point-max) ,filename)
             (setq ebib-export-filename ,filename))))))

(defun ebib-get-obl-fields (entry-type)
  "Returns the obligatory fields of ENTRY-TYPE."
  (nth 1 (assoc entry-type ebib-entry-types)))

(defun ebib-get-opt-fields (entry-type)
  "Returns the optional fields of ENTRY-TYPE."
  (nth 2 (assoc entry-type ebib-entry-types)))

(defun ebib-get-all-fields (entry-type)
  "Returns all the fields of ENTRY-TYPE."
  (cons 'type* (append (ebib-get-obl-fields entry-type)
                       (ebib-get-opt-fields entry-type)
                       ebib-additional-fields)))

(defun ebib-retrieve-entry (entry-key database)
  "Returns the hash table of the fields stored in DATABASE under ENTRY-KEY.
DATABASE can also be a list of databases. In that case, the first
matching entry is returned."
  (catch 'found
    (mapc #'(lambda (db)
              (let ((entry (gethash entry-key (edb-database db))))
                (when entry
                  (throw 'found entry))))
          (if (not (listp database))
              (list database)
            database))
    nil)) ; if no entry was found, we must return nil

(defun ebib-erase-buffer (buffer)
  (with-current-buffer buffer
    (with-buffer-writable
      (erase-buffer))))

(defun ebib-make-highlight (begin end buffer)
  (let (highlight)
    (if (featurep 'xemacs)
        (progn
          (setq highlight (make-extent begin end buffer))
          (set-extent-face highlight 'highlight))
      (progn
        (setq highlight (make-overlay begin end buffer))
        (overlay-put highlight 'face 'highlight)))
    highlight))

(defun ebib-move-highlight (highlight begin end buffer)
  (if (featurep 'xemacs)
      (set-extent-endpoints highlight begin end buffer)
    (move-overlay highlight begin end buffer)))

(defun ebib-highlight-start (highlight)
  (if (featurep 'xemacs)
      (extent-start-position highlight)
    (overlay-start highlight)))

(defun ebib-highlight-end (highlight)
  (if (featurep 'xemacs)
      (extent-end-position highlight)
    (overlay-end highlight)))

(defun ebib-delete-highlight (highlight)
  (if (featurep 'xemacs)
      (detach-extent highlight)
    (delete-overlay highlight)))

(defun ebib-set-index-highlight ()
  (with-current-buffer (cdr (assoc 'index ebib-buffer-alist))
    (beginning-of-line)
    (let ((beg (point)))
      (if ebib-index-display-fields
          (end-of-line)
        (skip-chars-forward "^ "))
      (ebib-move-highlight ebib-index-highlight beg (point) (cdr (assoc 'index ebib-buffer-alist)))
      (beginning-of-line))))

(defun ebib-set-fields-highlight ()
  (with-current-buffer (cdr (assoc 'entry ebib-buffer-alist))
    (beginning-of-line)
    (let ((beg (point)))
      (looking-at-goto-end "[^ \t\n\f]*")
      (ebib-move-highlight ebib-fields-highlight beg (point) (cdr (assoc 'entry ebib-buffer-alist)))
      (beginning-of-line))))

(defun ebib-set-strings-highlight ()
  (with-current-buffer (cdr (assoc 'strings ebib-buffer-alist))
    (beginning-of-line)
    (let ((beg (point)))
      (looking-at-goto-end "[^ \t\n\f]*")
      (ebib-move-highlight ebib-strings-highlight beg (point) (cdr (assoc 'strings ebib-buffer-alist)))
      (beginning-of-line))))

(defun ebib-display-buffer-reuse-window (buffer alist)
  "Display BUFFER in an existing Ebib buffer.
If BUFFER is the index buffer, simply switch to the window
displaying it. (This function should not be called if there is a
chance the index buffer is not visible.) For any other buffer,
find a window displaying an Ebib buffer other than the index
buffer, switch to that window and display BUFFER. If no window
can be found, return NIL.

Note, The argument ALIST has no function."
  (let (window)
    (cond
     ;; the index buffer can only be displayed in its dedicated window.
     ((eq buffer (cdr (assoc 'index ebib-buffer-alist)))
      (setq window (get-buffer-window buffer)))
     ;; if ebib-layout isn't full, the multiline buffer should not be
     ;; displayed in an Ebib buffer.
     ((and (eq buffer (cdr (assoc 'multiline ebib-buffer-alist)))
           (not (eq ebib-layout 'full)))
      (setq window nil))
     (t (let ((buffers (delq nil (mapcar #'(lambda (bf)
                                             (unless (eq (car bf) 'index)
                                               (cdr bf)))
                                         ebib-buffer-alist))))
          (while (and buffers
                      (not (get-buffer-window (car buffers))))
            (setq buffers (cdr buffers)))
          (setq window (get-buffer-window (car buffers))))))
    (when window
      (select-window window)
      (ebib-with-window-nondedicated
        (switch-to-buffer buffer nil t))
      window)))

(defun ebib-display-buffer-largest-window (buffer alist)
  "Display BUFFER in the largest non-dedicated window.
The argument ALIST has no function."
  (unless ebib-popup-entry-window
    (let ((window (get-largest-window)))
      (select-window window)
      (switch-to-buffer buffer nil t)
      window)))

(defun ebib-pop-to-buffer (buffer)
  "Select or create a window to display BUFFER and display it.
BUFFER is a symbol indicating the buffer to switch to. It can be
'index, 'entry, 'strings, 'log or 'multiline.

If BUFFER is 'index, switch to the index window or signal an
error if there is no window displaying the index buffer.

For any other buffer, if there is a visible Ebib buffer other
than the index buffer, switch to its window and display BUFFER.
If there is no Ebib window, use the largest non-dedicated window
or, if `ebib-layout' is set to `popup', pop up a new window. If
all else fails, pop up a new frame."
  (if (or (not (eq buffer 'index))
          (get-buffer-window (cdr (assoc 'index ebib-buffer-alist))))
      (pop-to-buffer (cdr (assoc buffer ebib-buffer-alist))
                     '((ebib-display-buffer-reuse-window
                        ebib-display-buffer-largest-window
                        display-buffer-pop-up-window
                        display-buffer-pop-up-frame))
                     t)
    (error "Ebib is lowered. Use `M-x ebib' to restart")))

(defun ebib-display-entry (entry-key)
  "Displays ENTRY-KEY in the index buffer at POINT."
  (with-current-buffer (cdr (assoc 'index ebib-buffer-alist))
    (with-buffer-writable
      (insert (format "%-30s %s\n"
                      entry-key
                      (if ebib-index-display-fields
                          (let ((cur-entry-hash (ebib-retrieve-entry entry-key ebib-cur-db)))
                            (mapconcat #'(lambda (field)
                                           (or
                                            (to-raw (gethash field cur-entry-hash))
                                            ""))
                                       ebib-index-display-fields
                                       "  "))
                        ""))))))

(defun ebib-redisplay-current-field ()
  "Redisplays the contents of the current field in the entry buffer."
  (with-current-buffer (cdr (assoc 'entry ebib-buffer-alist))
    (if (eq ebib-current-field 'crossref)
        (progn
          (ebib-fill-entry-buffer)
          (setq ebib-current-field 'crossref)
          (re-search-forward "^crossref")
          (ebib-set-fields-highlight))
      (with-buffer-writable
        (goto-char (ebib-highlight-start ebib-fields-highlight))
        (let ((beg (point)))
          (end-of-line)
          (delete-region beg (point)))
        (insert (propertize (format "%-17s " (symbol-name ebib-current-field)) 'face 'ebib-field-face)
                (ebib-get-field-highlighted ebib-current-field (edb-cur-entry ebib-cur-db)))
        (ebib-set-fields-highlight)))))

(defun ebib-redisplay-current-string ()
  "Redisplays the current string definition in the strings buffer."
  (with-current-buffer (cdr (assoc 'strings ebib-buffer-alist))
    (with-buffer-writable
      (let ((str (to-raw (gethash ebib-current-string (edb-strings ebib-cur-db)))))
        (goto-char (ebib-highlight-start ebib-strings-highlight))
        (let ((beg (point)))
          (end-of-line)
          (delete-region beg (point)))
        (insert (format "%-18s %s" ebib-current-string
                        (if (multiline-p str)
                            (concat "+" (first-line str))
                          (concat " " str))))
        (ebib-set-strings-highlight)))))

(defun ebib-move-to-field (field direction)
  "Moves the fields overlay to the line containing FIELD.
If DIRECTION is positive, searches forward, if DIRECTION is
negative, searches backward. If DIRECTION is 1 or -1, searches
from POINT, if DIRECTION is 2 or -2, searches from beginning or
end of buffer.  If FIELD is not found in the entry buffer, the
overlay is not moved.  FIELD must be a symbol."

  ;;Note: this function does NOT change the value of `ebib-current-field'!

  (with-current-buffer (cdr (assoc 'entry ebib-buffer-alist))
    (if (eq field 'type*)
        (goto-char (point-min))
      (multiple-value-bind (fn start limit) (if (>= direction 0)
                                                (values 're-search-forward (point-min) (point-max))
                                              (values 're-search-backward (point-max) (point-min)))
        ;; make sure we can get back to our original position, if the field
        ;; cannot be found in the buffer:
        (let ((current-pos (point)))
          (when (eq (logand direction 1) 0) ; if direction is even
            (goto-char start))
          (unless (funcall fn (concat "^" (symbol-name field)) limit t)
            (goto-char current-pos)))))
    (ebib-set-fields-highlight)))

(defun ebib-create-collection (hashtable)
  "Creates a list from the keys in HASHTABLE that can be used as COLLECTION in COMPLETING-READ.
The keys of HASHTABLE must be either symbols or strings."
  (let ((result nil))
    (maphash #'(lambda (x y)
                 (setq result (cons (cons (symbol-or-string x)
                                          0)
                                    result)))
             hashtable)
    result))

(defun ebib-get-field-value (field entry-key &optional db)
  "Returns the value of FIELD in the entry ENTRY-KEY in DB.
Actually returns a list with the value of FIELD as the first
element. The second element is T if the value was obtained from a
cross-referenced entry.

If DB is nil, it defaults to the current database."
  (unless db
    (setq db ebib-cur-db))
  (let ((entry (ebib-retrieve-entry entry-key db)))
    (if entry
        (or
         (let ((val (gethash field entry)))
           (if (stringp val)
               (setq val (copy-sequence val)))
           (if val
               (values val nil)))
         (let ((xref (ebib-retrieve-entry (to-raw (gethash 'crossref entry)) db)))
           (if xref
             (let ((entry-type (gethash 'type* entry)))
               (values (gethash (ebib-get-xref-field field entry-type) xref) t)))))
      (values nil nil))))

(defun ebib-get-xref-field (field entry-type)
  "Return the field from which FIELD inherits in ENTRY-TYPE.
For BibTeX, a field simply inherits from the same field in the
cross-referenced entry. BibLaTeX, however, allows complex
inheritance relations, so that e.g., the field `booktitle' may
inherit from the field `title' in the cross-referenced entry.

The inheritance scheme is stored in `ebib-biblatex-inheritance'."
  (let ((inheritances (or (cadr (assq entry-type ebib-biblatex-inheritance))
                          (cadr (assq 'all ebib-biblatex-inheritance)))))
    (or (cadr (assq field inheritances))
        field)))

(defun ebib-get-field-highlighted (field key &optional match-str db)
  ;; note: we need to work on a copy of the string, otherwise the highlights
  ;; are made to the string as stored in the database. hence copy-sequence.
  (or db (setq db ebib-cur-db))
  (let* ((case-fold-search t)
         (value (ebib-get-field-value field key db))
         (string (if (car value)
                     (copy-sequence (car value))))
         (xref (cadr value))
         (raw " ")
         (multiline " ")
         (matched nil))
    ;; we have to do a couple of things now:
    ;; - remove {} or "" around the string, if they're there
    ;; - search for match-str
    ;; - properly adjust the string if it's multiline
    ;; but all this is not necessary if there was no string
    (when string
      (if xref
          (setq string (propertize string 'face 'ebib-crossref-face 'fontified t)))
      (if (raw-p string)
          (setq raw "*")
        (setq string (to-raw string))) ; we have to make the string look nice
      (when match-str
        (multiple-value-setq (string matched) (match-all match-str string)))
      (when (multiline-p string)
        ;; IIUC PROPERTIZE shouldn't be necessary here, as the variable
        ;; multiline is local and therefore the object it refers to should
        ;; be GC'ed when the function returns. but for some reason, the
        ;; plus sign is persistent, and if it's been highlighted as the
        ;; result of a search, it stays that way.
        (setq multiline (propertize "+" 'face nil))
        (setq string (first-line string)))
      (when (and matched
                 (string= multiline "+"))
        (add-text-properties 0 1 '(face highlight) multiline)))
    (concat raw multiline string)))

(defun ebib-format-fields (key fn &optional match-str db)
  (or db
      (setq db ebib-cur-db))
  (let* ((entry (ebib-retrieve-entry key db))
         (entry-type (gethash 'type* entry))
         (obl-fields (ebib-get-obl-fields entry-type))
         (opt-fields (ebib-get-opt-fields entry-type)))
    (funcall fn (format "%-19s %s\n" (propertize "type" 'face 'ebib-field-face) entry-type))
    (mapc #'(lambda (fields)
              (funcall fn "\n")
              (mapcar #'(lambda (field)
                          (unless (and (get field 'ebib-hidden)
                                       ebib-hide-hidden-fields)
                            (funcall fn (propertize (format "%-17s " field) 'face 'ebib-field-face))
                            (funcall fn (or
                                         (ebib-get-field-highlighted field key match-str)
                                         ""))
                            (funcall fn "\n")))
                      fields))
          (list obl-fields opt-fields ebib-additional-fields))))

(defun ebib-redisplay ()
  "Redisplay the index and entry buffers."
  (ebib-fill-index-buffer)
  (ebib-fill-entry-buffer))

(defun ebib-fill-index-buffer ()
  "Fills the index buffer with the list of keys in `ebib-cur-db'.
If `ebib-cur-db' is nil, the buffer is just erased and its name set
to \"none\"."
  ;; Note: this function sets `ebib-cur-keys-list'.
  (with-current-buffer (cdr (assoc 'index ebib-buffer-alist))
    (let ((buffer-read-only nil))
      (erase-buffer)
      (if (not ebib-cur-db)
          (rename-buffer " none")
        ;; We may call this function when there are no entries in the
        ;; database. If so, we don't need to do this:
        (when (edb-keys-list ebib-cur-db)
          (setq ebib-cur-keys-list
                (if (edb-filter ebib-cur-db)
                    (ebib-filters-run-filter ebib-cur-db)
                  (edb-keys-list ebib-cur-db)))
          ;; Set a header line if there is a filter.
          (setq header-line-format (if (edb-filter ebib-cur-db)
                                       (ebib-filters-pp-filter (edb-filter ebib-cur-db))))
          ;; It may be that no entry satisfies the filter.
          (if (not ebib-cur-keys-list)
              (message "No entries matching the filter")
            ;; Make sure the current entry is among the visible entries.
            (unless (member (edb-cur-entry ebib-cur-db) ebib-cur-keys-list)
              (setf (edb-cur-entry ebib-cur-db) (car ebib-cur-keys-list)))
            (mapc #'(lambda (entry)
                      (ebib-display-entry entry)
                      (when (member entry (edb-marked-entries ebib-cur-db))
                        (save-excursion
                          (let ((beg (progn
                                       (beginning-of-line)
                                       (forward-line -1)
                                       (point))))
                            (skip-chars-forward "^ ")
                            (add-text-properties beg (point) '(face ebib-marked-face))))))
                  ebib-cur-keys-list)
            (goto-char (point-min))
            (re-search-forward (format "^%s " (edb-cur-entry ebib-cur-db)))
            (beginning-of-line)
            (ebib-set-index-highlight))
          ;; TODO Setting the buffer's modified flag and renaming it
          ;; shouldn't be done here.
          (set-buffer-modified-p (edb-modified ebib-cur-db))
          (rename-buffer (concat (format " %d:" (1+ (- (length ebib-databases)
                                                       (length (member ebib-cur-db ebib-databases)))))
                                 (edb-name ebib-cur-db))))))))

(defun ebib-fill-entry-buffer (&optional match-str)
  "Fills the entry buffer with the fields of the current entry.
MATCH-STRING is a regexp that will be highlighted when it occurs in the
field contents."
  (with-current-buffer (cdr (assoc 'entry ebib-buffer-alist))
    (with-buffer-writable
      (erase-buffer)
      (when ebib-cur-keys-list         ; are there entries being displayed?
        (ebib-format-fields (edb-cur-entry ebib-cur-db)
                            'insert match-str)
        (setq ebib-current-field 'type*)
        (setq ebib-cur-entry-hash (ebib-retrieve-entry (edb-cur-entry ebib-cur-db) ebib-cur-db))
        (goto-char (point-min))
        (ebib-set-fields-highlight)))))

(defun ebib-set-modified (mod &optional db)
  "Sets the modified flag of the database DB to MOD.
If DB is nil, it defaults to the current database, and the
modified flag of the index buffer is also (re)set. MOD must be
either T or NIL."
  (unless db
    (setq db ebib-cur-db))
  (setf (edb-modified db) mod)
  (when (eq db ebib-cur-db)
    (with-current-buffer (cdr (assoc 'index ebib-buffer-alist))
      (set-buffer-modified-p mod))))

(defun ebib-modified-p ()
  "Checks if any of the databases in Ebib were modified.
Returns the first modified database, or NIL if none was modified."
  (let ((db (car ebib-databases)))
    (while (and db
                (not (edb-modified db)))
      (setq db (next-elem db ebib-databases)))
    db))

(defun ebib-create-new-database (&optional db)
  "Creates a new database instance and returns it.
If DB is set to a database, the new database is a copy of DB."
  (let ((new-db
         (if (edb-p db)
             (copy-edb db)
           (make-edb))))
    (setq ebib-databases (append ebib-databases (list new-db)))
    new-db))

(defun ebib-match-paren-forward (limit)
  "Moves forward to the closing parenthesis matching the opening parenthesis at POINT.
This function handles parentheses () and braces {}. Does not
search/move beyond LIMIT. Returns T if a matching parenthesis was
found, NIL otherwise. If point was not at an opening parenthesis
at all, NIL is returned and point is not moved. If point was at
an opening parenthesis but no matching closing parenthesis was
found, an error is logged and point is moved one character
forward to allow parsing to continue."
  (cond
   ((eq (char-after) ?\{)
    (ebib-match-brace-forward limit))
   ((eq (char-after) ?\()
    ;; we wrap this in a condition-case because we need to log the error
    ;; message outside of the save-restriction, otherwise we get the wrong
    ;; line number.
    (condition-case nil
        (save-restriction
          (narrow-to-region (point) limit)
          ;; this is really a hack. we want to allow unbalanced parentheses in
          ;; field values (bibtex does), so we cannot use forward-list
          ;; here. for the same reason, looking for the matching paren by hand
          ;; is pretty complicated. however, balanced parentheses can only be
          ;; used to enclose entire entries (or @STRINGs or @PREAMBLEs) so we
          ;; can be pretty sure we'll find it right before the next @ at the
          ;; start of a line, or right before the end of the file.
          (re-search-forward "^@" nil 0)
          (skip-chars-backward "@ \n\t\f")
          (forward-char -1)
          (if (eq (char-after) ?\))
              t
            (goto-char (1+ (point-min)))
            (error "")))
      (error (ebib-log 'error "Error in line %d: Matching closing parenthesis not found!" (line-number-at-pos))
             nil)))
   (t nil)))

(defun ebib-match-delim-forward (limit)
  "Moves forward to the closing delimiter matching the opening delimiter at POINT.
This function handles braces {} and double quotes \"\". Does not
search/move beyond LIMIT. Returns T if a matching delimiter was
found, NIL otherwise. If point was not at an opening delimiter at
all, NIL is returned and point is not moved. If point was at an
opening delimiter but no matching closing delimiter was found, an
error is logged and point is moved one character forward to allow
parsing to continue."
  (cond
   ((eq (char-after) ?\")
    (ebib-match-quote-forward limit))
   ((eq (char-after) ?\{)
    (ebib-match-brace-forward limit))
   (t nil)))

(defun ebib-match-brace-forward (limit)
  "Moves forward to the closing brace matching the opening brace at POINT.
Does not search/move beyond LIMIT. Returns T if a matching brace
was found, NIL otherwise. If point was not at an opening brace at
all, NIL is returned and point is not moved. If point was at an
opening brace but no matching closing brace was found, an error
is logged and point is moved one character forward to allow
parsing to continue."
  (when (eq (char-after) ?\{) ; make sure we're really on a brace, otherwise return nil
    (condition-case nil
        (save-restriction
          (narrow-to-region (point) limit)
          (progn
            (forward-list)
            ;; all of ebib expects that point moves to the closing
            ;; parenthesis, not right after it, so we adjust.
            (forward-char -1)
            t))               ; return t because a matching brace was found
      (error (progn
               (ebib-log 'error "Error in line %d: Matching closing brace not found!" (line-number-at-pos))
               (forward-char 1)
               nil)))))

(defun ebib-match-quote-forward (limit)
  "Moves to the closing double quote matching the quote at POINT.
Does not search/move beyond LIMIT. Returns T if a matching quote
was found, NIL otherwise. If point was not at a double quote at
all, NIL is returned and point is not moved. If point was at a
quote but no matching closing quote was found, an error is logged
and point is moved one character forward to allow parsing to
continue."
  (when (eq (char-after (point)) ?\")  ; make sure we're on a double quote.
    (condition-case nil
        (save-restriction
          (narrow-to-region (point) limit)
          (while (progn
                   (forward-char) ; move forward because we're on a double quote
                   (skip-chars-forward "^\"") ; search the next double quote
                   (eq (char-before) ?\\))) ; if it's preceded by a backslash, keep on searching
          (or (eq (char-after) ?\")
              (progn
                (goto-char (1+ (point-min)))
                (error ""))))
      (error (ebib-log 'error "Error in line %d: Matching closing quote not found!" (line-number-at-pos))
             nil))))

(defun ebib-insert-entry (entry-key fields db &optional sort timestamp)
  "Stores the entry defined by ENTRY-KEY and FIELDS into DB.
Optional argument SORT indicates whether the KEYS-LIST must be
sorted after insertion. Default is NIL. Optional argument
TIMESTAMP indicates whether a timestamp is to be added to the
entry. Note that for a timestamp to be added, `ebib-use-timestamp'
must also be set to T."
  (when (and timestamp ebib-use-timestamp)
    (puthash 'timestamp (from-raw (format-time-string ebib-timestamp-format)) fields))
  (puthash entry-key fields (edb-database db))
  (ebib-set-modified t db)
  (setf (edb-keys-list db)
        (if sort
            (sort (cons entry-key (edb-keys-list db)) 'string<)
          (cons entry-key (edb-keys-list db)))))

(defun ebib-insert-string (abbr string db &optional sort)
  "Stores the @STRING definition defined by ABBR and STRING into DB.
Optional argument SORT indicates whether the STRINGS-LIST must be sorted
after insertion. When loading or merging a file, for example, it is more
economic to sort KEYS-LIST manually after all entries in the file have been
added."
  (puthash abbr (from-raw string) (edb-strings db))
  (ebib-set-modified t db)
  (setf (edb-strings-list db)
        (if sort
            (sort (cons abbr (edb-strings-list db)) 'string<)
          (cons abbr (edb-strings-list db)))))

(defun ebib-search-key-in-buffer (entry-key)
  "Searches ENTRY-KEY in the index buffer.
Moves point to the first character of the key and returns point."
  (goto-char (point-min))
  (re-search-forward (concat "^" entry-key))
  (beginning-of-line)
  (point))

(defvar ebib-info-flag nil "Flag to indicate whether Ebib called Info or not.")

(defadvice Info-exit (after ebib-info-exit activate)
  "Quit info and return to Ebib, if Info was called from there."
  (when ebib-info-flag
    (setq ebib-info-flag nil)
    (ebib)))

(defun read-file-to-list (filename)
  "Return a list of lines from file FILENAME."
  (if (and filename                               ; protect against 'filename' being 'nil'
           (file-readable-p filename))
      (with-temp-buffer
        (insert-file-contents filename)
        (split-string (buffer-string) "\n" t))))    ; 't' is omit nulls, blank lines in this case

(defun ebib-keywords-load-keywords (db)
  "Check if there is a keywords file for DB and make sure it is loaded."
  (unless (or (string= ebib-keywords-file "")
              (file-name-directory ebib-keywords-file))
    (let ((dir (expand-file-name (file-name-directory (edb-filename db)))))
      (if dir
          (let ((keyword-list (read-file-to-list (concat dir ebib-keywords-file))))
            ;; note: even if keyword-list is empty, we store it, because the user
            ;; may subsequently add keywords.
            (add-to-list 'ebib-keywords-files-alist    ; add the dir if not in the list yet
                         (list dir keyword-list nil)   ; the extra empty list is for new keywords
                         t #'(lambda (x y) (equal (car x) (car y)))))))))

(defun ebib-keywords-add-keyword (keyword db)
  "Add KEYWORD to the list of keywords for DB."
  (if (string= ebib-keywords-file "")        ; only the general list exists
      (add-to-list 'ebib-keywords-list-per-session keyword t)
    (let ((dir (or (file-name-directory ebib-keywords-file)      ; a single keywords file
                   (file-name-directory (edb-filename db)))))    ; per-directory keywords files
      (push keyword (third (assoc dir ebib-keywords-files-alist))))))

(defun ebib-keywords-for-database (db)
  "Return the list of keywords for database DB.
When the keywords come from a file, add the keywords in
`ebib-keywords-list', unless `ebib-keywords-use-only-file' is set."
  (if (string= ebib-keywords-file "")        ; only the general list exists
      ebib-keywords-list-per-session
    (let* ((dir (or (file-name-directory ebib-keywords-file)     ; a single keywords file
                    (file-name-directory (edb-filename db))))    ; per-directory keywords files
           (lst (assoc dir ebib-keywords-files-alist)))
      (append (second lst) (third lst)))))

(defun ebib-keywords-get-file (db)
  "Return the name of the keywords file for DB."
  (if (file-name-directory ebib-keywords-file)
      ebib-keywords-file
    (concat (file-name-directory (edb-filename db)) ebib-keywords-file)))

(defun ebib-keywords-save-to-file (keyword-file-descr)
  "Save all keywords in KEYWORD-FILE-DESCR to the associated file.
KEYWORD-FILE-DESCR is an element of `ebib-keywords-files-alist',
that is, it consists of a list of three elements, the first is
the directory of the keywords file, the second the existing
keywords and the third the keywords added in this session."
  (let ((file (if (file-name-directory ebib-keywords-file)
                  ebib-keywords-file
                (concat (car keyword-file-descr) ebib-keywords-file))))
    (if (file-writable-p file)
        (with-temp-buffer
          (mapc #'(lambda (keyword)
                    (insert (format "%s\n" keyword)))
                (append (second keyword-file-descr) (third keyword-file-descr)))
          (write-region (point-min) (point-max) file))
      (ebib-log 'warning "Could not write to keyword file `%s'" file))))

(defun ebib-keywords-save-new-keywords (db)
  "Check if new keywords were added to DB and save them as required."
  (unless (edb-filter db) ; filtered databases don't get new keywords
    (let ((lst (ebib-keywords-new-p db))
          (file (ebib-keywords-get-file db)))
      (when (and (third lst)            ; if there are new keywords
                 (or (eq ebib-keywords-file-save-on-exit 'always)
                     (and (eq ebib-keywords-file-save-on-exit 'ask)
                          (y-or-n-p "New keywords have been added. Save "))))
        (ebib-keywords-save-to-file lst)
        ;; now move the new keywords to the list of existing keywords
        (setf (cadr lst) (append (second lst) (third lst)))
        (setf (caddr lst) nil)))))

(defun ebib-keywords-save-cur-db ()
  "Save new keywords for the current database."
  (interactive)
  (ebib-keywords-save-new-keywords ebib-cur-db))

(defun ebib-keywords-new-p (&optional db)
  "Check whether there are new keywords.
Returns NIL if there are no new keywords, or a list containing
all the elements in `ebib-keywords-files-alist' that contain new
keywords.

Optional argument DB specifies the database to check for."
  (if db
      (let* ((dir (or (file-name-directory ebib-keywords-file) ; a single keywords file
                      (file-name-directory (edb-filename db)))) ; per-directory keywords files
             (lst (assoc dir ebib-keywords-files-alist)))
        (if (third lst)
            lst))
    (delq nil (mapcar #'(lambda (elt) ; this would be easier with cl-remove
                          (if (third elt)
                              elt))
                      ebib-keywords-files-alist))))

(defun ebib-keywords-save-all-new ()
  "Check if new keywords were added during the session and save them as required."
  (interactive)
  (let ((new (ebib-keywords-new-p)))
    (when (and new
               (or (eq ebib-keywords-file-save-on-exit 'always)
                   (ebib-called-interactively)
                   (and (eq ebib-keywords-file-save-on-exit 'ask)
                        (y-or-n-p (format "New keywords were added. Save '%s'? "
                                          (file-name-nondirectory ebib-keywords-file)))))) ; strip path for succinctness
      (mapc #'(lambda (elt)
                (ebib-keywords-save-to-file elt))
            new))))

;;;;;;;;;;;;;;;;;;;;;;;;;;;;
;; main program execution ;;
;;;;;;;;;;;;;;;;;;;;;;;;;;;;

;;;###autoload
(defun ebib (&optional arg)
  "Ebib, a BibTeX database manager.
Optional argument ARG specifies the entry of the current database
that is to be displayed, or a file to load (which must end in
`.bib')."
  (interactive)
  (if (member (window-buffer) (mapcar #'cdr ebib-buffer-alist))
      (error "Ebib already active")
    ;; We save the buffer from which Ebib is called.
    (setq ebib-push-buffer (current-buffer))
    ;; Initialize Ebib if required.
    (unless ebib-initialized
      (ebib-init)
      (if ebib-preload-bib-files
          (mapc #'(lambda (file)
                    (ebib-load-bibtex-file (locate-file file ebib-preload-bib-search-dirs)))
                ebib-preload-bib-files)))
    ;; If Ebib is visible, we just switch to the index buffer.
    (let ((index-window (get-buffer-window (cdr (assoc 'index ebib-buffer-alist)))))
      (if index-window
          (select-window index-window)
        (ebib-setup-windows)))
    ;; Check for an optional argument.
    (when arg
      (if (string= (file-name-extension arg) "bib")
          (ebib-load-bibtex-file (expand-file-name arg))
        (let ((exists? (member arg (edb-keys-list ebib-cur-db))))
          (if exists?
              (progn
                (setf (edb-cur-entry ebib-cur-db) (car exists?))
                (with-current-buffer (cdr (assoc 'index ebib-buffer-alist))
                  (goto-char (point-min))
                  (re-search-forward (format "^%s " (edb-cur-entry ebib-cur-db)))
                  (ebib-select-entry)))
            (message "No entry `%s' in current database " arg)))))))

(defun ebib-setup-windows ()
  "Creates Ebib's window configuration in the current frame."
  ;; we save the current window configuration.
  (setq ebib-saved-window-config (current-window-configuration))
  (setq ebib-buffer-before (current-buffer))
  (cond
   ((eq ebib-layout 'full)
    (delete-other-windows))
   ((eq ebib-layout 'custom)
    (setq ebib-window-before (selected-window))
    (let ((ebib-window (split-window (selected-window) (- (window-width) ebib-width) t)))
      (select-window ebib-window))))
  (let* ((index-window (selected-window))
         (entry-window (split-window index-window ebib-index-window-size
                                     ebib-window-vertical-split)))
    (switch-to-buffer (cdr (assoc 'index ebib-buffer-alist)))
    (unless (eq ebib-layout 'index-only)
      (set-window-buffer entry-window (cdr (assoc 'entry ebib-buffer-alist))))
    (set-window-dedicated-p index-window t)
    (if (eq ebib-layout 'custom)
        (set-window-dedicated-p entry-window t))))

(defun ebib-init ()
  "Initialises Ebib.
This function sets all variables to their initial values, creates the
buffers and reads the rc file."
  (setq ebib-cur-entry-hash nil
        ebib-current-field nil
        ebib-saved-window-config nil)
  (put 'timestamp 'ebib-hidden t)
  (ebib-create-buffers)
  (if (file-name-directory ebib-keywords-file) ; returns nil if there is no directory part
      (add-to-list 'ebib-keywords-files-alist (list (file-name-directory ebib-keywords-file)
                                                    (read-file-to-list ebib-keywords-file) nil)))
  (setq ebib-keywords-list-per-session (copy-tree ebib-keywords-list))
  (ebib-filters-load-file ebib-filters-default-file)
  (setq ebib-index-highlight (ebib-make-highlight 1 1 (cdr (assoc 'index ebib-buffer-alist))))
  (setq ebib-fields-highlight (ebib-make-highlight 1 1 (cdr (assoc 'entry ebib-buffer-alist))))
  (setq ebib-strings-highlight (ebib-make-highlight 1 1 (cdr (assoc 'strings ebib-buffer-alist))))
  (add-hook 'kill-emacs-query-functions 'ebib-kill-emacs-query-function)
  (load ebib-rc-file t)
  (setq ebib-initialized t))

(defun ebib-create-buffers ()
  "Creates the buffers for Ebib."
  ;; first we create a buffer for multiline editing.  this one does *not*
  ;; have a name beginning with a space, because undo-info is normally
  ;; present in an edit buffer.
  (add-to-list 'ebib-buffer-alist (cons 'multiline (get-buffer-create "*Ebib-edit*")))
  (with-current-buffer (cdr (assoc 'multiline ebib-buffer-alist))
    (funcall ebib-multiline-major-mode)
    (ebib-multiline-mode t))
  ;; then we create a buffer to hold the fields of the current entry.
  (add-to-list 'ebib-buffer-alist (cons 'entry (get-buffer-create "*Ebib-entry*")))
  (with-current-buffer (cdr (assoc 'entry ebib-buffer-alist))
    (ebib-entry-mode)
    (buffer-disable-undo))
  ;; then we create a buffer to hold the @STRING definitions
  (add-to-list 'ebib-buffer-alist (cons 'strings (get-buffer-create "*Ebib-strings*")))
  (with-current-buffer (cdr (assoc 'strings ebib-buffer-alist))
    (ebib-strings-mode)
    (buffer-disable-undo))
  ;; the log buffer
  (add-to-list 'ebib-buffer-alist (cons 'log (get-buffer-create "*Ebib-log*")))
  (with-current-buffer (cdr (assoc 'log ebib-buffer-alist))
    (erase-buffer)
    (insert "Ebib log messages\n\n(Press C-v or SPACE to scroll down, M-v or `b' to scroll up, `q' to quit.)\n\n")
    (ebib-log-mode)
    (buffer-disable-undo))
  ;; and lastly we create a buffer for the entry keys.
  (add-to-list 'ebib-buffer-alist (cons 'index (get-buffer-create " none")))
  (with-current-buffer (cdr (assoc 'index ebib-buffer-alist))
    (ebib-index-mode)
    (buffer-disable-undo)
    (if ebib-index-mode-line
        (setq mode-line-format ebib-index-mode-line))))

(defun ebib-quit ()
  "Quits Ebib.
The Ebib buffers are killed, all variables except the keymaps are set to nil."
  (interactive)
  (when (if (ebib-modified-p)
            (yes-or-no-p "There are modified databases. Quit anyway? ")
          (y-or-n-p "Quit Ebib? "))
    (ebib-keywords-save-all-new)
    (ebib-filters-update-filters-file)
    (mapc #'(lambda (buffer)
              (kill-buffer buffer))
          (mapcar #'cdr ebib-buffer-alist))
    (setq ebib-databases nil
          ebib-cur-db nil
          ebib-buffer-alist nil
          ebib-initialized nil
          ebib-index-highlight nil
          ebib-fields-highlight nil
          ebib-strings-highlight nil
          ebib-export-filename nil
          ebib-window-before nil
          ebib-buffer-before nil
          ebib-keywords-files-alist nil
          ebib-keywords-list-per-session nil
          ebib-filters-alist nil)
    (set-window-configuration ebib-saved-window-config)
    (remove-hook 'kill-emacs-query-functions 'ebib-kill-emacs-query-function)
    (message "")))

(defun ebib-kill-emacs-query-function ()
  "Ask if the user wants to save any modified databases and added
keywords when Emacs is killed."
  (when (or (not (ebib-modified-p))
            (if (y-or-n-p "Save all unsaved Ebib databases? ")
                (progn
                  (ebib-save-all-databases)
                  t)
              (yes-or-no-p "Ebib holds modified databases. Kill anyway? ")))
    (ebib-keywords-save-all-new)
    t))

;;;;;;;;;;;;;;;;
;; index-mode ;;
;;;;;;;;;;;;;;;;

(eval-and-compile
  (define-prefix-command 'ebib-prefix-map)
  (suppress-keymap ebib-prefix-map))

;; macro to redefine key bindings.

(defmacro ebib-key (buffer key &optional command prefixed)
  (cond
   ((eq buffer 'index)
    (let ((one `(define-key ebib-index-mode-map ,key (quote ,command)))
          (two (when (or prefixed
                         (null command))
                 `(define-key ebib-prefix-map ,key (quote ,command)))))
      (if two
          `(progn ,one ,two)
        one)))
   ((eq buffer 'entry)
    `(define-key ebib-entry-mode-map ,key (quote ,command)))
   ((eq buffer 'strings)
    `(define-key ebib-strings-mode-map ,key (quote ,command)))
   ((eq buffer 'mark-prefix)
    `(progn
       (define-key ebib-index-mode-map (format "%c" ebib-prefix-key) nil)
       (define-key ebib-index-mode-map ,key 'ebib-prefix-map)
       (setq ebib-prefix-key (string-to-char ,key))))
   ((eq buffer 'multiline)
    `(progn
       (define-key ebib-multiline-mode-map "\C-c" nil)
       (mapc #'(lambda (command)
                 (define-key ebib-multiline-mode-map (format "\C-c%s%c" ,key (car command)) (cdr command)))
             '((?q . ebib-quit-multiline-edit)
               (?c . ebib-cancel-multiline-edit)
               (?s . ebib-save-from-multiline-edit)))
       (setq ebib-multiline-key (string-to-char ,key))))))

(defvar ebib-index-mode-map
  (let ((map (make-keymap)))
    (suppress-keymap map)
    map)
  "Keymap for the ebib index buffer.")

;; we define the keys with ebib-key rather than with define-key, because
;; that automatically sets up ebib-prefix-map as well.
(ebib-key index [up] ebib-prev-entry)
(ebib-key index [down] ebib-next-entry)
(ebib-key index [right] ebib-next-database)
(ebib-key index [left] ebib-prev-database)
(ebib-key index [prior] ebib-index-scroll-down)
(ebib-key index [next] ebib-index-scroll-up)
(ebib-key index [home] ebib-goto-first-entry)
(ebib-key index [end] ebib-goto-last-entry)
(ebib-key index [return] ebib-select-and-popup-entry)
(ebib-key index " " ebib-index-scroll-up)
(ebib-key index "/" ebib-search)
(ebib-key index "&" ebib-filters-logical-and)
(ebib-key index "|" ebib-filters-logical-or)
(ebib-key index "~" ebib-filters-logical-not)
(ebib-key index ";" ebib-prefix-map)
(ebib-key index "?" ebib-info)
(ebib-key index "a" ebib-add-entry)
(ebib-key index "b" ebib-index-scroll-down)
(ebib-key index "c" ebib-index-c)
(ebib-key index "C" ebib-follow-crossref)
(ebib-key index "d" ebib-delete-entry t)
(ebib-key index "e" ebib-edit-entry)
(ebib-key index "E" ebib-edit-keyname)
(ebib-key index "f" ebib-view-file)
(ebib-key index "F" ebib-filters-map)
(ebib-key index "g" ebib-goto-first-entry)
(ebib-key index "G" ebib-goto-last-entry)
(ebib-key index "h" ebib-index-help)
(ebib-key index "i" ebib-browse-doi)
(ebib-key index "j" ebib-next-entry)
(ebib-key index "J" ebib-switch-to-database)
(ebib-key index "k" ebib-prev-entry)
(ebib-key index "K" ebib-generate-autokey)
(ebib-key index "l" ebib-show-log)
(ebib-key index "m" ebib-mark-entry t)
(ebib-key index "n" ebib-search-next)
(ebib-key index [(control n)] ebib-next-entry)
(ebib-key index [(meta n)] ebib-index-scroll-up)
(ebib-key index "o" ebib-load-bibtex-file)
(ebib-key index "p" ebib-push-bibtex-key t)
(ebib-key index [(control p)] ebib-prev-entry)
(ebib-key index [(meta p)] ebib-index-scroll-down)
(ebib-key index "P" ebib-edit-preamble)
(ebib-key index "q" ebib-quit)
(ebib-key index "r" ebib-reload-current-database)
(ebib-key index "R" ebib-reload-all-databases)
(ebib-key index "s" ebib-save-current-database)
(ebib-key index "S" ebib-edit-strings)
(ebib-key index "u" ebib-browse-url)
(ebib-key index "x" ebib-export-entry t)
(ebib-key index "\C-xb" ebib-leave-ebib-windows)
(ebib-key index "\C-xk" ebib-quit)
(ebib-key index "X" ebib-export-preamble)
(ebib-key index "z" ebib-leave-ebib-windows)
(ebib-key index "Z" ebib-lower)

(defun ebib-switch-to-database-nth (key)
  (interactive (list (if (featurep 'xemacs)
                         (event-key last-command-event)
                       last-command-event)))
  (ebib-switch-to-database (- (if (featurep 'xemacs)
                                  (char-to-int key)
                                key) 48)))

(mapc #'(lambda (key)
          (define-key ebib-index-mode-map (format "%d" key)
            'ebib-switch-to-database-nth))
      '(1 2 3 4 5 6 7 8 9))

;; The filters keymap
(eval-and-compile
  (define-prefix-command 'ebib-filters-map)
  (suppress-keymap 'ebib-filters-map)
  (define-key ebib-filters-map "&" 'ebib-filters-logical-and)
  (define-key ebib-filters-map "|" 'ebib-filters-logical-or)
  (define-key ebib-filters-map "~" 'ebib-filters-logical-not)
  (define-key ebib-filters-map "a" 'ebib-filters-apply-filter)
  (define-key ebib-filters-map "c" 'ebib-filters-cancel-filter)
  (define-key ebib-filters-map "d" 'ebib-filters-delete-filter)
  (define-key ebib-filters-map "D" 'ebib-filters-delete-all-filters)
  (define-key ebib-filters-map "l" 'ebib-filters-load-from-file)
  (define-key ebib-filters-map "r" 'ebib-filters-reapply-filter)
  (define-key ebib-filters-map "R" 'ebib-filters-rename-filter)
  (define-key ebib-filters-map "s" 'ebib-filters-store-filter)
  (define-key ebib-filters-map "S" 'ebib-filters-save-filters)
  (define-key ebib-filters-map "v" 'ebib-filters-view-filter)
  (define-key ebib-filters-map "V" 'ebib-filters-view-all-filters)
  (define-key ebib-filters-map "w" 'ebib-filters-write-to-file)
  (define-key ebib-filters-map "W" 'ebib-write-database))

(define-derived-mode ebib-index-mode
  fundamental-mode "Ebib-index"
  "Major mode for the Ebib index buffer."
  (setq buffer-read-only t)
  (setq truncate-lines t))

(easy-menu-define ebib-index-menu ebib-index-mode-map "Ebib index menu"
  '("Ebib"
    ["Open Database..." ebib-load-bibtex-file t]
    ["Merge Database..." ebib-merge-bibtex-file (and ebib-cur-db (not (edb-filter ebib-cur-db)))]
    ["Save Database" ebib-save-current-database (and ebib-cur-db
                                                     (edb-modified ebib-cur-db))]
    ["Save All Databases" ebib-save-all-databases (ebib-modified-p)]
    ["Save Database As..." ebib-write-database ebib-cur-db]
    ["Close Database" ebib-close-database ebib-cur-db]
    "--"
    ["Save New Keywords For Database" ebib-keywords-save-cur-db (ebib-keywords-new-p ebib-cur-db)]
    ["Save All New Keywords" ebib-keywords-save-all-new (ebib-keywords-new-p)]
    "--"
    ("Entry"
     ["Add" ebib-add-entry (and ebib-cur-db (not (edb-filter ebib-cur-db)))]
     ["Edit" ebib-edit-entry ebib-cur-keys-list]
     ["Delete" ebib-delete-entry (and ebib-cur-db
                                      (edb-cur-entry ebib-cur-db)
                                      (not (edb-filter ebib-cur-db)))])
    ["Edit Strings" ebib-edit-strings (and ebib-cur-db (not (edb-filter ebib-cur-db)))]
    ["Edit Preamble" ebib-edit-preamble (and ebib-cur-db (not (edb-filter ebib-cur-db)))]
    "--"
    ["Open URL" ebib-browse-url (gethash ebib-standard-url-field ebib-cur-entry-hash)]
    ["Open DOI" ebib-browse-doi (gethash ebib-standard-doi-field ebib-cur-entry-hash)]
    ["View File" ebib-view-file (gethash ebib-standard-file-field ebib-cur-entry-hash)]
    ("Print Entries"
     ["As Bibliography" ebib-latex-entries (and ebib-cur-db (not (edb-filter ebib-cur-db)))]
     ["As Index Cards" ebib-print-entries ebib-cur-db]
     ["Print Multiline Fields" ebib-toggle-print-multiline :enable t
      :style toggle :selected ebib-print-multiline]
     ["Print Cards on Separate Pages" ebib-toggle-print-newpage :enable t
      :style toggle :selected ebib-print-newpage])
    "--"
    ("Options"
     ["Show Hidden Fields" ebib-toggle-hidden :enable t
      :style toggle :selected (not ebib-hide-hidden-fields)]
     ["Use Timestamp" ebib-toggle-timestamp :enable t
      :style toggle :selected ebib-use-timestamp]
     ["Save Cross-Referenced Entries First" ebib-toggle-xrefs-first :enable t
      :style toggle :selected ebib-save-xrefs-first]
     ["Allow Identical Fields" ebib-toggle-identical-fields :enable t
      :style toggle :selected ebib-allow-identical-fields]
     ["Full Layout" ebib-toggle-layout :enable t
      :style toggle :selected (eq ebib-layout 'full)]
     ["Modify Entry Types" ebib-customize-entry-types t]
     ["Customize Ebib" ebib-customize t])
    ["View Log Buffer" ebib-show-log t]
    ["Lower Ebib" ebib-lower t]
    ["Quit" ebib-quit t]
    ["Help on Ebib" ebib-info t]))

(easy-menu-add ebib-index-menu ebib-index-mode-map)

(defun ebib-customize ()
  "Switches to Ebib's customisation group."
  (interactive)
  (ebib-lower)
  (customize-group 'ebib))

(defun ebib-customize-entry-types ()
  "Customizes `ebib-entry-types'."
  (interactive)
  (ebib-lower)
  (customize-variable 'ebib-entry-types))

(defun ebib-log (type format-string &rest args)
  "Writes a message to Ebib's log buffer.
TYPE (a symbol) is the type of message. It can be LOG, which
writes the message to the log buffer only; MESSAGE, which writes
the message to the log buffer and outputs it with the function
MESSAGE; WARNING, which logs the message and sets the variable
`ebib-log-error' to 0; or ERROR, which logs the message and sets
the variable `ebib-log-error' to 1. The latter two can be used to
signal the user to check the log for warnings or errors.

This function adds a newline to the message being logged."
  (with-current-buffer (cdr (assoc 'log ebib-buffer-alist))
    (cond
     ((eq type 'warning)
      (or ebib-log-error ; if ebib-error-log is already set to 1, we don't want to overwrite it!
          (setq ebib-log-error 0)))
     ((eq type 'error)
      (setq ebib-log-error 1))
     ((eq type 'message)
      (apply 'message format-string args)))
    (insert (apply 'format  (concat (if (eq type 'error)
                                        (propertize format-string 'face 'font-lock-warning-face)
                                      format-string)
                                    "\n")
                   args))))

(defun ebib-load-bibtex-file (&optional file)
  "Loads a BibTeX file into Ebib."
  (interactive)
  (unless file
    (setq file (ensure-extension (read-file-name "File to open: " "~/") "bib")))
  (let* ((full-name (expand-file-name file))
         (db (ebib-get-db-from-filename full-name)))
    (if db ; FILE is already open in Ebib.
        (progn
          (setq ebib-cur-db db)
          (ebib-redisplay))
      (setq ebib-cur-db (ebib-create-new-database))
      (setf (edb-filename ebib-cur-db) full-name)
      (setf (edb-name ebib-cur-db) (file-name-nondirectory (edb-filename ebib-cur-db)))
      (setq ebib-log-error nil) ; we haven't found any errors
      (ebib-log 'log "%s: Opening file %s" (format-time-string "%d %b %Y, %H:%M:%S") (edb-filename ebib-cur-db))
      ;; first, we empty the buffers
      (ebib-erase-buffer (cdr (assoc 'index ebib-buffer-alist)))
      (ebib-erase-buffer (cdr (assoc 'entry ebib-buffer-alist)))
      (if (file-readable-p full-name)
<<<<<<< HEAD
          (progn
            ;; load the entries in the file
            (ebib-load-entries full-name ebib-cur-db)
            ;; If the user makes any changes, we'll want to create a back-up.
            (setf (edb-make-backup ebib-cur-db) t)
            ;; Now fill the buffers. Note that filling a buffer also makes
            ;; that buffer active. Therefore we do `ebib-fill-index-buffer'
            ;; later.
            (ebib-set-modified nil)
            (ebib-fill-entry-buffer))
=======
          ;; if the user entered the name of an existing file, we load it
          ;; by putting it in a buffer and then parsing it.
          (with-temp-buffer
            (with-syntax-table ebib-syntax-table
              (insert-file-contents full-name)
              ;; if the user makes any changes, we'll want to create a back-up.
              (setf (edb-make-backup ebib-cur-db) t)
              (let ((result (ebib-find-bibtex-entries nil)))
                (when (edb-keys-list ebib-cur-db)
                  (setf (edb-keys-list ebib-cur-db) (sort (edb-keys-list ebib-cur-db) 'string<)))
                (when (edb-strings-list ebib-cur-db)
                  (setf (edb-strings-list ebib-cur-db) (sort (edb-strings-list ebib-cur-db) 'string<)))
                (setf (edb-cur-entry ebib-cur-db) (car (edb-keys-list ebib-cur-db)))
                (ebib-set-modified nil)
                ;; and now we tell the user the result
                (ebib-log 'message "%d entries, %d @STRINGs and %s @PREAMBLE found in file."
                          (car result)
                          (cadr result)
                          (if (caddr result)
                              "a"
                            "no")))))
>>>>>>> dcdefe53
        ;; if the file does not exist, we need to issue a message.
        (ebib-log 'message "(New file)"))
      ;; add keywords for the new database
      (ebib-keywords-load-keywords ebib-cur-db)
      (if ebib-keywords-files-alist
          (ebib-log 'log "Using keywords from %s." (ebib-keywords-get-file ebib-cur-db))
        (ebib-log 'log "Using general keyword list."))
      ;; fill the index buffer. (this even works if there are no keys
      ;; in the database, for example when the user opened a new file
      ;; or if no BibTeX entries were found.
      (ebib-fill-index-buffer))))

(defun ebib-reload-current-database ()
  "Reload the current database from disk."
  (interactive)
  (ebib-execute-when
    ((real-db)
     (when (yes-or-no-p "Reload current database from file ")
       (ebib-reload-database ebib-cur-db)
       (ebib-set-modified nil)
       (ebib-fill-entry-buffer)
       (ebib-fill-index-buffer)))
    ((default) (beep))))

(defun ebib-reload-all-databases ()
  "Reload all databses from disk."
  (interactive)
  (ebib-execute-when
    ((real-db)
     (when (yes-or-no-p "Reload all databases from file ")
       (mapc #'(lambda (db)
                 (ebib-reload-database db)
                 (ebib-set-modified nil db))
             ebib-databases)
       (ebib-fill-entry-buffer)
       (ebib-fill-index-buffer)))
    ((default) (beep))))

(defun ebib-reload-database (db)
  "Reload database DB from disk."
  ;; first clear out some variables
  (clrhash (edb-database db))
  (setf (edb-keys-list db) nil)
  (setf (edb-marked-entries db) nil)
  (clrhash (edb-strings db))
  (setf (edb-strings-list db) nil)
  (setf (edb-preamble db) nil)
  ;; then load the file
  (ebib-log 'log "%s: Reloading file %s" (format-time-string "%d-%b-%Y: %H:%M:%S") (edb-filename db))
  (ebib-load-entries (edb-filename db) db))

(defun ebib-merge-bibtex-file ()
  "Merges a BibTeX file into the current database."
  (interactive)
  (ebib-execute-when
    ((real-db)
<<<<<<< HEAD
     (let ((file (expand-file-name (read-file-name "File to merge: "))))
       (if (not (file-readable-p file))
           (error "No such file: %s" file)
         (setq ebib-log-error nil)      ; we haven't found any errors (yet)
         (ebib-log 'log "%s: Merging file %s" (format-time-string "%d-%b-%Y: %H:%M:%S") (edb-filename ebib-cur-db))
         (ebib-load-entries file ebib-cur-db)
         (ebib-fill-entry-buffer)
         (ebib-fill-index-buffer)
         (ebib-set-modified t))))
    ((default) (beep))))

(defun ebib-load-entries (file db)
  "Load BibTeX entries from FILE into DB."
  (with-temp-buffer
    (with-syntax-table ebib-syntax-table
      (insert-file-contents file)
      (let ((result (ebib-find-bibtex-entries db nil)))
        (when (edb-keys-list db)
          (setf (edb-keys-list db) (sort (edb-keys-list db) 'string<)))
        (when (edb-strings-list db)
          (setf (edb-strings-list db) (sort (edb-strings-list db) 'string<)))
        (setf (edb-cur-entry db) (edb-keys-list db))
        ;; Log the results.
        (ebib-log 'message "%d entries, %d @STRINGs and %s @PREAMBLE found in file."
                  (car result)
                  (cadr result)
                  (if (caddr result)
                      "a"
                    "no"))
        (when ebib-log-error
          (message "%s found! Press `l' to check Ebib log buffer." (nth ebib-log-error '("Warnings" "Errors"))))))))

(defun ebib-find-bibtex-entries (db timestamp)
  "Find the BibTeX entries in the current buffer.
=======
     (let ((file (read-file-name "File to merge: ")))
        (setq ebib-log-error nil)       ; we haven't found any errors
        (ebib-log 'log "%s: Merging file %s" (format-time-string "%d-%b-%Y: %H:%M:%S") (edb-filename ebib-cur-db))
        (with-temp-buffer
          (with-syntax-table ebib-syntax-table
            (insert-file-contents file)
            (let ((n (ebib-find-bibtex-entries t)))
              (setf (edb-keys-list ebib-cur-db) (sort (edb-keys-list ebib-cur-db) 'string<))
              (when (edb-strings-list ebib-cur-db)
                (setf (edb-strings-list ebib-cur-db) (sort (edb-strings-list ebib-cur-db) 'string<)))
              (setf (edb-cur-entry ebib-cur-db) (car (edb-keys-list ebib-cur-db)))
              (ebib-redisplay)
              (ebib-set-modified t)
              (ebib-log 'message "%d entries, %d @STRINGs and %s @PREAMBLE found in file."
                        (car n)
                        (cadr n)
                        (if (caddr n)
                            "a"
                          "no"))
              (when ebib-log-error
                (message "%s found! Press `l' to check Ebib log buffer." (nth ebib-log-error '("Warnings" "Errors"))))
              (ebib-log 'log ""))))))
    ((filtered-db)
     (error "Cannot merge into a filtered database"))
    ((defaul)
     (beep))))

(defun ebib-find-bibtex-entries (timestamp)
  "Finds the BibTeX entries in the current buffer.
>>>>>>> dcdefe53
The search is started at the beginnig of the buffer. All entries
found are stored in DB. Return value is a three-element list: the
first element is the number of entries found, the second the
number of @STRING definitions, and the third is T or NIL,
indicating whether a @PREAMBLE was found.

TIMESTAMP indicates whether a timestamp is to be added to each
entry. Note that a timestamp is only added if `ebib-use-timestamp'
is set to T."
  (let ((n-entries 0)
        (n-strings 0)
        (preamble nil))
    (goto-char (point-min))
    (while (re-search-forward "^@" nil t) ; find the next entry
      (let ((beg (point)))
        (if (looking-at-goto-end (concat "\\(" ebib-bibtex-identifier "\\)[[:space:]]*[\(\{]") 1)
          (let ((entry-type (downcase (buffer-substring-no-properties beg (point)))))
            (looking-at-goto-end "[[:space:]]*[\(\{]")
            (cond
             ((equal entry-type "string") ; string and preamble must be treated differently
              (if (ebib-read-string db)
                  (setq n-strings (1+ n-strings))))
             ((equal entry-type "preamble")
              (when (ebib-read-preamble db)
                (setq preamble t)))
             ((equal entry-type "comment") ; ignore comments
              (ebib-log 'log "Comment at line %d ignored" (line-number-at-pos))
              (ebib-match-paren-forward (point-max)))
             ((assoc (intern-soft entry-type) ebib-entry-types) ; if the entry type has been defined
              (if (ebib-read-entry entry-type db timestamp)
                  (setq n-entries (1+ n-entries))))
             ;; anything else we report as an unknown entry type.
             (t (ebib-log 'warning "Line %d: Unknown entry type `%s'. Skipping." (line-number-at-pos) entry-type)
                (ebib-match-paren-forward (point-max)))))
          (ebib-log 'error "Error: illegal entry type at line %d. Skipping" (line-number-at-pos)))))
    (list n-entries n-strings preamble)))

(defun ebib-read-string (db)
  "Read the @STRING definition beginning at the line POINT is on.
If a proper abbreviation and string are found, they are stored in
DB. Return the string if one was read, NIL otherwise."
  (let ((limit (save-excursion       ; we find the matching end parenthesis
                 (backward-char)
                 (ebib-match-paren-forward (point-max))
                 (point))))
    (skip-chars-forward "\"#%'(),={} \n\t\f" limit)
    (let ((beg (point)))
      (if (looking-at-goto-end (concat "\\(" ebib-bibtex-identifier "\\)[ \t\n\f]*=") 1)
        (if-str (abbr (buffer-substring-no-properties beg (point)))
            (progn
              (skip-chars-forward "^\"{" limit)
              (let ((beg (point)))
                (if-str (string  (if (ebib-match-delim-forward limit)
                                     (buffer-substring-no-properties beg (1+ (point)))
                                   nil))
                    (if (member abbr (edb-strings-list db))
                        (ebib-log 'warning (format "Line %d: @STRING definition `%s' duplicated. Skipping."
                                                   (line-number-at-pos) abbr))
                      (ebib-insert-string abbr string db))))))
        (ebib-log 'error "Error: illegal string identifier at line %d. Skipping" (line-number-at-pos))))))

(defun ebib-read-preamble (db)
  "Read the @PREAMBLE definition and stores it in DB.
If there was already another @PREAMBLE definition, the new one is
added to the existing one with a hash sign `#' between them."
  (let ((beg (point)))
    (forward-char -1)
    (when (ebib-match-paren-forward (point-max))
      (let ((text (buffer-substring-no-properties beg (point))))
        (if (edb-preamble db)
            (setf (edb-preamble db) (concat (edb-preamble db) "\n# " text))
          (setf (edb-preamble db) text))))))

(defun ebib-read-entry (entry-type db &optional timestamp)
  "Read a BibTeX entry and store it in DB.
Returns the new `ebib-keys-list' if an entry was found, nil
otherwise. Optional argument TIMESTAMP indicates whether a
timestamp is to be added. (Whether a timestamp is actually added,
also depends on `ebib-use-timestamp'.)"
  (let ((entry-limit (save-excursion
                       (backward-char)
                       (ebib-match-paren-forward (point-max))
                       (point)))
        (beg (progn
               (skip-chars-forward " \n\t\f") ; note the space!
               (point))))
    (if (looking-at-goto-end (concat "\\("
                                       ebib-key-regexp
                                       "\\)[ \t\n\f]*,")
                               1)       ; this delimits the entry key
      (let ((entry-key (buffer-substring-no-properties beg (point))))
        (if (member entry-key (edb-keys-list db))
            (ebib-log 'warning "Line %d: Entry `%s' duplicated. Skipping." (line-number-at-pos) entry-key)
          (let ((fields (ebib-find-bibtex-fields (intern-soft entry-type) entry-limit)))
            (when fields             ; if fields were found, we store them, and return T.
              (ebib-insert-entry entry-key fields db nil timestamp)
              t))))
      (ebib-log 'error "Error: illegal entry key found at line %d. Skipping" (line-number-at-pos)))))

(defun ebib-find-bibtex-fields (entry-type limit)
  "Finds the fields of the BibTeX entry that starts on the line POINT is on.
Returns a hash table containing all the fields and values, or NIL
if none were found. ENTRY-TYPE is the type of the entry, which
will be recorded in the hash table. Before the search starts,
POINT is moved back to the beginning of the line."
  (beginning-of-line)
  ;; we assign a function to fn in order to avoid putting the test on
  ;; ebib-allow-identical-fields in the while loop, where it would get
  ;; tested with every field being read.
  (let ((fn (if (not ebib-allow-identical-fields)
                (symbol-function 'puthash)
              #'(lambda (field-type field-contents fields)
                  (let ((existing-contents (gethash field-type fields)))
                    (puthash field-type (if existing-contents
                                            (from-raw (concat (to-raw existing-contents)
                                                              ebib-keywords-separator
                                                              (to-raw field-contents)))
                                          field-contents)
                             fields))))))
    (let ((fields (make-hash-table :size 15)))
      (while (progn
               (skip-chars-forward "^," limit) ; we must move to the next comma,
               (eq (char-after) ?,)) ; and make sure we are really on a comma.
        (skip-chars-forward "\"#%'(),={} \n\t\f" limit)
        (let ((beg (point)))
          (if (looking-at-goto-end (concat "\\(" ebib-bibtex-identifier "\\)[ \t\n\f]*=") 1)
            (let ((field-type (intern (downcase (buffer-substring-no-properties beg (point))))))
              (unless (eq field-type 'type*) ; the 'type*' key holds the entry type, so we can't use it
                (let ((field-contents (ebib-read-field-contents limit)))
                  (when field-contents
                    (funcall fn field-type field-contents fields)))))
            (ebib-log 'error "Error: illegal field name found at line %d. Skipping" (line-number-at-pos)))))
      (when (> (hash-table-count fields) 0)
        (puthash 'type* entry-type fields)
        fields))))

(defun ebib-read-field-contents (limit)
  "Reads the contents of a BibTeX field from a .bib file.
LIMIT indicates the end of the entry, beyond which the function will not
search."
  (skip-chars-forward "#%'(),=} \n\t\f" limit)
  (let ((beg (point)))
    (buffer-substring-no-properties beg (ebib-find-end-of-field limit))))

(defun ebib-find-end-of-field (limit)
  "Moves POINT to the end of a field's contents and returns POINT.
The contents of a field is delimited by a comma or by the closing brace of
the entry. The latter is at position LIMIT."
  (while (and (not (eq (char-after) ?\,))
              (< (point) limit))
    (ebib-match-delim-forward limit) ; check if we're on a delimiter and if so, jump to the matching closing delimiter
    (forward-char 1))
  (if (= (point) limit)
      (skip-chars-backward " \n\t\f"))
  (point))

(defun ebib-leave-ebib-windows ()
  "Leaves the Ebib windows, lowering them if necessary."
  (interactive)
  (ebib-lower t))

(defun ebib-lower (&optional soft)
  "Hides the Ebib windows.
If optional argument SOFT is non-NIL, just switch to a non-Ebib
buffer if Ebib is not occupying the entire frame."
  (interactive)
  (unless (member (window-buffer) (mapcar #'cdr ebib-buffer-alist))
    (error "Ebib is not active "))
  (cond
   ((and soft (eq ebib-layout 'custom))
    (select-window ebib-window-before))
   ((and soft (eq ebib-layout 'index-only))
    (other-window 1)
    (if (member (current-buffer) (mapcar #'cdr ebib-buffer-alist))
        (switch-to-buffer nil)))
   (t (set-window-configuration ebib-saved-window-config)))
  (mapc #'(lambda (buffer)
            (bury-buffer buffer))
        (mapcar #'cdr ebib-buffer-alist)))

(defun ebib-prev-entry ()
  "Moves to the previous BibTeX entry."
  (interactive)
  (ebib-execute-when
    ((entries)
     ;; if the current entry is the first entry,
     (let ((prev (prev-elem (edb-cur-entry ebib-cur-db) ebib-cur-keys-list)))
       (if (not prev)                   ; if we're on the first entry
           (beep)                       ; just beep
         (setf (edb-cur-entry ebib-cur-db) prev)
         (goto-char (ebib-highlight-start ebib-index-highlight))
         (forward-line -1)
         (ebib-set-index-highlight)
         (ebib-fill-entry-buffer))))
    ((default)
     (beep))))

(defun ebib-next-entry ()
  "Moves to the next BibTeX entry."
  (interactive)
  (ebib-execute-when
    ((entries)
     (let ((next (next-elem (edb-cur-entry ebib-cur-db) ebib-cur-keys-list)))
       (if (not next)                   ; if we're on the last entry,
           (beep)                       ; just beep
         (setf (edb-cur-entry ebib-cur-db) next)
         (goto-char (ebib-highlight-start ebib-index-highlight))
         (forward-line 1)
         (ebib-set-index-highlight)
         (ebib-fill-entry-buffer))))
    ((default)
     (beep))))

(defun ebib-add-entry ()
  "Adds a new entry to the database."
  (interactive)
  (ebib-execute-when
    ((real-db)
     (if-str (entry-key (if ebib-autogenerate-keys
                            "<new-entry>"
                          (read-string "New entry key: " nil 'ebib-key-history)))
         (progn
           (if (member entry-key (edb-keys-list ebib-cur-db))
               (if ebib-uniquify-keys
                   (setq entry-key (ebib-uniquify-key entry-key))
                 (error "Key already exists")))
           (with-current-buffer (cdr (assoc 'index ebib-buffer-alist))
             (sort-in-buffer (1+ (length (edb-keys-list ebib-cur-db))) entry-key)
             ;; we create the hash table *before* the call to
             ;; ebib-display-entry, because that function refers to the
             ;; hash table if ebib-index-display-fields is set.
             (let ((fields (make-hash-table)))
               (puthash 'type* ebib-default-type fields)
               (ebib-insert-entry entry-key fields ebib-cur-db t t))
             (ebib-display-entry entry-key)
             (forward-line -1) ; move one line up to position the cursor on the new entry.
             (ebib-set-index-highlight)
             (setf (edb-cur-entry ebib-cur-db) entry-key)
             (ebib-fill-entry-buffer)
             (ebib-edit-entry-internal)
             (ebib-set-modified t)))))
    ((filtered-db)
     (error "Cannot add entries to a filtered database"))
    ((no-database)
     (error "No database open. Use `o' to open a database first"))
    ((default)
     (beep))))

(defun ebib-uniquify-key (key)
  "Creates a unique key from KEY."
  (let* ((suffix ?b)
         (unique-key (concat key (list suffix))))
    (while (member unique-key (edb-keys-list ebib-cur-db))
      (setq suffix (1+ suffix))
      (setq unique-key (concat key (list suffix))))
    unique-key))

(defun ebib-generate-autokey ()
  "Automatically generate a key for the current entry.
This function uses the function BIBTEX-GENERATE-AUTOKEY to
generate the key, see that function's documentation for details."
  (interactive)
  (ebib-execute-when
    ((real-db entries)
     (let ((new-key
            (with-temp-buffer
              (ebib-format-entry (edb-cur-entry ebib-cur-db) ebib-cur-db nil)
              (let ((x-ref (ebib-get-field-value 'crossref (edb-cur-entry ebib-cur-db))))
                (if x-ref
                    (ebib-format-entry (to-raw (car x-ref)) ebib-cur-db nil)))
              (goto-char (point-min))
              (bibtex-generate-autokey))))
       (if (equal new-key "")
           (error (format "Cannot create key"))
         (ebib-update-keyname new-key))))
    ((default)
     (beep))))

(defun ebib-index-c ()
  "Helper function for the `c' key in the index buffer."
  (interactive)
  (if (edb-filter ebib-cur-db)
      (ebib-filters-cancel-filter)
    (ebib-close-database)))

(defun ebib-close-database ()
  "Closes the current BibTeX database."
  (interactive)
  (ebib-execute-when
    ((database)
     (when (if (edb-modified ebib-cur-db)
               (yes-or-no-p "Database modified. Close it anyway? ")
             (y-or-n-p "Close database? "))
       (ebib-keywords-save-new-keywords ebib-cur-db)
       (let ((to-be-deleted ebib-cur-db)
             (new-db (next-elem ebib-cur-db ebib-databases)))
         (setq ebib-databases (delete to-be-deleted ebib-databases))
         (if ebib-databases     ; do we still have another database loaded?
             (progn
               (setq ebib-cur-db (or new-db
                                     (last1 ebib-databases)))
               (ebib-redisplay))
           ;; otherwise, we have to clean up a little and empty all the buffers.
           (setq ebib-cur-db nil)
           (mapc #'(lambda (buf) ; this is just to avoid typing almost the same thing three times...
                     (with-current-buffer (car buf)
                       (with-buffer-writable
                         (erase-buffer))
                       (ebib-delete-highlight (cadr buf))))
                 (list (list (cdr (assoc 'entry ebib-buffer-alist)) ebib-fields-highlight)
                       (list (cdr (assoc 'index ebib-buffer-alist)) ebib-index-highlight)
                       (list (cdr (assoc 'strings ebib-buffer-alist)) ebib-strings-highlight)))
           ;; multiline edit buffer
           (with-current-buffer (cdr (assoc 'multiline ebib-buffer-alist))
             (with-buffer-writable
               (erase-buffer)))
           (with-current-buffer (cdr (assoc 'index ebib-buffer-alist))
             (rename-buffer " none"))
           (setq ebib-cur-keys-list nil))
         (message "Database closed."))))))

(defun ebib-goto-first-entry ()
  "Moves to the first BibTeX entry in the database."
  (interactive)
  (ebib-execute-when
    ((entries)
     (setf (edb-cur-entry ebib-cur-db) (car ebib-cur-keys-list))
     (with-current-buffer (cdr (assoc 'index ebib-buffer-alist))
       (goto-char (point-min))
       (ebib-set-index-highlight)
       (ebib-fill-entry-buffer)))
    ((default)
     (beep))))

(defun ebib-goto-last-entry ()
  "Moves to the last entry in the BibTeX database."
  (interactive)
  (ebib-execute-when
    ((entries)
     (setf (edb-cur-entry ebib-cur-db) (last1 ebib-cur-keys-list))
     (with-current-buffer (cdr (assoc 'index ebib-buffer-alist))
       (goto-char (point-min))
       (forward-line (1- (length ebib-cur-keys-list)))
       (ebib-set-index-highlight)
       (ebib-fill-entry-buffer)))
    ((default)
     (beep))))

(defun ebib-edit-entry ()
  "Edits the current BibTeX entry."
  (interactive)
  (ebib-execute-when
    ((entries)
     (ebib-edit-entry-internal))
    ((default)
     (beep))))

(defun ebib-edit-entry-internal ()
  "Helper function for `ebib-edit-entry'."
  (setq ebib-cur-entry-fields (ebib-get-all-fields (gethash 'type* ebib-cur-entry-hash)))
  (ebib-pop-to-buffer 'entry))

(defun ebib-edit-keyname ()
  "Changes the key of a BibTeX entry."
  (interactive)
  (ebib-execute-when
    ((real-db entries)
     (let ((cur-keyname (edb-cur-entry ebib-cur-db)))
       (if-str (new-keyname (read-string (format "Change `%s' to: " cur-keyname)
                                         cur-keyname
                                         'ebib-key-history))
           (ebib-update-keyname new-keyname))))
    ((default)
     (beep))))

(defun ebib-update-keyname (new-key)
  "Changes the key of the current BibTeX entry to NEW-KEY."
  (if (member new-key (edb-keys-list ebib-cur-db))
      (if ebib-uniquify-keys
          (setq new-key (ebib-uniquify-key new-key))
        (error (format "Key `%s' already exists" new-key))))
  (let ((cur-key (edb-cur-entry ebib-cur-db)))
    (unless (string= cur-key new-key)
      (let ((fields (ebib-retrieve-entry cur-key ebib-cur-db))
            (marked (member cur-key (edb-marked-entries ebib-cur-db))))
        (ebib-remove-entry-from-db cur-key ebib-cur-db)
        (ebib-remove-key-from-buffer cur-key)
        (ebib-insert-entry new-key fields ebib-cur-db t nil)
        (setf (edb-cur-entry ebib-cur-db) new-key)
        (sort-in-buffer (length ebib-cur-keys-list) new-key)
        (ebib-display-entry new-key)
        (forward-line -1) ; move one line up to position the cursor on the new entry.
        (ebib-set-index-highlight)
        (ebib-set-modified t)
        (when marked (ebib-mark-entry))))))

(defun ebib-mark-entry ()
  "Marks or unmarks the current entry."
  (interactive)
  (if (ebib-called-with-prefix)
      (ebib-execute-when
        ((marked-entries)
         (setf (edb-marked-entries ebib-cur-db) nil)
         (ebib-fill-index-buffer)
         (message "All entries unmarked"))
        ((entries)
         (setf (edb-marked-entries ebib-cur-db) (copy-sequence ebib-cur-keys-list))
         (ebib-fill-index-buffer)
         (message "All entries marked"))
        ((default)
         (beep)))
    (ebib-execute-when
      ((entries)
       (with-current-buffer (cdr (assoc 'index ebib-buffer-alist))
         (with-buffer-writable
           (if (member (edb-cur-entry ebib-cur-db) (edb-marked-entries ebib-cur-db))
               (progn
                 (setf (edb-marked-entries ebib-cur-db)
                       (delete (edb-cur-entry ebib-cur-db) (edb-marked-entries ebib-cur-db)))
                 (remove-text-properties (ebib-highlight-start ebib-index-highlight)
                                         (ebib-highlight-end ebib-index-highlight)
                                         '(face ebib-marked-face)))
             (setf (edb-marked-entries ebib-cur-db) (sort (cons (edb-cur-entry ebib-cur-db)
                                                                (edb-marked-entries ebib-cur-db))
                                                          'string<))
             (add-text-properties (ebib-highlight-start ebib-index-highlight)
                                  (ebib-highlight-end ebib-index-highlight)
                                  '(face ebib-marked-face))))))
      ((default)
       (beep)))))

(defun ebib-index-scroll-down ()
  "Moves one page up in the database."
  (interactive)
  (ebib-execute-when
    ((entries)
     (scroll-down)
     (ebib-select-entry))
    ((default)
     (beep))))

(defun ebib-index-scroll-up ()
  "Moves one page down in the database."
  (interactive)
  (ebib-execute-when
    ((entries)
     (scroll-up)
     (ebib-select-entry))
    ((default)
     (beep))))

(defun ebib-format-entry (key db timestamp)
  "Formats entry KEY from database DB into the current buffer in BibTeX format.
If TIMESTAMP is T, a timestamp is added to the entry if
`ebib-use-timestamp' is T."
  (let ((entry (ebib-retrieve-entry key db)))
    (when entry
      (insert (format "@%s{%s,\n" (gethash 'type* entry) key))
      (maphash #'(lambda (key value)
                   (unless (or (eq key 'type*)
                               (and (eq key 'timestamp) timestamp ebib-use-timestamp))
                     (insert (format "\t%s = %s,\n" key value))))
               entry)
      (if (and timestamp ebib-use-timestamp)
          (insert (format "\ttimestamp = {%s}" (format-time-string ebib-timestamp-format)))
        (delete-char -2))               ; the final ",\n" must be deleted
      (insert "\n}\n\n"))))

(defun ebib-format-strings (db)
  "Formats the @STRING commands in database DB."
  (maphash #'(lambda (key value)
               (insert (format "@STRING{%s = %s}\n" key value)))
           (edb-strings db))
  (insert "\n"))

(defun ebib-get-sortstring (entry-key sortkey-list db)
  "Return the field value on which the entry ENTRY-KEY is to be sorted.
DB is the database that contains the entry referred to by
ENTRY-KEY. SORTKEY-LIST is a list of fields that are considered
in order for the sort value."
  (let ((sort-string nil)
        (entry (ebib-retrieve-entry entry-key db)))
    (while (and sortkey-list
                (null (setq sort-string (gethash (car sortkey-list) entry))))
      (setq sortkey-list (cdr sortkey-list)))
    sort-string))

<<<<<<< HEAD
(defun ebib-format-database (db)
  "Write database DB into the current buffer in BibTeX format."
  ;; We define two comparison functions for `sort'. These must simply
  ;; return non-NIL if the first element is to be sorted before the second.
  (cl-flet
      ;; The first one is simple: if X has a crossref field, it must be
      ;; sorted before Y (or at least *can* be, if Y also has a crossref
      ;; field).
      ((compare-xrefs (x y)
                      (gethash 'crossref (ebib-retrieve-entry x db)))
       ;; This one's a bit trickier. We iterate over the lists of fields in
       ;; `ebib-sort-order'. For each level, `ebib-get-sortstring' then
       ;; returns the string that can be used for sorting. If all fails,
       ;; sorting is done on the basis of the entry key.
       (entry< (x y)
               (let (sortstring-x sortstring-y)
                 (cl-loop for sort-list in ebib-sort-order do
                          (setq sortstring-x (to-raw (ebib-get-sortstring x sort-list db)))
                          (setq sortstring-y (to-raw (ebib-get-sortstring y sort-list db)))
                          while (string= sortstring-x sortstring-y))
                 (if (and sortstring-x sortstring-y)
                     (string< sortstring-x sortstring-y)
                   (string< x y)))))
    (when (edb-preamble db)
      (insert (format "@PREAMBLE{%s}\n\n" (edb-preamble db))))
    (ebib-format-strings db)
    (let ((sorted-list (copy-tree (edb-keys-list db))))
      (cond
       (ebib-save-xrefs-first
        (setq sorted-list (sort sorted-list #'compare-xrefs)))
       (ebib-sort-order
        (setq sorted-list (sort sorted-list #'entry<))))
      (mapc #'(lambda (key) (ebib-format-entry key db nil)) sorted-list))))
=======
(defun ebib-format-database-as-bibtex (&optional db)
  "Writes database DB into the current buffer in BibTeX format.
DB defaults to the current database; in that case only the
entries in `ebib-cur-keys-list' are formatted."
  (or db
      (setq db ebib-cur-db))
  (when (edb-preamble db)
    (insert (format "@PREAMBLE{%s}\n\n" (edb-preamble db))))
  (ebib-format-strings db)
  (let ((sorted-list (copy-tree (if (eq db ebib-cur-db)
                                    ebib-cur-keys-list
                                  (edb-keys-list db)))))
    (cond
     (ebib-save-xrefs-first
      (setq sorted-list (sort sorted-list 'ebib-compare-xrefs)))
     (ebib-sort-order
      (setq sorted-list (sort sorted-list 'ebib-entry<))))
    (mapc #'(lambda (key) (ebib-format-entry key db nil)) sorted-list)))
>>>>>>> dcdefe53

(defun ebib-make-backup (file)
  "Create a backup of FILE.
Honour `ebib-create-backups' and BACKUP-DIRECTORY-ALIST."
  (when ebib-create-backups
    (let ((backup-file (make-backup-file-name file)))
      (if (file-writable-p backup-file)
          (copy-file file backup-file t)
        (ebib-log 'error "Could not create backup file `%s'" backup-file)))))

(defun ebib-save-database (db)
  "Saves the database DB."
  (when (and (edb-make-backup db)
             (file-exists-p (edb-filename db)))
    (ebib-make-backup (edb-filename db))
    (setf (edb-make-backup db) nil))
  (with-temp-buffer
    (ebib-format-database-as-bibtex db)
    (write-region (point-min) (point-max) (edb-filename db)))
  (ebib-set-modified nil db))

(defun ebib-write-database ()
  "Writes the current database to a different file.
If the current database is filtered, only the entries that match
the filter are saved. The original file is not deleted."
  (interactive)
  (ebib-execute-when
    ((database)
     (if-str (new-filename (expand-file-name (read-file-name "Save to file: " "~/")))
         (progn
           (with-temp-buffer
             (ebib-format-database-as-bibtex ebib-cur-db)
             (safe-write-region (point-min) (point-max) new-filename nil nil nil t))
           ;; if SAFE-WRITE-REGION was cancelled by the user because he didn't
           ;; want to overwrite an already existing file with his new database,
           ;; it throws an error, so the next lines will not be executed. hence
           ;; we can safely set (EDB-FILENAME DB) and (EDB-NAME DB). We only do
           ;; that if there was no active filter, though. If there was, we just
           ;; issue a message.
           (if (edb-filter ebib-cur-db)
               (message "Wrote filtered entries as new database to %s" new-filename)
             (setf (edb-filename ebib-cur-db) new-filename)
             (setf (edb-name ebib-cur-db) (file-name-nondirectory new-filename))
             (rename-buffer (concat (format " %d:" (1+ (- (length ebib-databases)
                                                          (length (member ebib-cur-db ebib-databases)))))
                                    (edb-name ebib-cur-db))))
           (ebib-set-modified nil))))
    ((default)
     (beep))))

(defun ebib-save-current-database ()
  "Saves the current database."
  (interactive)
  (ebib-execute-when
    ((real-db)
     (if (not (edb-modified ebib-cur-db))
         (message "No changes need to be saved.")
       (ebib-save-database ebib-cur-db)))
    ((filtered-db)
     (error "Cannot save a filtered database. Use `w' to write to a file.")))) ; TODO this may not be necessary.

(defun ebib-save-all-databases ()
  "Saves all currently open databases if they were modified."
  (interactive)
  (mapc #'(lambda (db)
            (when (edb-modified db)
              (ebib-save-database db)))
        ebib-databases)
  (message "All databases saved."))

(defun ebib-print-filename ()
  "Displays the filename of the current database in the minibuffer."
  (interactive)
  (message (edb-filename ebib-cur-db)))

(defun ebib-follow-crossref ()
  "Follow the crossref field and jump to that entry.
If the current entry's crossref field is empty, search for the
first entry with the current entry's key in its crossref field."
  (interactive)
  (let ((new-cur-entry (to-raw (gethash 'crossref
                                        (ebib-retrieve-entry (edb-cur-entry ebib-cur-db) ebib-cur-db)))))
    (if new-cur-entry
        ;; If there is a cross-reference, see if we can find it.
        (cond
         ((member new-cur-entry ebib-cur-keys-list)
          (setf (edb-cur-entry ebib-cur-db) new-cur-entry)
          (ebib-redisplay))
         ((member new-cur-entry (edb-keys-list ebib-cur-db))
          (error "Crossreference `%s' not visible due to active filter" new-cur-entry))
         (t (error "Entry `%s' does not exist" new-cur-entry)))
      ;; Otherwise, we assume the user wants to search for entries
      ;; cross-referencing the current one.
      (setq ebib-search-string (edb-cur-entry ebib-cur-db))
      (ebib-search-next))))

(defun ebib-toggle-hidden ()
  "Toggle viewing hidden fields."
  (interactive)
  (setq ebib-hide-hidden-fields (not ebib-hide-hidden-fields))
  (ebib-fill-entry-buffer))

(defun ebib-toggle-timestamp ()
  "Toggle using timestamp for new entries."
  (interactive)
  (setq ebib-use-timestamp (not ebib-use-timestamp)))

(defun ebib-toggle-xrefs-first ()
  "Toggle saving of crossreferenced entries first."
  (interactive)
  (setq ebib-save-xrefs-first (not ebib-save-xrefs-first)))

(defun ebib-toggle-identical-fields ()
  "Toggle whether Ebib allows identical fields when opening a .bib file."
  (interactive)
  (setq ebib-allow-identical-fields (not ebib-allow-identical-fields)))

(defun ebib-toggle-layout ()
  "Toggles the Ebib layout."
  (interactive)
  (if (eq ebib-layout 'full)
      (setq ebib-layout 'custom)
    (setq ebib-layout 'full))
  (ebib-lower)
  (ebib))

(defun ebib-toggle-print-newpage ()
  "Toggle whether index cards are printed with a newpage after each card."
  (interactive)
  (setq ebib-print-newpage (not ebib-print-newpage)))

(defun ebib-toggle-print-multiline ()
  "Toggle whether multiline fields are printed."
  (interactive)
  (setq ebib-print-multiline (not ebib-print-multiline)))

(defun ebib-delete-entry ()
  "Deletes the current entry from the database."
  (interactive)
  (if (ebib-called-with-prefix)
      (ebib-execute-when
        ((real-db marked-entries)
         (when (y-or-n-p "Delete all marked entries? ")
           (mapc #'(lambda (entry)
                     (ebib-remove-entry-from-db entry ebib-cur-db (not (string= entry (edb-cur-entry ebib-cur-db)))))
                 (edb-marked-entries ebib-cur-db))
           (message "Marked entries deleted.")
           (ebib-set-modified t)
           (ebib-redisplay)))
        ((default)
         (beep)))
    (ebib-execute-when
      ((real-db entries)
       (let ((cur-entry (edb-cur-entry ebib-cur-db)))
         (when (y-or-n-p (format "Delete %s? " cur-entry))
           (ebib-remove-entry-from-db cur-entry ebib-cur-db)
           (ebib-remove-key-from-buffer cur-entry)
           (ebib-fill-entry-buffer)
           (ebib-set-modified t)
           (message (format "Entry `%s' deleted." cur-entry)))))
      ((default)
       (beep)))))

(defun ebib-remove-entry-from-db (entry-key db &optional new-cur-entry)
  "Removes ENTRY-KEY from DB.
Optional argument NEW-CUR-ENTRY is the key of the entry that is
to become the new current entry. It it is NIL, the entry after
the deleted one becomes the new current entry. If it is T, the
current entry is not changed."
  (remhash entry-key (edb-database db))
  ;; Find the new current entry.
  (cond
   ((null new-cur-entry) (setq new-cur-entry (next-elem (edb-cur-entry db) (edb-keys-list db))))
   ((stringp new-cur-entry) t)
   (t (setq new-cur-entry (edb-cur-entry ebib-cur-db))))
  ;; Remove the deleted entry from our bookkeeping lists.
  (setf (edb-keys-list db) (delete entry-key (edb-keys-list db)))
  (setf ebib-cur-keys-list (delete entry-key ebib-cur-keys-list))
  (setf (edb-marked-entries db) (delete entry-key (edb-marked-entries db)))
  ;; if new-cur-entry is NIL, the last entry was deleted.
  (setf (edb-cur-entry db) (or new-cur-entry (last1 (edb-keys-list db)))))

(defun ebib-remove-key-from-buffer (entry-key)
  "Removes ENTRY-KEY from the index buffer and highlights the current entry."
  (with-buffer-writable
    (let ((beg (ebib-search-key-in-buffer entry-key)))
      (forward-line 1)
      (delete-region beg (point))))
  (ebib-execute-when
    ((entries)
     (ebib-search-key-in-buffer (edb-cur-entry ebib-cur-db))
     (ebib-set-index-highlight))))

(defun ebib-select-and-popup-entry ()
  "Make the entry at point current and display it.
If `ebib-layout' is set to `index-only', also popup the entry
buffer and switch to it."
  (interactive)
  (ebib-execute-when
    ((entries)
     (ebib-select-entry)
     (when (eq ebib-layout 'index-only)
       ;; this makes the entry buffer visible but then switches to the
       ;; index buffer again.
       (ebib-pop-to-buffer 'entry)
       (ebib-pop-to-buffer 'index)))
    ((default)
     (beep))))

(defun ebib-select-entry ()
  "Make the entry at point current."
  (beginning-of-line)
  (let ((beg (point)))
    (let ((key (save-excursion
                 (skip-chars-forward "^ ")
                 (buffer-substring-no-properties beg (point)))))
      (setf (edb-cur-entry ebib-cur-db) key)
      (ebib-set-index-highlight)
      (ebib-fill-entry-buffer))))

;; the exporting functions will have to be redesigned completely. for now (1 Feb
;; 2012) we just define a new function ebib-export-entries. in the long run,
;; this should be the general exporting function, calling other functions as the
;; need arises.

(defun ebib-export-entries (entries &optional source-db filename)
  "Exports ENTRIES from SOURCE-DB to FILENAME.
ENTRIES is a list of entry keys. If FILENAME is not provided, the
user is asked for one."
  (unless filename
    (setq filename (read-file-name
                    "File to export entries to:" "~/" nil nil ebib-export-filename)))
  (unless source-db
    (setq source-db ebib-cur-db))
  (with-temp-buffer
    (insert "\n")
    (mapc #'(lambda (key)
              (ebib-format-entry key ebib-cur-db nil))
          entries)
    (append-to-file (point-min) (point-max) filename)
    (setq ebib-export-filename filename)))

(defun ebib-export-entry (prefix)
  "Copies entries to another database.
The prefix argument indicates which database to copy the entry
to. If no prefix argument is present, a filename is asked to
which the entry is appended."
  (interactive "P")
  (let ((num (ebib-prefix prefix)))
    (if (ebib-called-with-prefix)
        (ebib-export-marked-entries num)
      (ebib-export-single-entry num))))

(defun ebib-export-single-entry (num)
  "Copies the current entry to another database.
NUM indicates which database to copy the entry to. If it is NIL,
a filename is asked to which the entry is appended."
  (ebib-execute-when
    ((real-db entries)
     (if num
         (ebib-export-to-db num (format "Entry `%s' copied to database %%d." (edb-cur-entry ebib-cur-db))
                            #'(lambda (db)
                                (let ((entry-key (edb-cur-entry ebib-cur-db)))
                                  (if (member entry-key (edb-keys-list db))
                                      (error "Entry key `%s' already exists in database %d" entry-key num)
                                    (ebib-insert-entry entry-key
                                                       (copy-hash-table (ebib-retrieve-entry entry-key
                                                                                             ebib-cur-db))
                                                       db t t)
                                    ;; if this is the first entry in the target DB,
                                    ;; its CUR-ENTRY must be set!
                                    (when (null (edb-cur-entry db))
                                      (setf (edb-cur-entry db) (car (edb-keys-list db))))
                                    t)))) ; we must return T, WHEN does not always do this.
       (ebib-export-to-file (format "Export `%s' to file: " (edb-cur-entry ebib-cur-db))
                            (format "Entry `%s' exported to %%s." (edb-cur-entry ebib-cur-db))
                            #'(lambda ()
                                (insert "\n")
                                (ebib-format-entry (edb-cur-entry ebib-cur-db) ebib-cur-db t)))))
    ((default)
     (beep))))

(defun ebib-export-marked-entries (num)
  "Copies the marked entries to another database.
NUM indicates which database to copy the entry to. If it is NIL,
a filename is asked to which the entry is appended."
  (ebib-execute-when
    ((real-db marked-entries)
     (if num
         (ebib-export-to-db
          num "Entries copied to database %d."
          #'(lambda (db)
              (mapc #'(lambda (entry-key)
                        (if (member entry-key (edb-keys-list db))
                            (error "Entry key `%s' already exists in database %d" entry-key num)
                          (ebib-insert-entry entry-key
                                             (copy-hash-table (ebib-retrieve-entry entry-key
                                                                                   ebib-cur-db))
                                             db t t)))
                    (edb-marked-entries ebib-cur-db))
              ;; if the target DB was empty before, its CUR-ENTRY must be set!
              (when (null (edb-cur-entry db))
                (setf (edb-cur-entry db) (car (edb-keys-list db))))
              t))         ; we must return T, WHEN does not always do this.
       (ebib-export-to-file "Export to file: " "Entries exported to %s."
                            #'(lambda ()
                                (mapc #'(lambda (entry-key)
                                          (insert "\n")
                                          (ebib-format-entry entry-key ebib-cur-db t))
                                      (edb-marked-entries ebib-cur-db))))))
    ((default)
     (beep))))

(defun ebib-search ()
  "Search the current Ebib database.
The search is conducted with STRING-MATCH and can therefore be a
regexp. Searching starts with the current entry. In a filtered
database, only the visible entries are searched."
  (interactive)
  (ebib-execute-when
    ((entries)
     (if-str (search-str (read-string "Search database for: "))
         (progn
           (setq ebib-search-string search-str)
           ;; first we search the current entry
           (if (ebib-search-in-entry ebib-search-string
                                     (ebib-retrieve-entry (edb-cur-entry ebib-cur-db) ebib-cur-db))
               (ebib-fill-entry-buffer ebib-search-string)
             ;; if the search string wasn't found in the current entry, we continue searching.
             (ebib-search-next)))))
    ((default)
     (beep))))

(defun ebib-search-next ()
  "Searches the next occurrence of `ebib-search-string'.
Searching starts at the entry following the current entry. If a
match is found, the matching entry is shown and becomes the new
current entry. If a filter is active, only the visible entries
are searched."
  (interactive)
  (ebib-execute-when
    ((entries)
     (if (null ebib-search-string)
         (message "No search string")
       (let ((cur-search-entry (cdr (member (edb-cur-entry ebib-cur-db) ebib-cur-keys-list))))
         (while (and cur-search-entry
                     (null (ebib-search-in-entry ebib-search-string
                                                 (gethash (car cur-search-entry)
                                                          (edb-database ebib-cur-db)))))
           (setq cur-search-entry (cdr cur-search-entry)))
         (if (null cur-search-entry)
             (message (format "`%s' not found" ebib-search-string))
           (setf (edb-cur-entry ebib-cur-db) (car cur-search-entry))
           (with-current-buffer (cdr (assoc 'index ebib-buffer-alist))
             (goto-char (point-min))
             (re-search-forward (format "^%s " (edb-cur-entry ebib-cur-db)))
             (beginning-of-line)
             (ebib-set-index-highlight)
             (ebib-fill-entry-buffer ebib-search-string))))))
    ((default)
     (beep))))

(defun ebib-search-in-entry (search-str entry &optional field)
  "Searches one entry of the ebib database.
Returns a list of fields in ENTRY that match the regexp
SEARCH-STR, or NIL if no matches were found. If FIELD is given,
only that field is searched.

Normally, the `type*' field, which stores the entry type, is not
searched, but it is possible to seach for specific entry types by
specifying `type*' for FIELD (note the asterisk). In that case,
the search string can still be a string, but only exact matches
will return a result."
  (let ((case-fold-search t)  ; we want to ensure a case-insensitive search
        (result nil))
    (if field
        (let ((value (gethash field entry)))
          (when (or (and (stringp value)
                         (string-match search-str value))
                    (and (symbolp value)
                         (string= search-str (symbol-name value))))  ; the type* field has a symbol as value
            (setq result (list field))))
      (maphash #'(lambda (field value)
                   (when (and (stringp value) ; the type* field has a symbol as value
                              (string-match search-str value))
                     (setq result (cons field result))))
               entry))
    result))

(defun ebib-edit-strings ()
  "Edits the @STRING definitions in the database."
  (interactive)
  (ebib-execute-when
    ((real-db)
     (ebib-fill-strings-buffer)
     (ebib-pop-to-buffer 'strings)
     (goto-char (point-min)))
    ((default)
     (beep))))

(defun ebib-edit-preamble ()
  "Edits the @PREAMBLE definition in the database."
  (interactive)
  (ebib-execute-when
    ((real-db)
     (ebib-multiline-edit 'preamble (edb-preamble ebib-cur-db)))
    ((default)
     (beep))))

(defun ebib-export-preamble (prefix)
  "Exports the @PREAMBLE definition.
If a prefix argument is given, it is taken as the database to
export the preamble to. If the goal database already has a
preamble, the new preamble will be appended to it. If no prefix
argument is given, the user is asked to enter a filename to which
the preamble is appended."
  (interactive "P")
  (ebib-execute-when
    ((real-db)
     (if (null (edb-preamble ebib-cur-db))
         (error "No @PREAMBLE defined")
       (let ((num (ebib-prefix prefix)))
         (if num
             (ebib-export-to-db num "@PREAMBLE copied to database %d"
                                #'(lambda (db)
                                    (let ((text (edb-preamble ebib-cur-db)))
                                      (if (edb-preamble db)
                                          (setf (edb-preamble db) (concat (edb-preamble db) "\n# " text))
                                        (setf (edb-preamble db) text)))))
           (ebib-export-to-file "Export @PREAMBLE to file: "
                                "@PREAMBLE exported to %s"
                                #'(lambda ()
                                    (insert (format "\n@preamble{%s}\n\n" (edb-preamble ebib-cur-db)))))))))
    ((default)
     (beep))))

(defun ebib-print-entries ()
  "Creates a LaTeX file listing the entries.
Either prints the entire database, or the marked entries."
  (interactive)
  (ebib-execute-when
    ((entries)
     (let ((entries (or (when (or (ebib-called-with-prefix)
                                  (equal '(menu-bar) (elt (this-command-keys-vector) 0)))
                          (edb-marked-entries ebib-cur-db))
                        (edb-keys-list ebib-cur-db))))
       (if-str (tempfile (if (not (string= "" ebib-print-tempfile))
                             ebib-print-tempfile
                           (read-file-name "Use temp file: " "~/" nil nil)))
           (progn
             (with-temp-buffer
               (insert "\\documentclass{article}\n\n")
               (when ebib-print-preamble
                 (mapc #'(lambda (string)
                           (insert (format "%s\n" string)))
                       ebib-print-preamble))
               (insert "\n\\begin{document}\n\n")
               (mapc #'(lambda (entry-key)
                         (insert "\\begin{tabular}{p{0.2\\textwidth}p{0.8\\textwidth}}\n")
                         (let ((entry (ebib-retrieve-entry entry-key ebib-cur-db)))
                           (insert (format "\\multicolumn{2}{l}{\\texttt{%s (%s)}}\\\\\n"
                                           entry-key (symbol-name (gethash 'type* entry))))
                           (insert "\\hline\n")
                           (mapc #'(lambda (field)
                                     (if-str (value (gethash field entry))
                                         (when (or (not (multiline-p value))
                                                   ebib-print-multiline)
                                           (insert (format "%s: & %s\\\\\n"
                                                           field (to-raw value))))))
                                 (cdr (ebib-get-all-fields (gethash 'type* entry)))))
                         (insert "\\end{tabular}\n\n")
                         (insert (if ebib-print-newpage
                                     "\\newpage\n\n"
                                   "\\bigskip\n\n")))
                     entries)
               (insert "\\end{document}\n")
               (write-region (point-min) (point-max) tempfile))
             (ebib-lower)
             (find-file tempfile)))))
    ((default)
     (beep))))

(defun ebib-latex-entries ()
  "Creates a LaTeX file that \\nocites entries from the database.
Operates either on all entries or on the marked entries."
  (interactive)
  (ebib-execute-when
    ((real-db entries)
     (if-str (tempfile (if (not (string= "" ebib-print-tempfile))
                           ebib-print-tempfile
                         (read-file-name "Use temp file: " "~/" nil nil)))
         (progn
           (with-temp-buffer
             (insert "\\documentclass{article}\n\n")
             (when ebib-print-preamble
               (mapc #'(lambda (string)
                         (insert (format "%s\n" string)))
                     ebib-latex-preamble))
             (insert "\n\\begin{document}\n\n")
             (if (and (or (ebib-called-with-prefix)
                          (equal '(menu-bar) (elt (this-command-keys-vector) 0)))
                      (edb-marked-entries ebib-cur-db))
                 (mapc #'(lambda (entry)
                           (insert (format "\\nocite{%s}\n" entry)))
                       (edb-marked-entries ebib-cur-db))
               (insert "\\nocite{*}\n"))
             (insert (format "\n\\bibliography{%s}\n\n" (expand-file-name (edb-filename ebib-cur-db))))
             (insert "\\end{document}\n")
             (write-region (point-min) (point-max) tempfile))
           (ebib-lower)
           (find-file tempfile))))
    ((default)
     (beep))))

(defun ebib-switch-to-database (num)
  (interactive "NSwitch to database number: ")
  (let ((new-db (nth (1- num) ebib-databases)))
    (if new-db
        (progn
          (setq ebib-cur-db new-db)
          (ebib-redisplay))
      (error "Database %d does not exist" num))))

(defun ebib-next-database ()
  (interactive)
  (ebib-execute-when
    ((database)
     (let ((new-db (next-elem ebib-cur-db ebib-databases)))
       (unless new-db
         (setq new-db (car ebib-databases)))
       (setq ebib-cur-db new-db)
       (ebib-redisplay)))))

(defun ebib-prev-database ()
  (interactive)
  (ebib-execute-when
    ((database)
     (let ((new-db (prev-elem ebib-cur-db ebib-databases)))
       (unless new-db
         (setq new-db (last1 ebib-databases)))
       (setq ebib-cur-db new-db)
       (ebib-redisplay)))))

(defun ebib-extract-urls (string)
  "Extract URLs from STRING.
What counts as a URL is defined by `ebib-url-regexp'. Return the
URLs as a list of strings. Parts of the string that are not
recognized as URLs are discarded."
  (let ((start 0)
        (result nil))
    (while (string-match ebib-url-regexp string start)
      (add-to-list 'result (match-string 0 string) t)
      (setq start (match-end 0)))
    result))

(defun ebib-browse-url (num)
  "Browse the URL in the standard URL field.
If this field contains more than one URL, ask the user which one
to open. Alternatively, the user can provide a numeric prefix
argument."
  (interactive "P")
  (ebib-execute-when
    ((entries)
     (let ((urls (to-raw (gethash ebib-standard-url-field
                                  (ebib-retrieve-entry (edb-cur-entry ebib-cur-db) ebib-cur-db)))))
       (if urls
           (ebib-call-browser urls num)
         (error "Field `%s' is empty" ebib-standard-url-field))))
    ((default)
     (beep))))

(defun ebib-browse-doi ()
  "Open the DOI in the standard DOI field in a browser.
The stardard DOI field (see user option `ebib-standard-doi-field')
may contain only one DOI.

The DOI is combined with the value of `ebib-doi-url' before being
sent to the browser."
  (interactive)
  (ebib-execute-when
   ((entries)
    (let ((doi (to-raw (gethash ebib-standard-doi-field
                                (ebib-retrieve-entry (edb-cur-entry ebib-cur-db) ebib-cur-db)))))
      (if doi
          (ebib-call-browser (format ebib-doi-url doi))
        (error "No DOI found in field `%s'" ebib-standard-doi-field))))
   ((default)
    (beep))))

(defun ebib-call-browser (string &optional n)
  "Call a browser with the Nth URL in STRING.
STRING is a string containing one or more URLs. If there is more
than one, N specifies which one to pass to the browser. If N
is NIL, the user is asked which URL to open."
  (let ((urls (ebib-extract-urls string)))
    (cond
     ((null (cdr urls))                 ; there's only one URL
      (setq n 1))
     ((not (integerp n)) ; the user didn't provide a numeric prefix argument
      (setq n (string-to-number (read-string (format "Select URL to open [1-%d]: " (length urls)))))))
    (if (or (< n 1)             ; if the user provide a number out of range
            (> n (length urls)))
        (setq n 1))
    (let ((url (nth (1- n) urls)))
      (when url
        (if (string-match "\\\\url{\\(.*?\\)}" url) ; see if the url is contained in \url{...}
            (setq url (match-string 1 url)))
        (if ebib-browser-command
            (progn
              (message "Executing `%s %s'" ebib-browser-command url)
              (start-process "Ebib-browser" nil ebib-browser-command url))
          (message "Opening `%s'" url)
          (browse-url url))))))

(defun ebib-view-file (num)
  "Views a file in the standard file field.
The standard file field (see option `ebib-standard-file-field') may
contain more than one filename. In that case, a numeric prefix
argument can be used to specify which file to choose."
  (interactive "P")
  (ebib-execute-when
    ((entries)
     (let ((filename (to-raw (car (ebib-get-field-value ebib-standard-file-field
                                                        (edb-cur-entry ebib-cur-db))))))
       (if filename
           (ebib-call-file-viewer filename num)
         (error "Field `%s' is empty" ebib-standard-file-field))))
    ((default)
     (beep))))

(defun ebib-call-file-viewer (filename &optional n)
  "Open FILENAME with an external viewer.
FILENAME can also be a string of filenames separated by
`ebib-filename-separator', in which case the Nth file is
opened. If N is NIL, the user is asked to enter a number."
  (let ((files (split-string filename ebib-filename-separator t)))
    (cond
     ((null (cdr files))                ; there's only one file
      (setq n 1))
     ((not (integerp n))  ; the user did not pass a numeric prefix argument
      (setq n (string-to-number (read-string (format "Select file to open [1-%d]: " (length files)))))))
    (if (or (< n 1)    ; if the user provided a number that is out of range
            (> n (length files)))
        (setq n 1))
    (let* ((file (nth (1- n) files))
           (file-full-path
            (or (locate-file file ebib-file-search-dirs)
                (locate-file (file-name-nondirectory file) ebib-file-search-dirs)
                (expand-file-name file))))
      (if (file-exists-p file-full-path)
          (let ((ext (file-name-extension file-full-path)))
            (if-str (viewer (cdr (assoc ext ebib-file-associations)))
                (progn
                  (message "Executing `%s %s'" viewer file-full-path)
                  (start-process (concat "ebib " ext " viewer process") nil viewer file-full-path))
              (message "Opening `%s'" file-full-path)
              (ebib-lower)
              (find-file file-full-path)))
        (error "File not found: `%s'" file-full-path)))))

(defun ebib-filters-logical-and (not)
  "Filter the current database.
If the current database is filtered already, perform a logical
AND on the entries."
  (interactive "p")
  (ebib-execute-when
    ((entries)
     (ebib-filters-create-filter 'and not)
     (ebib-redisplay))
    ((default)
     (beep))))

(defun ebib-filters-logical-or (not)
  "Filter the current database.
If the current database is filtered already, perform a logical OR
on the entries."
  (interactive "p")
  (ebib-execute-when
    ((entries)
     (ebib-filters-create-filter 'or not)
     (ebib-redisplay))
    ((default)
     (beep))))

(defun ebib-filters-logical-not ()
  "Negate the current filter."
  (interactive)
  (ebib-execute-when
    ((filtered-db)
     (setf (edb-filter ebib-cur-db)
           (if (eq (car (edb-filter ebib-cur-db)) 'not)
               (cadr (edb-filter ebib-cur-db))
             `(not ,(edb-filter ebib-cur-db))))
     (ebib-redisplay))
    ((default)
     (beep))))

(defun ebib-filters-view-filter ()
  "Display the filter of the current virtual database in the minibuffer."
  (interactive)
  (ebib-execute-when
    ((filtered-db)
     (message (ebib-filters-pp-filter (edb-filter ebib-cur-db))))
    ((default)
     (error "No filter is active"))))

(defun ebib-filters-view-all-filters ()
  "Display all filters in a *Help* buffer."
  (interactive)
  (with-help-window (help-buffer)
    (let ((print-length nil)
          (print-level nil)
          (print-circle nil))
      (princ "Currently stored filters:\n\n")
      (if ebib-filters-alist
          (pp ebib-filters-alist)
        (princ "None.")))))

(defun ebib-filters-reapply-filter ()
  "Reapply the current filter."
  (interactive)
  (ebib-execute-when
    ((filtered-db)
     (ebib-redisplay))
    ((default)
     (error "No filter is active"))))

(defun ebib-filters-cancel-filter ()
  "Cancel the current filter."
  (interactive)
  (ebib-execute-when
    ((filtered-db)
     (setf (edb-filter ebib-cur-db) nil)
     (ebib-redisplay))
    ((default)
     (beep))))

(defun ebib-filters-select-filter (prompt)
  "Select a filter from the saved filters.
Return the filter as a list (NAME FILTER)."
  (if (not ebib-filters-alist)
      (error "No stored filters")
    (let* ((completing-ignore-case ebib-filters-ignore-case)
           (name (completing-read prompt
                                  (sort (copy-alist ebib-filters-alist)
                                        #'(lambda (x y) (string-lessp (car x) (car y))))
                                  nil t)))
      (ebib-filters-get-filter name))))

(defun ebib-filters-rename-filter ()
  "Rename a filter."
  (interactive)
  (let ((filter (ebib-filters-select-filter "Rename filter: "))
        (new-name (read-from-minibuffer "Enter new name: ")))
    (if (ebib-filters-exists-p new-name)
        (error (format "A filter named `%s' already exists" new-name))
      (setcar filter new-name))))

(defun ebib-filters-store-filter ()
  "Store the current filter."
  (interactive)
  (ebib-execute-when
    ((filtered-db)
     (let ((name (read-from-minibuffer "Enter filter name: ")))
       (when (or (not (ebib-filters-exists-p name))
                 (y-or-n-p (format "Filter `%s' already exists. Overwrite " name)))
         (ebib-filters-add-filter name (edb-filter ebib-cur-db) 'overwrite)
         (message "Filter stored."))))
    ((default)
     (beep))))

(defun ebib-filters-apply-filter ()
  "Select a filter and apply it to the current database."
  (interactive)
  (ebib-execute-when
    ((real-db)
     (let ((filter (ebib-filters-select-filter "Apply filter: ")))
       (when filter
           (setf (edb-filter ebib-cur-db) (cadr filter))
           (ebib-redisplay))))
    ((filtered-db)
     (error "A stored filter can only be applied to a real database"))))

(defun ebib-filters-delete-filter ()
  "Delete a filter from the stored filters."
  (interactive)
  (let ((filter (ebib-filters-select-filter "Delete filter: ")))
    (when filter
        (setq ebib-filters-alist (delq filter ebib-filters-alist))
    (message "Filter %s deleted" (car filter)))))

(defun ebib-filters-delete-all-filters ()
  "Delete all stored filters."
  (interactive)
  (setq ebib-filters-alist nil)
  (message "All stored filters deleted."))

(defun ebib-filters-load-from-file (file)
  "Read filters from FILE.
If there are stored filters, ask whether they should be
overwritten en bloc or whether the new filters should be
appended."
  (interactive "fRead filters from file: ")
  (setq file (expand-file-name file))
  (setq ebib-log-error nil)
  (let ((overwrite
         (if ebib-filters-alist
             (eq ?o (read-char-choice "There are stored filters: (o)verwrite/(a)ppend? " '(?o ?a))))))
    (ebib-filters-load-file file overwrite))
  (if (and ebib-log-error
           (= ebib-log-error 0))
      (message "No filters found in %s" file)
    (message "Filters loaded from %s" file)))

(defun ebib-filters-save-filters ()
  "Save all filters in `ebib-filters-default-file'.
If there are no stored filters, the filter file is deleted."
  (interactive)
  (ebib-filters-update-filters-file))

(defun ebib-filters-write-to-file ()
  "Write filters to FILE."
  (interactive)
  (if (not ebib-filters-alist)
      (message "No stored filters")
    (let ((file (read-file-name "Save filters to file: ")))
      (ebib-filters-save-file file))))

(defun ebib-filters-create-filter (bool not)
  "Create a filter interactively and store it in the current database.
BOOL is the operator to be used, either `and' or `or'. If NOT<0,
a logical `not' is applied to the selection."
  (let ((field (completing-read (format "Filter: %s<field> contains <search string>%s. Enter field: "
                                        (if (< not 0) "not " "")
                                        (if (< not 0) "" ""))
                                (append  (list '("any" . 0)
                                               '("type*" . 0))
                                         (mapcar #'(lambda (x)
                                                     (cons (symbol-name x) 0))
                                                 (append ebib-unique-field-list ebib-additional-fields)))
                                nil t nil 'ebib-field-history)))
    (setq field (intern-soft field))
    (let* ((prompt (format "Filter: %s%s contains <search string>%s. Enter %s: "
                                       (if (< not 0) "not " "")
                                       field
                                       (if (< not 0) "" "")
                                       (if (string= field "type*") "entry type" "regexp")))
           (regexp (cond
                    ((string= field "type*")
                     (completing-read prompt ebib-entry-types nil t nil 'ebib-filters-history))
                    ((string= field "keywords")
                     (completing-read prompt (ebib-keywords-for-database ebib-cur-db)  nil nil nil 'ebib-keyword-history))
                    (t
                     (read-string prompt nil 'ebib-filters-history)))))
      (ebib-execute-when
        ((filtered-db)
         (setf (edb-filter ebib-cur-db) `(,bool ,(edb-filter ebib-cur-db)
                                                 ,(if (>= not 0)
                                                      `(contains ,field ,regexp)
                                                    `(not (contains ,field ,regexp))))))
        ((real-db)
         (setf (edb-filter ebib-cur-db) (if (>= not 0)
                                   `(contains ,field ,regexp)
                                 `(not (contains ,field ,regexp)))))))))

(defun ebib-filters-run-filter (db)
  "Run the filter of DB.
Return a list of entry keys that match DB's filter."
  ;; The filter uses a macro `contains', which we locally define here. This
  ;; macro in turn uses a dynamic variable `entry', which we must set
  ;; before eval'ing the filter.
  (let ((filter `(cl-macrolet ((contains (field regexp)
                                         `(ebib-search-in-entry ,regexp entry ,(unless (eq field 'any) `(quote ,field)))))
                   ,(edb-filter db))))
    (sort (let ((result nil))
            (maphash #'(lambda (key value)
                         (let ((entry value))
                           (when (eval filter)
                             (setq result (cons key result)))))
                     (edb-database db))
            result)
          'string<)))

(defun ebib-filters-pp-filter (filter)
  "Convert FILTER into a string in infix notation."
  (if ebib-filters-display-as-lisp
      (format "%S" (edb-filter ebib-cur-db))
    (let ((pp-filter (ebib-filters-pp-filter-helper filter)))
      (string-match "\\`(\\(.*\\))\\'" pp-filter)
      (match-string 1 pp-filter))))

(defun ebib-filters-pp-filter-helper (filter)
  "Helper function for `ebib-filters-pp-filter'."
  (cond
   ((listp filter)
    (let ((op (first filter)))
      (cond
       ((eq op 'not)
        (format "not %s" (ebib-filters-pp-filter-helper (second filter))))
       ((member op '(and or contains))
        (format "(%s %s %s)" (ebib-filters-pp-filter-helper (second filter)) op (ebib-filters-pp-filter-helper (third filter)))))))
   ((stringp filter)
    (format "\"%s\"" filter))
   ((symbolp filter)
    (format "%s" filter))))

(defun ebib-filters-read-from-buffer ()
  "Read a filters alist from the current buffer.
Return the alist as a list object."
  (goto-char (point-min))
  (when (search-forward "(" nil t)
    (forward-char -1)
    (read (current-buffer))))

(defun ebib-filters-load-file (file &optional overwrite)
  "Load filters from FILE.
If OVERWRITE in non-NIL, the existing filters are discarded.
Otherwise the new filters are added to the existing ones, unless
there is a name conflict."
  (when (file-readable-p file)
    (with-temp-buffer
      (insert-file-contents file)
      (goto-char (point-min))
      (let ((flist (ebib-filters-read-from-buffer)))
        (if (not (listp flist))
            (ebib-log 'warning "No filters found in %s" file)
          (ebib-log 'log "%s: Loading filters from file %s." (format-time-string "%d %b %Y, %H:%M:%S") file)
          (if overwrite
              (setq ebib-filters-alist nil))
          (mapc #'(lambda (filter)
                    (ebib-filters-add-filter (car filter) (cadr filter)))
                flist))))))

(defun ebib-filters-save-file (file)
  "Write `ebib-filters-alist' to FILE"
  (with-temp-buffer
    (let ((print-length nil)
          (print-level nil)
          (print-circle nil))
      (insert ";; -*- mode: emacs-lisp -*-\n\n")
      (insert (format ";; Ebib filters file\n;; Saved on %s\n\n" (format-time-string "%Y.%m.%d %H:%M")))
      (pp ebib-filters-alist (current-buffer))
      (condition-case nil ;; TODO I should use this for the keywords file as well, so that ebib-quit doesn't terminate prematurely.
	  (write-region (point-min) (point-max) file)
	(file-error (message "Can't write %s" file))))))

(defun ebib-filters-update-filters-file ()
  "Update the filters file.
If there are stored filters, they are saved to
`ebib-filters-default-file', otherwise this file is deleted."
  (if ebib-filters-alist
      (ebib-filters-save-file ebib-filters-default-file)
    (condition-case nil
        (when (file-exists-p ebib-filters-default-file)
          (delete-file ebib-filters-default-file delete-by-moving-to-trash)
          (message "Filter file %s deleted." ebib-filters-default-file))
      (file-error (message "Can't delete %s" ebib-filters-default-file)))))

(defun ebib-filters-add-filter (name filter &optional overwrite)
  "Add FILTER under NAME in `ebib-filters-alist'.
If a filter with NAME already exists, the filter is not added."
  (if (ebib-filters-exists-p name)
      (if overwrite
          (setcdr (ebib-filters-get-filter name) (list filter))
        (ebib-log 'message "Filter name conflict: \"%s\"." name))
    (push (list name filter) ebib-filters-alist)))

(defun ebib-filters-get-filter (name &optional noerror)
  "Return the filter record corresponding to NAME.
Return a list (NAME FILTER) if found. If there is no
filter named NAME, raise an error, unless NOERROR is non-NIL."
  (or (assoc-string name ebib-filters-alist ebib-filters-ignore-case)
      (unless noerror
        (error "Invalid filter %s" name))))

(defun ebib-filters-exists-p (name)
  "Return non-NIL if a filter with NAME already exists."
  (assoc-string name ebib-filters-alist ebib-filters-ignore-case))

(defun ebib-show-log ()
  "Displays the contents of the log buffer."
  (interactive)
  (ebib-pop-to-buffer 'log))

(defun ebib-create-citation-command (format-string &optional key)
  "Create a citation command using FORMAT-STRING.
If FORMAT-STRING contains a %K directive, it is replaced with
KEY. Furthermore, FORMAT-STRING may contain any number of %A
directives for additional arguments to the citation. The user is
asked to supply a string for each of them, which may be empty.

Each %A directive may be wrapped in a %<...%> pair, containing
optional material both before and after %A. If the user supplies
an empty string for such an argument, the optional material
surrounding it is not included in the citation command."
  (when (and (string-match "%K" format-string)
             key)
    (setq format-string (replace-match key t t format-string)))
  (cl-loop for n = 1 then (1+ n)
           until (null (string-match "%<\\(.*?\\)%A\\(.*?\\)%>\\|%A" format-string))
           do (setq format-string
                    (replace-match (if-str (argument (save-match-data
                                                       (read-from-minibuffer (format "Argument %s%s: " n (if key
                                                                                                             (concat " for " key)
                                                                                                           "")))))
                                       (concat "\\1" argument "\\2")
                                     "")
                                   t nil format-string))
           finally return format-string))

(defun ebib-split-citation-string (format-string)
  "Split up FORMAT-STRING.
The return value is a list of (BEFORE REPEATER SEPARATOR AFTER),
where BEFORE is the part before the repeating part of
FORMAT-STRING, REPEATER the repeating part, SEPARATOR the string
to be placed between each instance of REPEATER and AFTER the part
after the last instance of REPEATER."
  (let (before repeater separator after)
    ;; first check if the format string has a repeater and if so, separate each component
    (cond
     ((string-match "\\(.*?\\)%(\\(.*\\)%\\(.*?\\))\\(.*\\)" format-string)
      (setq before (match-string 1 format-string)
            repeater (match-string 2 format-string)
            separator (match-string 3 format-string)
            after (match-string 4 format-string)))
     ((string-match "\\(.*?\\)\\(%K\\)\\(.*\\)" format-string)
      (setq before (match-string 1 format-string)
            repeater (match-string 2 format-string)
            after (match-string 3 format-string))))
    (values before repeater separator after)))

(defun ebib-push-bibtex-key ()
  "Pushes the current entry to a LaTeX buffer.
The user is prompted for the buffer to push the entry into."
  (interactive)
  (let ((called-with-prefix (ebib-called-with-prefix)))
    (ebib-execute-when
      ((entries)
       (let ((buffer (read-buffer (if called-with-prefix
                                      "Push marked entries to buffer: "
                                    "Push entry to buffer: ")
                                  ebib-push-buffer t)))
         (when buffer
           (setq ebib-push-buffer buffer)
           (let* ((format-list (or (cadr (assoc (buffer-local-value 'major-mode (get-buffer buffer)) ebib-citation-commands))
                                   (cadr (assoc 'any ebib-citation-commands))))
                  (citation-command
                   (if-str (format-string (cadr (assoc
                                                 (completing-read "Command to use: " format-list nil nil nil 'ebib-cite-command-history)
                                                 format-list)))
                       (multiple-value-bind (before repeater separator after) (ebib-split-citation-string format-string)
                         (cond
                          ((and called-with-prefix ; if there are marked entries and the user wants to push those
                                (edb-marked-entries ebib-cur-db))
                           (concat (ebib-create-citation-command before)
                                   (mapconcat #'(lambda (key) ; then deal with the entries one by one
                                                  (ebib-create-citation-command repeater key))
                                              (edb-marked-entries ebib-cur-db)
                                              (if separator separator (read-from-minibuffer "Separator: ")))
                                   (ebib-create-citation-command after)))
                          (t        ; otherwise just take the current entry
                           (ebib-create-citation-command (concat before repeater after) (edb-cur-entry ebib-cur-db)))))
                     (if (edb-marked-entries ebib-cur-db) ; if the user doesn't provide a command
                         (mapconcat #'(lambda (key) ; we just insert the entry key or keys
                                        key)
                                    (edb-marked-entries ebib-cur-db)
                                    (read-from-minibuffer "Separator: "))
                       (edb-cur-entry ebib-cur-db)))))
             (when citation-command
               (with-current-buffer buffer
                 (insert citation-command))
               (message "Pushed entries to buffer %s" buffer))))))
      ((default)
       (beep)))))

(defun ebib-index-help ()
  "Shows the info node of Ebib's index buffer."
  (interactive)
  (setq ebib-info-flag t)
  (ebib-lower)
  (info "(ebib) The Index Buffer"))

(defun ebib-info ()
  "Shows Ebib's info node."
  (interactive)
  (setq ebib-info-flag t)
  (ebib-lower)
  (info "(ebib)"))

;;;;;;;;;;;;;;;;
;; entry-mode ;;
;;;;;;;;;;;;;;;;

(defvar ebib-entry-mode-map
  (let ((map (make-keymap)))
    (suppress-keymap map)
    (define-key map [up] 'ebib-prev-field)
    (define-key map [down] 'ebib-next-field)
    (define-key map [prior] 'ebib-goto-prev-set)
    (define-key map [next] 'ebib-goto-next-set)
    (define-key map [home] 'ebib-goto-first-field)
    (define-key map [end] 'ebib-goto-last-field)
    (define-key map [return] 'ebib-edit-field)
    (define-key map " " 'ebib-goto-next-set)
    (define-key map "b" 'ebib-goto-prev-set)
    (define-key map "c" 'ebib-copy-field-contents)
    (define-key map "d" 'ebib-delete-field-contents)
    (define-key map "e" 'ebib-edit-field)
    (define-key map "f" 'ebib-view-file-in-field)
    (define-key map "g" 'ebib-goto-first-field)
    (define-key map "G" 'ebib-goto-last-field)
    (define-key map "h" 'ebib-entry-help)
    (define-key map "j" 'ebib-next-field)
    (define-key map "k" 'ebib-prev-field)
    (define-key map "l" 'ebib-edit-multiline-field)
    (define-key map [(control n)] 'ebib-next-field)
    (define-key map [(meta n)] 'ebib-goto-prev-set)
    (define-key map [(control p)] 'ebib-prev-field)
    (define-key map [(meta p)] 'ebib-goto-next-set)
    (define-key map "q" 'ebib-quit-entry-buffer)
    (define-key map "r" 'ebib-toggle-raw)
    (define-key map "s" 'ebib-insert-abbreviation)
    (define-key map "u" 'ebib-browse-url-in-field)
    (define-key map "x" 'ebib-cut-field-contents)
    (define-key map "y" 'ebib-yank-field-contents)
    (define-key map "\C-xb" 'ebib-quit-entry-buffer)
    (define-key map "\C-xk" 'ebib-quit-entry-buffer)
    map)
  "Keymap for the Ebib entry buffer.")

(define-derived-mode ebib-entry-mode
  fundamental-mode "Ebib-entry"
  "Major mode for the Ebib entry buffer."
  (setq buffer-read-only t)
  (setq truncate-lines t))

(defun ebib-quit-entry-buffer ()
  "Quits editing the entry.
If the key of the current entry is <new-entry>, a new key is
automatically generated using BIBTEX-GENERATE-AUTOKEY."
  (interactive)
  (cond
   ((and ebib-popup-entry-window
         (eq ebib-layout 'index-only))
    (delete-window))
   ((eq ebib-layout 'index-only)
    (switch-to-buffer nil t t)))
  (ebib-pop-to-buffer 'index)
  ;; (select-window (get-buffer-window (cdr (assoc 'index ebib-buffer-alist))))
  (if (equal (edb-cur-entry ebib-cur-db) "<new-entry>")
      (ebib-generate-autokey)))

(defun ebib-find-visible-field (field direction)
  "Finds the first visible field before or after FIELD.
If DIRECTION is negative, search the preceding fields, otherwise
search the succeeding fields. If FIELD is visible itself, return
that. If there is no preceding/following visible field, return
NIL. If `ebib-hide-hidden-fields' is NIL, return FIELD."
  (when ebib-hide-hidden-fields
    (let ((fn (if (>= direction 0)
                  'next-elem
                'prev-elem)))
      (while (and field
                  (get field 'ebib-hidden))
        (setq field (funcall fn field ebib-cur-entry-fields)))))
  field)

(defun ebib-prev-field ()
  "Moves to the previous field."
  (interactive)
  (let ((new-field (ebib-find-visible-field (prev-elem ebib-current-field ebib-cur-entry-fields) -1)))
    (if (null new-field)
        (beep)
      (setq ebib-current-field new-field)
      (ebib-move-to-field ebib-current-field -1))))

(defun ebib-next-field ()
  "Moves to the next field."
  (interactive)
  (let ((new-field (ebib-find-visible-field (next-elem ebib-current-field ebib-cur-entry-fields) 1)))
    (if (null new-field)
        (when (ebib-called-interactively) ; i call this function after editing a field, and we don't want a beep then
          (beep))
      (setq ebib-current-field new-field)
      (ebib-move-to-field ebib-current-field 1))))

(defun ebib-goto-first-field ()
  "Moves to the first field."
  (interactive)
  (let ((new-field (ebib-find-visible-field (car ebib-cur-entry-fields) 1)))
    (if (null new-field)
        (beep)
      (setq ebib-current-field new-field)
      (ebib-move-to-field ebib-current-field -1))))

(defun ebib-goto-last-field ()
  "Moves to the last field."
  (interactive)
  (let ((new-field (ebib-find-visible-field (last1 ebib-cur-entry-fields) -1)))
    (if (null new-field)
        (beep)
      (setq ebib-current-field new-field)
      (ebib-move-to-field ebib-current-field 1))))

(defun ebib-goto-next-set ()
  "Moves to the next set of fields."
  (interactive)
  (cond
   ((eq ebib-current-field 'type*) (ebib-next-field))
   ((member ebib-current-field ebib-additional-fields) (ebib-goto-last-field))
   (t (let* ((entry-type (gethash 'type* ebib-cur-entry-hash))
             (obl-fields (ebib-get-obl-fields entry-type))
             (opt-fields (ebib-get-opt-fields entry-type))
             (new-field nil))
        (when (member ebib-current-field obl-fields)
          (setq new-field (ebib-find-visible-field (car opt-fields) 1)))
        ;; new-field is nil if there are no opt-fields
        (when (or (member ebib-current-field opt-fields)
                  (null new-field))
          (setq new-field (ebib-find-visible-field (car ebib-additional-fields) 1)))
        (if (null new-field)
            ;; if there was no further set to go to, go to the last field
            ;; of the current set
            (ebib-goto-last-field)
          (setq ebib-current-field new-field)
          (ebib-move-to-field ebib-current-field 1))))))

(defun ebib-goto-prev-set ()
  "Moves to the previous set of fields."
  (interactive)
  (unless (eq ebib-current-field 'type*)
    (let* ((entry-type (gethash 'type* ebib-cur-entry-hash))
           (obl-fields (ebib-get-obl-fields entry-type))
           (opt-fields (ebib-get-opt-fields entry-type))
           (new-field nil))
      (if (member ebib-current-field obl-fields)
          (ebib-goto-first-field)
        (when (member ebib-current-field ebib-additional-fields)
          (setq new-field (ebib-find-visible-field (last1 opt-fields) -1)))
        (when (or (member ebib-current-field opt-fields)
                  (null new-field))
          (setq new-field (ebib-find-visible-field (last1 obl-fields) -1)))
        (if (null new-field)
            (ebib-goto-first-field)
          (setq ebib-current-field new-field)
          (ebib-move-to-field ebib-current-field -1))))))

(defun ebib-edit-entry-type ()
  "Edits the entry type."
  (if-str (new-type (completing-read "type: " ebib-entry-types nil t))
      (progn
        (puthash 'type* (intern-soft new-type) ebib-cur-entry-hash)
        (ebib-fill-entry-buffer)
        (setq ebib-cur-entry-fields (ebib-get-all-fields (gethash 'type* ebib-cur-entry-hash)))
        (ebib-set-modified t))))

(defun ebib-edit-crossref ()
  "Edits the crossref field."
  (let ((collection (ebib-create-collection (edb-database ebib-cur-db))))
    (if-str (key (completing-read "Key to insert in `crossref': " collection nil t nil 'ebib-key-history))
        (progn
          (puthash 'crossref (from-raw key) ebib-cur-entry-hash)
          (ebib-set-modified t))))
  ;; we now redisplay the entire entry buffer, so that the crossref'ed
  ;; fields show up. this also puts the cursor back on the type field.
  (ebib-fill-entry-buffer)
  (setq ebib-current-field 'crossref)
  (re-search-forward "^crossref")
  (ebib-set-fields-highlight))

(defun ebib-sort-keywords (keywords)
  "Sort the KEYWORDS string, remove duplicates, and return it as a string."
  (mapconcat 'identity
             (sort (delete-dups (split-string keywords ebib-keywords-separator t))
                   'string<)
             ebib-keywords-separator))

(defun ebib-edit-keywords ()
  "Edit the keywords field."
  ;; we shadow the binding of `minibuffer-local-completion-map' so that we
  ;; can unbind <SPC>, since keywords may contain spaces. note also that in
  ;; emacs 24, we can use `make-composed-keymap' for this purpose, but in
  ;; emacs 23.1, this function is not available.
  (let ((minibuffer-local-completion-map `(keymap (keymap (32)) ,@minibuffer-local-completion-map))
        (collection (ebib-keywords-for-database ebib-cur-db)))
    (cl-loop for keyword = (completing-read "Add a new keyword (ENTER to finish): " collection nil nil nil 'ebib-keyword-history)
             until (string= keyword "")
             do (let* ((conts (to-raw (gethash 'keywords ebib-cur-entry-hash)))
                       (new-conts (if conts
                                      (concat conts ebib-keywords-separator keyword)
                                    keyword)))
                  (puthash 'keywords (from-raw (if ebib-keywords-field-keep-sorted
                                                   (ebib-sort-keywords new-conts)
                                                 new-conts))
                           ebib-cur-entry-hash)
                  (ebib-set-modified t)
                  (ebib-redisplay-current-field)
                  (unless (member keyword collection)
                    (ebib-keywords-add-keyword keyword ebib-cur-db))))))

(defun ebib-edit-file-field ()
  "Edit the `ebib-standard-file-field'.
Filenames are added to the standard file field separated by
`ebib-filename-separator'. The first directory in
`ebib-file-search-dirs' is used as the start directory."
  (let ((start-dir (file-name-as-directory (car ebib-file-search-dirs))))
    (cl-loop for file = (read-file-name "Add file (ENTER to finish): " start-dir nil 'confirm-after-completion)
             until (or (string= file "")
                       (string= file start-dir))
             do (let* ((short-file (ebib-file-relative-name (expand-file-name file)))
                       (conts (to-raw (gethash ebib-standard-file-field ebib-cur-entry-hash)))
                       (new-conts (if conts
                                      (concat conts ebib-filename-separator short-file)
                                    short-file)))
                  (puthash ebib-standard-file-field (from-raw new-conts) ebib-cur-entry-hash)
                  (ebib-set-modified t)
                  (ebib-redisplay-current-field)))))

(defun ebib-file-relative-name (file)
  "Return a name for FILE relative to `ebib-file-search-dirs'.
If FILE is not in (a subdirectory of) one of the directories in
`ebib-file-search-dirs', return FILE."
  ;; We first create a list of names relative to each dir in
  ;; ebib-file-search-dirs, discarding those that start with `..'
  (let* ((names (delq nil (mapcar #'(lambda (dir)
                                      (let ((rel-name (file-relative-name file dir)))
                                        (unless (string-prefix-p ".." rel-name)
                                          rel-name)))
                                  ebib-file-search-dirs)))
         ;; Then we take the shortest one...
         (name (car (sort names #'(lambda (x y)
                                    (< (length x) (length y)))))))
    ;; ...and return it, or the filename itself if it couldn't be
    ;; relativized.
    (or name file)))

(defun ebib-edit-field (pfx)
  "Edit a field of a BibTeX entry.
Most fields are edited directly using the minibuffer, but a few
are handled specially: the `type' and `crossref` fields offer
completion, the `annote' field is edited as a multiline field,
the `keyword' field adds keywords one by one, also allowing
completion, and the field in `ebib-standard-file-field' uses
filename completion and shortens filenames if they are in (a
subdirectory of) one of the directories in
`ebib-file-search-dirs'.

With a prefix argument, the `keyword' field and the field in
`ebib-standard-file-field' can be edited directly. For other
fields, the prefix argument has no meaning."
  (interactive "P")
  (cond
   ((eq ebib-current-field 'type*) (ebib-edit-entry-type))
   ((eq ebib-current-field 'crossref) (ebib-edit-crossref))
   ((and (eq ebib-current-field 'keywords)
         (not pfx))
    (ebib-edit-keywords))
   ((and (eq ebib-current-field ebib-standard-file-field)
         (not pfx))
    (ebib-edit-file-field))
   ((eq ebib-current-field 'annote) (ebib-edit-multiline-field))
   (t
    (let ((init-contents (gethash ebib-current-field ebib-cur-entry-hash))
          (raw nil))
      (if (multiline-p init-contents)
          (ebib-edit-multiline-field)
        (when init-contents
          (if (raw-p init-contents)
              (setq raw t)
            (setq init-contents (to-raw init-contents))))
        (if-str (new-contents (read-string (format "%s: " (symbol-name ebib-current-field))
                                           (if init-contents
                                               (cons init-contents 0))))
            (puthash ebib-current-field (if raw
                                            new-contents
                                          (concat "{" new-contents "}"))
                     ebib-cur-entry-hash)
          (remhash ebib-current-field ebib-cur-entry-hash))
        (ebib-redisplay-current-field)
        ;; we move to the next field, but only if ebib-edit-field was
        ;; called interactively, otherwise we get a strange bug in
        ;; ebib-toggle-raw...
        (if (ebib-called-interactively) (ebib-next-field))
        (ebib-set-modified t))))))

(defun ebib-browse-url-in-field (num)
  "Browse a URL in the current field.
If the field may contain multiple URLs (as defined by
`ebib-url-regexp'), the user is asked which one to open.
Altertanively, a numeric prefix argument can be passed."
  (interactive "P")
  (let ((urls (to-raw (gethash ebib-current-field ebib-cur-entry-hash))))
    (if urls
        (ebib-call-browser urls num)
      (error "Field `%s' is empty" ebib-current-field))))

(defun ebib-view-file-in-field (num)
  "Views a file in the current field.
The field may contain multiple filenames, in which case the
prefix argument can be used to specify which file is to be
viewed."
  (interactive "P")
  (let ((files (to-raw (car (ebib-get-field-value ebib-current-field (edb-cur-entry ebib-cur-db))))))
    (if files
        (ebib-call-file-viewer files num)
      (error "Field `%s' is empty" ebib-current-field))))

(defun ebib-copy-field-contents ()
  "Copies the contents of the current field to the kill ring."
  (interactive)
  (unless (eq ebib-current-field 'type*)
    (let ((contents (car (ebib-get-field-value ebib-current-field (edb-cur-entry ebib-cur-db)))))
      (when (stringp contents)
        (kill-new contents)
        (message "Field contents copied.")))))

(defun ebib-cut-field-contents ()
  "Kills the contents of the current field. The killed text is put in the kill ring."
  (interactive)
  (unless (eq ebib-current-field 'type*)
    (let ((contents (gethash ebib-current-field ebib-cur-entry-hash)))
      (when (stringp contents)
        (remhash ebib-current-field ebib-cur-entry-hash)
        (kill-new contents)
        (ebib-redisplay-current-field)
        (ebib-set-modified t)
        (message "Field contents killed.")))))

(defun ebib-yank-field-contents (arg)
  "Inserts the last killed text into the current field.
If the current field already has a contents, nothing is inserted,
unless the previous command was also ebib-yank-field-contents,
then the field contents is replaced with the previous yank. That
is, multiple uses of this command function like the combination
of C-y/M-y. Prefix arguments also work the same as with C-y/M-y."
  (interactive "P")
  (if (or (eq ebib-current-field 'type*) ; we cannot yank into the type* or crossref fields
          (eq ebib-current-field 'crossref)
          (unless (eq last-command 'ebib-yank-field-contents)
            (gethash ebib-current-field ebib-cur-entry-hash))) ; nor into a field already filled
      (progn
        (setq this-command t)
        (beep))
    (let ((new-contents (current-kill (cond
                                       ((listp arg) (if (eq last-command 'ebib-yank-field-contents)
                                                        1
                                                      0))
                                       ((eq arg '-) -2)
                                       (t (1- arg))))))
      (when new-contents
        (puthash ebib-current-field new-contents ebib-cur-entry-hash)
        (ebib-redisplay-current-field)
        (ebib-set-modified t)))))

(defun ebib-delete-field-contents ()
  "Deletes the contents of the current field.
The deleted text is not put in the kill ring."
  (interactive)
  (if (eq ebib-current-field 'type*)
      (beep)
    (when (y-or-n-p "Delete field contents? ")
      (remhash ebib-current-field ebib-cur-entry-hash)
      (ebib-redisplay-current-field)
      (ebib-set-modified t)
      (message "Field contents deleted."))))

(defun ebib-toggle-raw ()
  "Toggles the raw status of the current field contents."
  (interactive)
  (unless (or (eq ebib-current-field 'type*)
              (eq ebib-current-field 'crossref)
              (eq ebib-current-field 'keywords))
    (let ((contents (gethash ebib-current-field ebib-cur-entry-hash)))
      (if (not contents)     ; if there is no value,
          (progn
            (ebib-edit-field nil)  ; the user can enter one, which we must then make raw
            (let ((new-contents (gethash ebib-current-field ebib-cur-entry-hash)))
              (when new-contents
                ;; note: we don't have to check for empty string, since that is
                ;; already done in ebib-edit-field
                (puthash ebib-current-field (to-raw new-contents) ebib-cur-entry-hash))))
        (if (raw-p contents)
            (puthash ebib-current-field (from-raw contents) ebib-cur-entry-hash)
          (puthash ebib-current-field (to-raw contents) ebib-cur-entry-hash)))
      (ebib-redisplay-current-field)
      (ebib-set-modified t))))

(defun ebib-edit-multiline-field ()
  "Edits the current field in multiline-mode."
  (interactive)
  (unless (or (eq ebib-current-field 'type*)
              (eq ebib-current-field 'crossref))
    (let ((text (gethash ebib-current-field ebib-cur-entry-hash)))
      (if (raw-p text)
          (setq ebib-multiline-raw t)
        (setq text (to-raw text))
        (setq ebib-multiline-raw nil))
      (ebib-multiline-edit 'fields text))))

(defun ebib-insert-abbreviation ()
  "Inserts an abbreviation from the ones defined in the database."
  (interactive)
  (if (gethash ebib-current-field ebib-cur-entry-hash)
      (beep)
    (when (edb-strings-list ebib-cur-db)
      (unwind-protect
          (progn
            (other-window 1)
            (let* ((collection (ebib-create-collection (edb-strings ebib-cur-db)))
                   (string (completing-read "Abbreviation to insert: " collection nil t)))
              (when string
                (puthash ebib-current-field string ebib-cur-entry-hash)
                (ebib-set-modified t))))
        (other-window 1)
        ;; we can't do this earlier, because we would be writing to the index buffer...
        (ebib-redisplay-current-field)
        (ebib-next-field)))))

(defun ebib-entry-help ()
  "Shows the info node for Ebib's entry buffer."
  (interactive)
  (setq ebib-info-flag t)
  (ebib-lower)
  (info "(ebib) The Entry Buffer"))

;;;;;;;;;;;;;;;;;;
;; strings-mode ;;
;;;;;;;;;;;;;;;;;;

(defvar ebib-strings-mode-map
  (let ((map (make-keymap)))
    (suppress-keymap map)
    (define-key map [up] 'ebib-prev-string)
    (define-key map [down] 'ebib-next-string)
    (define-key map [prior] 'ebib-strings-page-up)
    (define-key map [next] 'ebib-strings-page-down)
    (define-key map [home] 'ebib-goto-first-string)
    (define-key map [end] 'ebib-goto-last-string)
    (define-key map " " 'ebib-strings-page-down)
    (define-key map "a" 'ebib-add-string)
    (define-key map "b" 'ebib-strings-page-up)
    (define-key map "c" 'ebib-copy-string-contents)
    (define-key map "d" 'ebib-delete-string)
    (define-key map "e" 'ebib-edit-string)
    (define-key map "g" 'ebib-goto-first-string)
    (define-key map "G" 'ebib-goto-last-string)
    (define-key map "h" 'ebib-strings-help)
    (define-key map "j" 'ebib-next-string)
    (define-key map "k" 'ebib-prev-string)
    (define-key map "l" 'ebib-edit-multiline-string)
    (define-key map [(control n)] 'ebib-next-string)
    (define-key map [(meta n)] 'ebib-strings-page-down)
    (define-key map [(control p)] 'ebib-prev-string)
    (define-key map [(meta p)] 'ebib-strings-page-up)
    (define-key map "q" 'ebib-quit-strings-buffer)
    (define-key map "x" 'ebib-export-string)
    (define-key map "X" 'ebib-export-all-strings)
    (define-key map "\C-xb" 'ebib-quit-strings-buffer)
    (define-key map "\C-xk" 'ebib-quit-strings-buffer)
    map)
  "Keymap for the ebib strings buffer.")

(define-derived-mode ebib-strings-mode
  fundamental-mode "Ebib-strings"
  "Major mode for the Ebib strings buffer."
  (setq buffer-read-only t)
  (setq truncate-lines t))

(defun ebib-quit-strings-buffer ()
  "Quits editing the @STRING definitions."
  (interactive)
  (if (and (eq ebib-layout 'index-only)
           ebib-popup-entry-window)
      (delete-window)
    (ebib-with-window-nondedicated
      (switch-to-buffer nil t t)))
  (ebib-pop-to-buffer 'index))

(defun ebib-prev-string ()
  "Moves to the previous string."
  (interactive)
  (if (equal ebib-current-string (car (edb-strings-list ebib-cur-db)))  ; if we're on the first string
      (beep)
    ;; go to the beginnig of the highlight and move upward one line.
    (goto-char (ebib-highlight-start ebib-strings-highlight))
    (forward-line -1)
    (setq ebib-current-string (prev-elem ebib-current-string (edb-strings-list ebib-cur-db)))
    (ebib-set-strings-highlight)))

(defun ebib-next-string ()
  "Moves to the next string."
  (interactive)
  (if (equal ebib-current-string (last1 (edb-strings-list ebib-cur-db)))
      (when (ebib-called-interactively) (beep))
    (goto-char (ebib-highlight-start ebib-strings-highlight))
    (forward-line 1)
    (setq ebib-current-string (next-elem ebib-current-string (edb-strings-list ebib-cur-db)))
    (ebib-set-strings-highlight)))

(defun ebib-goto-first-string ()
  "Moves to the first string."
  (interactive)
  (setq ebib-current-string (car (edb-strings-list ebib-cur-db)))
  (goto-char (point-min))
  (ebib-set-strings-highlight))

(defun ebib-goto-last-string ()
  "Moves to the last string."
  (interactive)
  (setq ebib-current-string (last1 (edb-strings-list ebib-cur-db)))
  (goto-char (point-max))
  (forward-line -1)
  (ebib-set-strings-highlight))

(defun ebib-strings-page-up ()
  "Moves 10 entries up in the database."
  (interactive)
  (let ((number-of-strings (length (edb-strings-list ebib-cur-db)))
        (remaining-number-of-strings (length (member ebib-current-string (edb-strings-list ebib-cur-db)))))
    (if (<= (- number-of-strings remaining-number-of-strings) 10)
        (ebib-goto-first-string)
      (setq ebib-current-string (nth
                                 (- number-of-strings remaining-number-of-strings 10)
                                 (edb-strings-list ebib-cur-db)))
      (goto-char (ebib-highlight-start ebib-strings-highlight))
      (forward-line -10)
      (ebib-set-strings-highlight)))
  (message ebib-current-string))

(defun ebib-strings-page-down ()
  "Moves 10 entries down in the database."
  (interactive)
  (let ((number-of-strings (length (edb-strings-list ebib-cur-db)))
        (remaining-number-of-strings (length (member ebib-current-string (edb-strings-list ebib-cur-db)))))
    (if (<= remaining-number-of-strings 10)
        (ebib-goto-last-string)
      (setq ebib-current-string (nth
                                 (- number-of-strings remaining-number-of-strings -10)
                                 (edb-strings-list ebib-cur-db)))
      (goto-char (ebib-highlight-start ebib-strings-highlight))
      (forward-line 10)
      (ebib-set-strings-highlight)))
  (message ebib-current-string))

(defun ebib-fill-strings-buffer ()
  "Fills the strings buffer with the @STRING definitions."
  (with-current-buffer (cdr (assoc 'strings ebib-buffer-alist))
    (with-buffer-writable
      (erase-buffer)
      (dolist (elem (edb-strings-list ebib-cur-db))
        (let ((str (to-raw (gethash elem (edb-strings ebib-cur-db)))))
          (insert (format "%-18s %s\n" elem
                          (if (multiline-p str)
                              (concat "+" (first-line str))
                            (concat " " str)))))))
    (goto-char (point-min))
    (setq ebib-current-string (car (edb-strings-list ebib-cur-db)))
    (ebib-set-strings-highlight)
    (set-buffer-modified-p nil)))

(defun ebib-edit-string ()
  "Edits the value of an @STRING definition
When the user enters an empty string, the value is not changed."
  (interactive)
  (let ((init-contents (to-raw (gethash ebib-current-string (edb-strings ebib-cur-db)))))
    (if (multiline-p init-contents)
        (ebib-edit-multiline-string)
      (if-str (new-contents (read-string (format "%s: " ebib-current-string)
                                         (if init-contents
                                             (cons init-contents 0)
                                           nil)))
          (progn
            (puthash ebib-current-string (from-raw new-contents) (edb-strings ebib-cur-db))
            (ebib-redisplay-current-string)
            (ebib-next-string)
            (ebib-set-modified t))
        (error "@STRING definition cannot be empty")))))

(defun ebib-copy-string-contents ()
  "Copies the contents of the current string to the kill ring."
  (interactive)
  (let ((contents (gethash ebib-current-string (edb-strings ebib-cur-db))))
    (kill-new contents)
    (message "String value copied.")))

(defun ebib-delete-string ()
  "Deletes the current @STRING definition from the database."
  (interactive)
  (when (y-or-n-p (format "Delete @STRING definition %s? " ebib-current-string))
    (remhash ebib-current-string (edb-strings ebib-cur-db))
    (with-buffer-writable
      (let ((beg (progn
                   (goto-char (ebib-highlight-start ebib-strings-highlight))
                   (point))))
        (forward-line 1)
        (delete-region beg (point))))
    (let ((new-cur-string (next-elem ebib-current-string (edb-strings-list ebib-cur-db))))
      (setf (edb-strings-list ebib-cur-db) (delete ebib-current-string (edb-strings-list ebib-cur-db)))
      (when (null new-cur-string)       ; deleted the last string
        (setq new-cur-string (last1 (edb-strings-list ebib-cur-db)))
        (forward-line -1))
      (setq ebib-current-string new-cur-string))
    (ebib-set-strings-highlight)
    (ebib-set-modified t)
    (message "@STRING definition deleted.")))

(defun ebib-add-string ()
  "Creates a new @STRING definition."
  (interactive)
  (if-str (new-abbr (read-string "New @STRING abbreviation: " nil 'ebib-key-history))
      (progn
        (if (member new-abbr (edb-strings-list ebib-cur-db))
            (error (format "%s already exists" new-abbr)))
        (if-str (new-string (read-string (format "Value for %s: " new-abbr)))
            (progn
              (ebib-insert-string new-abbr new-string ebib-cur-db t)
              (sort-in-buffer (length (edb-strings-list ebib-cur-db)) new-abbr)
              (with-buffer-writable
                (insert (format "%-19s %s\n" new-abbr new-string)))
              (forward-line -1)
              (ebib-set-strings-highlight)
              (setq ebib-current-string new-abbr)
              (ebib-set-modified t))))))

(defun ebib-export-string (prefix)
  "Exports the current @STRING.
The prefix argument indicates which database to copy the string
to. If no prefix argument is present, a filename is asked to
which the string is appended."
  (interactive "P")
  (let ((num (ebib-prefix prefix)))
    (if num
        (ebib-export-to-db num (format "@STRING definition `%s' copied to database %%d" ebib-current-string)
                           #'(lambda (db)
                               (let ((abbr ebib-current-string)
                                     (string (gethash ebib-current-string (edb-strings ebib-cur-db))))
                                 (if (member abbr (edb-strings-list db))
                                     (error "@STRING definition already exists in database %d" num)
                                   (ebib-insert-string abbr string db t)))))
      (ebib-export-to-file (format "Export @STRING definition `%s' to file: " ebib-current-string)
                           (format "@STRING definition `%s' exported to %%s" ebib-current-string)
                           #'(lambda ()
                               (insert (format "\n@string{%s = %s}\n"
                                               ebib-current-string
                                               (gethash ebib-current-string (edb-strings ebib-cur-db)))))))))

(defun ebib-export-all-strings (prefix)
  "Exports all @STRING definitions.
If a prefix argument is given, it is taken as the database to
copy the definitions to. Without prefix argument, asks for a file
to append them to."
  (interactive "P")
  (when ebib-current-string ; there is always a current string, unless there are no strings
    (let ((num (ebib-prefix prefix)))
      (if num
          (ebib-export-to-db
           num "All @STRING definitions copied to database %d"
           #'(lambda (db)
               (mapc #'(lambda (abbr)
                         (if (member abbr (edb-strings-list db))
                             (message "@STRING definition `%s' already exists in database %d" abbr num)
                           (ebib-insert-string abbr (gethash abbr (edb-strings ebib-cur-db)) db t)))
                     (edb-strings-list ebib-cur-db))))
        (ebib-export-to-file "Export all @STRING definitions to file: "
                             "All @STRING definitions exported to %s"
                             #'(lambda ()
                                 (insert (format "\n")) ; to keep things tidy.
                                 (ebib-format-strings ebib-cur-db)))))))

(defun ebib-edit-multiline-string ()
  "Edits the current string in multiline-mode."
  (interactive)
  (ebib-multiline-edit 'string (to-raw (gethash ebib-current-string (edb-strings ebib-cur-db)))))

(defun ebib-strings-help ()
  "Shows the info node on Ebib's strings buffer."
  (interactive)
  (setq ebib-info-flag t)
  (ebib-lower)
  (info "(ebib) The Strings Buffer"))

;;;;;;;;;;;;;;;;;;;;
;; multiline edit ;;
;;;;;;;;;;;;;;;;;;;;

(define-minor-mode ebib-multiline-mode
  "Minor mode for Ebib's multiline edit buffer."
  :init-value nil :lighter nil :global nil
  :keymap '(("\C-c|q" . ebib-quit-multiline-edit)
            ("\C-c|c" . ebib-cancel-multiline-edit)
            ("\C-c|s" . ebib-save-from-multiline-edit)
            ("\C-c|h" . ebib-multiline-help)))

(easy-menu-define ebib-multiline-menu ebib-multiline-mode-map "Ebib multiline menu"
  '("Ebib"
    ["Store Text and Exit" ebib-quit-multiline-edit t]
    ["Cancel Edit" ebib-cancel-multiline-edit t]
    ["Save Text" ebib-save-from-multiline-edit t]
    ["Help" ebib-multiline-help t]))

(easy-menu-add ebib-multiline-menu ebib-multiline-mode-map)

(defun ebib-multiline-edit (type &optional starttext)
  "Switches to Ebib's multiline edit buffer.
STARTTEXT is a string that contains the initial text of the buffer."
  ;; (setq ebib-pre-multiline-buffer (current-buffer))
  (ebib-pop-to-buffer 'multiline)
  (set-buffer-modified-p nil)
  (erase-buffer)
  (setq ebib-editing type)
  (when starttext
    (insert starttext)
    (goto-char (point-min))
    (set-buffer-modified-p nil)))

(defun ebib-quit-multiline-edit ()
  "Quits the multiline edit buffer, saving the text."
  (interactive)
  (ebib-store-multiline-text)
  (ebib-leave-multiline-edit-buffer)
  (cond
   ((eq ebib-editing 'fields)
    (ebib-next-field))
   ((eq ebib-editing 'strings)
    (ebib-next-string)))
  (message "Text stored."))

(defun ebib-cancel-multiline-edit ()
  "Quits the multiline edit buffer and discards the changes."
  (interactive)
  (catch 'no-cancel
    (when (buffer-modified-p)
      (unless (y-or-n-p "Text has been modified. Abandon changes? ")
        (throw 'no-cancel nil)))
    (ebib-leave-multiline-edit-buffer)))

(defun ebib-leave-multiline-edit-buffer ()
  "Leaves the multiline edit buffer.
Restores the previous buffer in the window that the multiline
edit buffer was shown in."
  (if (and (eq ebib-layout 'index-only)
           ebib-popup-entry-window)
      (delete-window)
    (switch-to-buffer nil t t))
  (cond
   ((eq ebib-editing 'preamble)
    (ebib-pop-to-buffer 'index))
   ((eq ebib-editing 'fields)
    (ebib-pop-to-buffer 'entry)
    (ebib-redisplay-current-field))
   ((eq ebib-editing 'strings)
    (ebib-pop-to-buffer 'strings)
    (ebib-redisplay-current-string))))

(defun ebib-save-from-multiline-edit ()
  "Saves the database from within the multiline edit buffer.
The text being edited is stored before saving the database."
  (interactive)
  (ebib-store-multiline-text)
  (ebib-save-database ebib-cur-db)
  (set-buffer-modified-p nil))

(defun ebib-store-multiline-text ()
  "Stores the text being edited in the multiline edit buffer."
  (let ((text (buffer-substring-no-properties (point-min) (point-max))))
    (cond
     ((eq ebib-editing 'preamble)
      (if (equal text "")
          (setf (edb-preamble ebib-cur-db) nil)
        (setf (edb-preamble ebib-cur-db) text)))
     ((eq ebib-editing 'fields)
      (if (equal text "")
          (remhash ebib-current-field ebib-cur-entry-hash)
        (when (not ebib-multiline-raw)
          (setq text (from-raw text)))
        (puthash ebib-current-field text ebib-cur-entry-hash)))
     ((eq ebib-editing 'strings)
      (if (equal text "")
          ;; with ERROR, we avoid execution of `ebib-set-modified' and
          ;; MESSAGE, but we also do not switch back to the strings
          ;; buffer. this may not be so bad, actually, because the user
          ;; may want to change his edit.
          (error "@STRING definition cannot be empty ")
        (setq text (from-raw text))  ; strings cannot be raw
        (puthash ebib-current-string text (edb-strings ebib-cur-db))))))
  (ebib-set-modified t))

(defun ebib-multiline-help ()
  "Show the info node on Ebib's multiline edit buffer."
  (interactive)
  (setq ebib-info-flag t)
  (ebib-lower)
  (info "(ebib) The Multiline Edit Buffer"))

;;;;;;;;;;;;;;;;;;;
;; ebib-log-mode ;;
;;;;;;;;;;;;;;;;;;;

(defvar ebib-log-mode-map
  (let ((map (make-keymap)))
    (suppress-keymap map)
    (define-key map " " 'scroll-up)
    (define-key map "b" 'scroll-down)
    (define-key map "q" 'ebib-quit-log-buffer)
    map)
  "Keymap for the ebib log buffer.")

(define-derived-mode ebib-log-mode
  fundamental-mode "Ebib-log"
  "Major mode for the Ebib log buffer."
  (local-set-key "\C-xb" 'ebib-quit-log-buffer)
  (local-set-key "\C-xk" 'ebib-quit-log-buffer))

(defun ebib-quit-log-buffer ()
  "Exits the log buffer."
  (interactive)
  (if (and (eq ebib-layout 'index-only)
           ebib-popup-entry-window)
      (delete-window)
    (ebib-with-window-nondedicated
      (switch-to-buffer nil t t)))
  (ebib-pop-to-buffer 'index))

;;;;;;;;;;;;;;;;;;;;;;;;;;;;;;;;;;;;
;; functions for non-Ebib buffers ;;
;;;;;;;;;;;;;;;;;;;;;;;;;;;;;;;;;;;;

(defun ebib-import ()
  "Searches for BibTeX entries in the current buffer.
The entries are added to the current database (i.e. the database
that was active when Ebib was lowered. Works on the whole buffer,
or on the region if it is active."
  (interactive)
  (if (not ebib-cur-db)
      (error "No database loaded. Use `o' to open a database")
    (if (edb-filter ebib-cur-db)
        (error "Cannot import to a virtual database")
      (with-syntax-table ebib-syntax-table
        (save-excursion
          (save-restriction
            (if (region-active)
                (narrow-to-region (region-beginning)
                                  (region-end)))
            (let ((buffer (current-buffer)))
              (with-temp-buffer
                (insert-buffer-substring buffer)
                (let ((n (ebib-find-bibtex-entries ebib-cur-db t)))
                  (setf (edb-keys-list ebib-cur-db) (sort (edb-keys-list ebib-cur-db) 'string<))
                  (when (edb-strings-list ebib-cur-db)
                    (setf (edb-strings-list ebib-cur-db) (sort (edb-strings-list ebib-cur-db) 'string<)))
                  (setf (edb-cur-entry ebib-cur-db) (car (edb-keys-list ebib-cur-db)))
                  (ebib-redisplay)
                  (ebib-set-modified t)
                  (message (format "%d entries, %d @STRINGs and %s @PREAMBLE found in buffer."
                                   (car n)
                                   (cadr n)
                                   (if (caddr n)
                                       "a"
                                     "no"))))))))))))

(defun ebib-get-db-from-filename (filename)
  "Returns the database struct associated with FILENAME."
  (when (file-name-absolute-p filename)
    (setq filename (expand-file-name filename))) ; expand ~, . and ..
  (catch 'found
    (mapc #'(lambda (db)
              (if (string= filename
                           ;; if filename is absolute, we want to compare
                           ;; to the absolute filename of the database,
                           ;; otherwise we should use only the
                           ;; non-directory component.
                           (if (file-name-absolute-p filename)
                               (edb-filename db)
                             (file-name-nondirectory (edb-filename db))))
                  (throw 'found db)))
          ebib-databases)
    nil))

(defun ebib-get-local-databases ()
  "Returns a list of .bib files associated with the file in the current LaTeX buffer.
Each element in the list is a string holding the name of the .bib
file. This function simply searches the current LaTeX file or its
master file for a \\bibliography command and returns the file(s)
given in its argument. If no \\bibliography command is found,
returns the symbol NONE."
  (let ((texfile-buffer (current-buffer))
        texfile)
    ;; if AucTeX's TeX-master is used and set to a string, we must
    ;; search that file for a \bibliography command, as it's more
    ;; likely to be in there than in the file we're in.
    (and (boundp 'TeX-master)
         (stringp TeX-master)
         (setq texfile (ensure-extension TeX-master "tex")))
    (with-temp-buffer
      (if (and texfile (file-readable-p texfile))
          (insert-file-contents texfile)
        (insert-buffer-substring texfile-buffer))
      (save-excursion
        (goto-char (point-min))
        (if (re-search-forward "\\\\\\(no\\)*bibliography{\\(.*?\\)}" nil t)
            (mapcar #'(lambda (file)
                        (ensure-extension file "bib"))
                    (split-string (buffer-substring-no-properties (match-beginning 2) (match-end 2)) ",[ ]*"))
          'none)))))

(defun ebib-create-collection-from-db ()
  "Create a collection of BibTeX keys.
The source of the collection is either curent database or, if the
current buffer is a LaTeX file containing a \\bibliography
command, the BibTeX files in that command (if they are open in
Ebib)."
  (or ebib-local-bibtex-filenames
      (setq ebib-local-bibtex-filenames (ebib-get-local-databases)))
  (let (collection)
    (if (eq ebib-local-bibtex-filenames 'none)
        (if (null (edb-cur-entry ebib-cur-db))
            (error "No entries found in current database")
          (setq collection (ebib-create-collection (edb-database ebib-cur-db))))
      (mapc #'(lambda (file)
                (let ((db (ebib-get-db-from-filename file)))
                  (cond
                   ((null db)
                    (message "Database %s not loaded" file))
                   ((null (edb-cur-entry db))
                    (message "No entries in database %s" file))
                   (t (setq collection (append (ebib-create-collection (edb-database db))
                                               collection))))))
            ebib-local-bibtex-filenames))
    collection))

(defun ebib-insert-bibtex-key ()
  "Inserts a BibTeX key at POINT.
The user is prompted for a BibTeX key and has to choose one from
the database(s) associated with the current LaTeX file, or from
the current database if there is no \\bibliography command. Tab
completion works."
  (interactive)
  (ebib-execute-when
    ((database)
     (let ((collection (ebib-create-collection-from-db)))
       (when collection
         (let* ((key (completing-read "Key to insert: " collection nil t nil 'ebib-key-history))
                (format-list (or (cadr (assoc (buffer-local-value 'major-mode (current-buffer)) ebib-citation-commands))
                                 (cadr (assoc 'any ebib-citation-commands))))
                (citation-command
                 (if-str (format-string (cadr (assoc
                                               (completing-read "Command to use: " format-list nil nil nil 'ebib-cite-command-history)
                                               format-list)))
                     (multiple-value-bind (before repeater separator after) (ebib-split-citation-string format-string)
                       (concat (ebib-create-citation-command before)
                               (ebib-create-citation-command repeater key)
                               (ebib-create-citation-command after)))
                   key))) ; if the user didn't provide a command, we insert just the entry key
           (when citation-command
             (insert (format "%s" citation-command)))))))
    ((default)
     (error "No database loaded"))))

(defun ebib-entry-summary ()
  "Shows the fields of the key at POINT.
The key is searched in the database associated with the LaTeX
file, or in the current database if no \\bibliography command can
be found."
  (interactive)
  (ebib-execute-when
    ((database)
     (or ebib-local-bibtex-filenames
         (setq ebib-local-bibtex-filenames (ebib-get-local-databases)))
     (let ((key (read-string-at-point "\"#%'(),={} \n\t\f")))
       (if (eq ebib-local-bibtex-filenames 'none)
           (if (not (member key (edb-keys-list ebib-cur-db)))
               (error "Entry `%s' is not in the current database" key))
         (let ((database (catch 'found
                           (mapc #'(lambda (file)
                                     (let ((db (ebib-get-db-from-filename file)))
                                       (if (null db)
                                           (message "Database %s not loaded" file)
                                         (if (member key (edb-keys-list db))
                                             (throw 'found db)))))
                                 ebib-local-bibtex-filenames)
                           nil))) ; we must return nil if the key wasn't found anywhere
           (if (null database)
               (error "Entry `%s' not found" key)
             (setq ebib-cur-db database)))
         (ebib key))))
    ((default)
     (error "No database(s) loaded"))))

(defun ebib-create-bib-from-bbl ()
  "Create a .bib file for the current LaTeX document.
The LaTeX document must have a .bbl file associated with it. All
bibitems are extracted from this file and a new .bib file is
created containing only these entries."
  (interactive)
  (ebib-execute-when
    ((database)
     (or ebib-local-bibtex-filenames
         (setq ebib-local-bibtex-filenames (ebib-get-local-databases)))
     (let* ((filename-sans-extension (file-name-sans-extension (buffer-file-name)))
            (bbl-file (concat filename-sans-extension ".bbl"))
            (bib-file (concat filename-sans-extension ".bib")))
       (unless (file-exists-p bbl-file)
         (error "No .bbl file exists. Run BibTeX first"))
       (when (or (not (file-exists-p bib-file))
                 (y-or-n-p (format "%s already exists. Overwrite? " (file-name-nondirectory bib-file))))
         (when (file-exists-p bib-file)
           (delete-file bib-file))
         (let ((databases
                (delq nil (mapcar #'(lambda (file)
                                      (ebib-get-db-from-filename file))
                                  ebib-local-bibtex-filenames))))
           (with-temp-buffer
             (insert-file-contents bbl-file)
             (ebib-export-entries (ebib-read-entries-from-bbl) databases bib-file))))))
    ((default)
     (beep))))

(defun ebib-read-entries-from-bbl ()
  (interactive)
  (goto-char (point-min))
  (let (entries)
    (while (re-search-forward "\\\\bibitem\\[\\(?:.\\|\n[^\n]\\)*\\]{\\(.*?\\)}" nil t)
      (add-to-list 'entries (match-string 1) t))
    entries))

(provide 'ebib)

;;; ebib ends here<|MERGE_RESOLUTION|>--- conflicted
+++ resolved
@@ -164,7 +164,7 @@
                                   mode-line-modified
                                   mode-line-buffer-identification
                                   "     Entry %l"
-                                  (:eval (if (edb-virtual ebib-cur-db) " (Virtual)" "")))
+                                  (:eval (if (edb-filter ebib-cur-db) " (Filtered)" "")))
   "The mode line for the index window."
   :group 'ebib-windows
   :type '(choice (const :tag "Use standard mode line" nil)
@@ -985,10 +985,6 @@
         (t (when (funcall ,copy-fn ,goal-db)
              (ebib-set-modified t ,goal-db)
              (message ,message ,num)))))))
-
-(defmacro ebib-cur-entry-key ()
-  "Returns the key of the current entry in `ebib-cur-db'."
-  `(car (edb-cur-entry ebib-cur-db)))
 
 (defmacro ebib-export-to-file (prompt-string message insert-fn)
   "Exports data to a file.
@@ -2115,40 +2111,13 @@
       (ebib-erase-buffer (cdr (assoc 'index ebib-buffer-alist)))
       (ebib-erase-buffer (cdr (assoc 'entry ebib-buffer-alist)))
       (if (file-readable-p full-name)
-<<<<<<< HEAD
           (progn
             ;; load the entries in the file
             (ebib-load-entries full-name ebib-cur-db)
             ;; If the user makes any changes, we'll want to create a back-up.
             (setf (edb-make-backup ebib-cur-db) t)
-            ;; Now fill the buffers. Note that filling a buffer also makes
-            ;; that buffer active. Therefore we do `ebib-fill-index-buffer'
-            ;; later.
-            (ebib-set-modified nil)
-            (ebib-fill-entry-buffer))
-=======
-          ;; if the user entered the name of an existing file, we load it
-          ;; by putting it in a buffer and then parsing it.
-          (with-temp-buffer
-            (with-syntax-table ebib-syntax-table
-              (insert-file-contents full-name)
-              ;; if the user makes any changes, we'll want to create a back-up.
-              (setf (edb-make-backup ebib-cur-db) t)
-              (let ((result (ebib-find-bibtex-entries nil)))
-                (when (edb-keys-list ebib-cur-db)
-                  (setf (edb-keys-list ebib-cur-db) (sort (edb-keys-list ebib-cur-db) 'string<)))
-                (when (edb-strings-list ebib-cur-db)
-                  (setf (edb-strings-list ebib-cur-db) (sort (edb-strings-list ebib-cur-db) 'string<)))
-                (setf (edb-cur-entry ebib-cur-db) (car (edb-keys-list ebib-cur-db)))
-                (ebib-set-modified nil)
-                ;; and now we tell the user the result
-                (ebib-log 'message "%d entries, %d @STRINGs and %s @PREAMBLE found in file."
-                          (car result)
-                          (cadr result)
-                          (if (caddr result)
-                              "a"
-                            "no")))))
->>>>>>> dcdefe53
+            (setf (edb-cur-entry ebib-cur-db) (car (edb-keys-list ebib-cur-db)))
+            (ebib-set-modified nil))
         ;; if the file does not exist, we need to issue a message.
         (ebib-log 'message "(New file)"))
       ;; add keywords for the new database
@@ -2159,33 +2128,29 @@
       ;; fill the index buffer. (this even works if there are no keys
       ;; in the database, for example when the user opened a new file
       ;; or if no BibTeX entries were found.
-      (ebib-fill-index-buffer))))
+      (ebib-redisplay))))
 
 (defun ebib-reload-current-database ()
   "Reload the current database from disk."
   (interactive)
   (ebib-execute-when
-    ((real-db)
+    ((entries)
      (when (yes-or-no-p "Reload current database from file ")
        (ebib-reload-database ebib-cur-db)
        (ebib-set-modified nil)
-       (ebib-fill-entry-buffer)
-       (ebib-fill-index-buffer)))
+       (ebib-redisplay)
+       (message "Database reloaded")))
     ((default) (beep))))
 
 (defun ebib-reload-all-databases ()
-  "Reload all databses from disk."
-  (interactive)
-  (ebib-execute-when
-    ((real-db)
-     (when (yes-or-no-p "Reload all databases from file ")
-       (mapc #'(lambda (db)
-                 (ebib-reload-database db)
-                 (ebib-set-modified nil db))
-             ebib-databases)
-       (ebib-fill-entry-buffer)
-       (ebib-fill-index-buffer)))
-    ((default) (beep))))
+  "Reload all databases from disk."
+  (interactive)
+  (when (yes-or-no-p "Reload all databases from file ")
+    (mapc #'(lambda (db)
+              (ebib-reload-database db)
+              (ebib-set-modified nil db))
+          ebib-databases)
+    (ebib-redisplay)))
 
 (defun ebib-reload-database (db)
   "Reload database DB from disk."
@@ -2198,14 +2163,14 @@
   (setf (edb-preamble db) nil)
   ;; then load the file
   (ebib-log 'log "%s: Reloading file %s" (format-time-string "%d-%b-%Y: %H:%M:%S") (edb-filename db))
-  (ebib-load-entries (edb-filename db) db))
+  (ebib-load-entries (edb-filename db) db)
+  (setf (edb-cur-entry db) (car (edb-keys-list db))))
 
 (defun ebib-merge-bibtex-file ()
   "Merges a BibTeX file into the current database."
   (interactive)
   (ebib-execute-when
     ((real-db)
-<<<<<<< HEAD
      (let ((file (expand-file-name (read-file-name "File to merge: "))))
        (if (not (file-readable-p file))
            (error "No such file: %s" file)
@@ -2227,7 +2192,6 @@
           (setf (edb-keys-list db) (sort (edb-keys-list db) 'string<)))
         (when (edb-strings-list db)
           (setf (edb-strings-list db) (sort (edb-strings-list db) 'string<)))
-        (setf (edb-cur-entry db) (edb-keys-list db))
         ;; Log the results.
         (ebib-log 'message "%d entries, %d @STRINGs and %s @PREAMBLE found in file."
                   (car result)
@@ -2240,37 +2204,6 @@
 
 (defun ebib-find-bibtex-entries (db timestamp)
   "Find the BibTeX entries in the current buffer.
-=======
-     (let ((file (read-file-name "File to merge: ")))
-        (setq ebib-log-error nil)       ; we haven't found any errors
-        (ebib-log 'log "%s: Merging file %s" (format-time-string "%d-%b-%Y: %H:%M:%S") (edb-filename ebib-cur-db))
-        (with-temp-buffer
-          (with-syntax-table ebib-syntax-table
-            (insert-file-contents file)
-            (let ((n (ebib-find-bibtex-entries t)))
-              (setf (edb-keys-list ebib-cur-db) (sort (edb-keys-list ebib-cur-db) 'string<))
-              (when (edb-strings-list ebib-cur-db)
-                (setf (edb-strings-list ebib-cur-db) (sort (edb-strings-list ebib-cur-db) 'string<)))
-              (setf (edb-cur-entry ebib-cur-db) (car (edb-keys-list ebib-cur-db)))
-              (ebib-redisplay)
-              (ebib-set-modified t)
-              (ebib-log 'message "%d entries, %d @STRINGs and %s @PREAMBLE found in file."
-                        (car n)
-                        (cadr n)
-                        (if (caddr n)
-                            "a"
-                          "no"))
-              (when ebib-log-error
-                (message "%s found! Press `l' to check Ebib log buffer." (nth ebib-log-error '("Warnings" "Errors"))))
-              (ebib-log 'log ""))))))
-    ((filtered-db)
-     (error "Cannot merge into a filtered database"))
-    ((defaul)
-     (beep))))
-
-(defun ebib-find-bibtex-entries (timestamp)
-  "Finds the BibTeX entries in the current buffer.
->>>>>>> dcdefe53
 The search is started at the beginnig of the buffer. All entries
 found are stored in DB. Return value is a three-element list: the
 first element is the number of entries found, the second the
@@ -2758,8 +2691,7 @@
       (setq sortkey-list (cdr sortkey-list)))
     sort-string))
 
-<<<<<<< HEAD
-(defun ebib-format-database (db)
+(defun ebib-format-database-as-bibtex (db)
   "Write database DB into the current buffer in BibTeX format."
   ;; We define two comparison functions for `sort'. These must simply
   ;; return non-NIL if the first element is to be sorted before the second.
@@ -2792,26 +2724,6 @@
        (ebib-sort-order
         (setq sorted-list (sort sorted-list #'entry<))))
       (mapc #'(lambda (key) (ebib-format-entry key db nil)) sorted-list))))
-=======
-(defun ebib-format-database-as-bibtex (&optional db)
-  "Writes database DB into the current buffer in BibTeX format.
-DB defaults to the current database; in that case only the
-entries in `ebib-cur-keys-list' are formatted."
-  (or db
-      (setq db ebib-cur-db))
-  (when (edb-preamble db)
-    (insert (format "@PREAMBLE{%s}\n\n" (edb-preamble db))))
-  (ebib-format-strings db)
-  (let ((sorted-list (copy-tree (if (eq db ebib-cur-db)
-                                    ebib-cur-keys-list
-                                  (edb-keys-list db)))))
-    (cond
-     (ebib-save-xrefs-first
-      (setq sorted-list (sort sorted-list 'ebib-compare-xrefs)))
-     (ebib-sort-order
-      (setq sorted-list (sort sorted-list 'ebib-entry<))))
-    (mapc #'(lambda (key) (ebib-format-entry key db nil)) sorted-list)))
->>>>>>> dcdefe53
 
 (defun ebib-make-backup (file)
   "Create a backup of FILE.
@@ -3510,7 +3422,7 @@
      (beep))))
 
 (defun ebib-filters-view-filter ()
-  "Display the filter of the current virtual database in the minibuffer."
+  "Display the currently active filter in the minibuffer."
   (interactive)
   (ebib-execute-when
     ((filtered-db)
@@ -3545,7 +3457,8 @@
   (ebib-execute-when
     ((filtered-db)
      (setf (edb-filter ebib-cur-db) nil)
-     (ebib-redisplay))
+     (ebib-redisplay)
+     (message "Filter cancelled"))
     ((default)
      (beep))))
 
@@ -4746,31 +4659,28 @@
 or on the region if it is active."
   (interactive)
   (if (not ebib-cur-db)
-      (error "No database loaded. Use `o' to open a database")
-    (if (edb-filter ebib-cur-db)
-        (error "Cannot import to a virtual database")
-      (with-syntax-table ebib-syntax-table
-        (save-excursion
-          (save-restriction
-            (if (region-active)
-                (narrow-to-region (region-beginning)
-                                  (region-end)))
-            (let ((buffer (current-buffer)))
-              (with-temp-buffer
-                (insert-buffer-substring buffer)
-                (let ((n (ebib-find-bibtex-entries ebib-cur-db t)))
-                  (setf (edb-keys-list ebib-cur-db) (sort (edb-keys-list ebib-cur-db) 'string<))
-                  (when (edb-strings-list ebib-cur-db)
-                    (setf (edb-strings-list ebib-cur-db) (sort (edb-strings-list ebib-cur-db) 'string<)))
-                  (setf (edb-cur-entry ebib-cur-db) (car (edb-keys-list ebib-cur-db)))
-                  (ebib-redisplay)
-                  (ebib-set-modified t)
-                  (message (format "%d entries, %d @STRINGs and %s @PREAMBLE found in buffer."
-                                   (car n)
-                                   (cadr n)
-                                   (if (caddr n)
-                                       "a"
-                                     "no"))))))))))))
+      (error "No database loaded")
+    (with-syntax-table ebib-syntax-table
+      (save-excursion
+        (save-restriction
+          (if (region-active)
+              (narrow-to-region (region-beginning)
+                                (region-end)))
+          (let ((buffer (current-buffer)))
+            (with-temp-buffer
+              (insert-buffer-substring buffer)
+              (let ((n (ebib-find-bibtex-entries ebib-cur-db t)))
+                (setf (edb-keys-list ebib-cur-db) (sort (edb-keys-list ebib-cur-db) 'string<))
+                (when (edb-strings-list ebib-cur-db)
+                  (setf (edb-strings-list ebib-cur-db) (sort (edb-strings-list ebib-cur-db) 'string<))) 
+                (ebib-redisplay)
+                (ebib-set-modified t)
+                (message (format "%d entries, %d @STRINGs and %s @PREAMBLE found in buffer."
+                                 (car n)
+                                 (cadr n)
+                                 (if (caddr n)
+                                     "a"
+                                   "no")))))))))))
 
 (defun ebib-get-db-from-filename (filename)
   "Returns the database struct associated with FILENAME."
