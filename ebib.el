;;; ebib.el --- a BibTeX database manager

;; Copyright (c) 2003-2013 Joost Kremers
;; All rights reserved.

;; Author: Joost Kremers <joostkremers@fastmail.fm>
;; Maintainer: Joost Kremers <joostkremers@fastmail.fm>
;; Created: 2003
;; Version: ==VERSION==
;; Keywords: text bibtex

;; Redistribution and use in source and binary forms, with or without
;; modification, are permitted provided that the following conditions
;; are met:
;;
;; 1. Redistributions of source code must retain the above copyright
;;    notice, this list of conditions and the following disclaimer.
;; 2. Redistributions in binary form must reproduce the above copyright
;;    notice, this list of conditions and the following disclaimer in the
;;    documentation and/or other materials provided with the distribution.
;; 3. The name of the author may not be used to endorse or promote products
;;    derived from this software without specific prior written permission.
;;
;; THIS SOFTWARE IS PROVIDED BY THE AUTHOR ``AS IS'' AND ANY EXPRESS OR
;; IMPLIED WARRANTIES, INCLUDING, BUT NOT LIMITED TO, THE IMPLIED WARRANTIES
;; OF MERCHANTABILITY AND FITNESS FOR A PARTICULAR PURPOSE ARE DISCLAIMED.
;; IN NO EVENT SHALL THE AUTHOR BE LIABLE FOR ANY DIRECT, INDIRECT,
;; INCIDENTAL, SPECIAL, EXEMPLARY, OR CONSEQUENTIAL DAMAGES (INCLUDING, BUT
;; NOT LIMITED TO, PROCUREMENT OF SUBSTITUTE GOODS OR SERVICES ; LOSS OF USE,
;; DATA, OR PROFITS ; OR BUSINESS INTERRUPTION) HOWEVER CAUSED AND ON ANY
;; THEORY OF LIABILITY, WHETHER IN CONTRACT, STRICT LIABILITY, OR TORT
;; (INCLUDING NEGLIGENCE OR OTHERWISE) ARISING IN ANY WAY OUT OF THE USE OF
;; THIS SOFTWARE, EVEN IF ADVISED OF THE POSSIBILITY OF SUCH DAMAGE.

;;; Commentary:

;; Ebib is a BibTeX database manager that runs in GNU Emacs. With Ebib, you
;; can create and manage .bib-files, all within Emacs. It supports @string
;; and @preamble definitions, multi-line field values, searching, and
;; integration with Emacs' (La)TeX mode.

;; See the Ebib manual for usage and installation instructions.

;; The latest release version of Ebib, contact information and mailing list
;; can be found at <http://ebib.sourceforge.net>. Development sources can be
;; found at <https://github.com/joostkremers/ebib>.

;; Code:
(eval-when-compile
  (if (string< (format "%d.%d" emacs-major-version emacs-minor-version) "24.3")
      (progn
        (require 'cl)
        (defalias 'cl-caddr 'caddr)
        (defalias 'cl-defstruct 'defstruct)
        (defalias 'cl-do 'do)
        (defalias 'cl-flet 'flet)
        (defalias 'cl-loop 'loop)
        (defalias 'cl-macrolet 'macrolet)
        (defalias 'cl-multiple-value-bind 'multiple-value-bind)
        (defalias 'cl-multiple-value-setq 'multiple-value-setq)
        (defalias 'cl-remove 'remove*)
        (defalias 'cl-remove-if-not 'remove-if-not)
        (defalias 'cl-second 'second)
        (defalias 'cl-third 'third)
        (defalias 'cl-values 'values))
    (require 'cl-lib)))
(require 'easymenu)
(require 'bibtex)
(require 'pp)

;; make sure we can call bibtex-generate-autokey
(declare-function bibtex-generate-autokey "bibtex" nil)
(unless (< emacs-major-version 24)
  (bibtex-set-dialect)) ; this initializes some stuff that is needed for bibtex-generate-autokey

;;;;;;;;;;;;;;;;;;;;;;
;; global variables ;;
;;;;;;;;;;;;;;;;;;;;;;

;; user customisation

(defgroup ebib nil "Ebib: a BibTeX database manager" :group 'tex)

(defgroup ebib-windows nil "Ebib window management" :group 'ebib)

(defcustom ebib-default-type 'article
  "The default type for a newly created BibTeX entry."
  :group 'ebib
  :type 'symbol)

(defcustom ebib-preload-bib-files nil
  "List of .bib files to load automatically when Ebib starts."
  :group 'ebib
  :type '(repeat (file :must-match t)))

(defcustom ebib-preload-bib-search-dirs '("~")
  "List of directories to search for .bib files to be preloaded."
  :group 'ebib
  :type '(repeat :tag "Search directories for .bib files" (string :tag "Directory")))

(defcustom ebib-create-backups t
  "If set, create a backup file of a .bib file when it is first saved."
  :group 'ebib
   :type '(choice (const :tag "Create backups" t)
                 (const :tag "Do not create backups" nil)))

(defcustom ebib-additional-fields '(crossref
                                    url
                                    annote
                                    abstract
                                    keywords
                                    file
                                    timestamp
                                    doi)
  "List of the additional fields."
  :group 'ebib
  :type '(repeat (symbol :tag "Field")))

(defcustom ebib-layout 'full
  "Ebib window layout.
This option defines how Ebib displays the buffers its uses. By
default, Ebib takes over the entire frame and creates two windows
to display the index and the entry buffer. Alternatively, Ebib
can display only the index buffer in a window of the size
`ebib-index-window-size', displaying the entry buffer only when
it is needed (see `ebib-popup-entry-window' as well). A third
option uses the right part of the frame to the size of
`ebib-width' to display both the index and the entry buffer."
  :group 'ebib-windows
  :type '(choice (const :tag "Use full frame" full)
                 (const :tag "Display only index window" index-only)
                 (const :tag "Custom width" custom)))

(defcustom ebib-popup-entry-window nil
  "If non-NIL, create a popup window to display the entry window.
By default, if `ebib-layout' is set to `index-only', Ebib will
use an existing window to display the entry buffer when needed.
If this option is set, however, Ebib will use the function
`display-buffer-pop-up-window' to show the entry buffer,
which (usually) means that a new window will be created.

Note that setting this option has no effect unless `ebib-layout'
is set to `index-only'."
  :group 'ebib-windows
  :type 'boolean)

(defcustom ebib-window-vertical-split nil
  "If non-NIL, display the index buffer at the left of the frame.
If you set this option, you should probably set
`ebib-index-window-size' to a larger value."
  :group 'ebib-windows
  :type 'boolean)

(defcustom ebib-width 80
  "Width of the Ebib windows.
Only takes effect if `ebib-layout' is set to CUSTOM."
  :group 'ebib-windows
  :type 'integer)

(defcustom ebib-index-window-size 10
  "The size of the index buffer window.
This is either the height of the window, or, if
`ebib-window-vertical-split' is set, the width of the window."
  :group 'ebib-windows
  :type 'integer)

(defcustom ebib-index-mode-line '("%e"
                                  mode-line-front-space
                                  mode-line-modified
                                  mode-line-buffer-identification
                                  "     Entry %l"
                                  (:eval (if (edb-filter ebib-cur-db) " (Filtered)" "")))
  "The mode line for the index window."
  :group 'ebib-windows
  :type '(choice (const :tag "Use standard mode line" nil)
                 (sexp :tag "Customize mode line")))

(defcustom ebib-index-display-fields nil
  "List of the fields to display in the index buffer."
  :group 'ebib
  :type '(repeat (symbol :tag "Index Field")))

(defcustom ebib-uniquify-keys nil
  "Create unique keys.
If set, Ebib will not complain about duplicate keys but will
instead create a unique key by adding an identifier to it.
Identifiers are created from consecutive letters of the
alphabet, starting with `b'."
  :group 'ebib
  :type 'boolean)

(defcustom ebib-autogenerate-keys nil
  "If set, Ebib generates key automatically.
Uses the function `bibtex-generate-autokey', see there for
customization options."
  :group 'ebib
  :type 'boolean)

(defcustom ebib-citation-commands '((any
                                     (("cite" "\\cite%<[%A]%>{%K}")))
                                    (org-mode
                                     (("ebib" "[[ebib:%K][%D]]")))
                                    (markdown-mode
                                     (("text" "@%K%< [%A]%>")
                                      ("paren" "[%(%<%A %>@%K%<, %A%>%; )]")
                                      ("year" "[-@%K%< %A%>]"))))
  "A list of format strings to insert a citation into a buffer.
These are used with `ebib-insert-bibtex-key' and
`ebib-push-bibtex-key'."
  :group 'ebib
  :type '(repeat (list :tag "Mode" (symbol :tag "Mode name")
                       (repeat (list :tag "Citation command"
                                     (string :tag "Identifier")
                                     (string :tag "Format string"))))))

(defcustom ebib-multiline-major-mode 'text-mode
  "The major mode of the multiline edit buffer."
  :group 'ebib
  :type '(function :tag "Mode function"))

(defcustom ebib-sort-order nil
  "The fields on which the BibTeX entries are to be sorted in the .bib file.
Sorting is done on different sort levels, and each sort level contains one
or more sort keys."
  :group 'ebib
  :type '(repeat (repeat :tag "Sort level" (symbol :tag "Sort field"))))

(defcustom ebib-save-xrefs-first nil
  "If true, entries with a crossref field will be saved first in the .bib-file.
Setting this option has unpredictable results for the sort order
of entries, so it is not compatible with setting the Sort Order option."
  :group 'ebib
  :type 'boolean)

(defcustom ebib-use-timestamp nil
  "If true, new entries will get a time stamp.
The time stamp will be stored in a field \"timestamp\" that can
be made visible with the command \\[ebib-toggle-hidden] in the
index buffer."
  :group 'ebib
  :type 'boolean)

(defcustom ebib-timestamp-format "%a %b %e %T %Y"
  "Format of the time string used in the timestamp.
The format is passed unmodified to `format-time-string', see the
documentation of that function for details."
  :group 'ebib
  :type 'string)

(defcustom ebib-standard-url-field 'url
  "Standard field to store urls in.
In the index buffer, the command ebib-browse-url can be used to
send a url to a browser. This option sets the field from which
this command extracts the url."
  :group 'ebib
  :type 'symbol)

(defcustom ebib-url-regexp "\\\\url{\\(.*\\)}\\|https?://[^ '<>\"\n\t\f]+"
  "Regular expression to extract urls from a field."
  :group 'ebib
  :type 'string)

(defcustom ebib-browser-command nil
  "Command to call the browser with.
GNU/Emacs has a function call-browser, which is used if this
option is unset."
  :group 'ebib
  :type '(choice (const :tag "Use standard browser" nil)
                 (string :tag "Specify browser command")))

(defcustom ebib-standard-doi-field 'doi
  "Standard field to store a DOI (digital object identifier) in.
In the index buffer, the command ebib-browse-doi can be used to
send a suitable url to a browser. This option sets the field from
which this command extracts the doi."
  :group 'ebib
  :type 'symbol)

(defcustom ebib-doi-url "http://dx.doi.org/%s"
  "URL for opening a doi.
This value must contain one `%s', which will be replaced with the doi."
  :group 'ebib
  :type 'string)

(defcustom ebib-standard-file-field 'file
  "Standard field to store filenames in.
In the index buffer, the command ebib-view-file can be used to
view a file externally. This option sets the field from which
this command extracts the filename."
  :group 'ebib
  :type 'symbol)

(defcustom ebib-file-associations '(("pdf" . "xpdf")
                                    ("ps" . "gv"))
  "List of file associations.
Lists file extensions together with external programs to handle
files with those extensions. If the external program is left
blank, Ebib tries to handle the file internally in
Emacs (e.g. with doc-view-mode)."
  :group 'ebib
  :type '(repeat (cons :tag "File association"
                       (string :tag "Extension")
                       (choice (const :tag "Open in Emacs" nil)
                               (string :tag "Run external command")))))

(defcustom ebib-filename-separator "; "
  "Separator for filenames in `ebib-standard-file-field'.
The contents of the file field is split up using this separator,
each string is assumed to be a filename."
  :group 'ebib
  :type 'string)

(defcustom ebib-file-search-dirs '("~")
  "List of directories to search when viewing external files."
  :group 'ebib
  :type '(repeat :tag "Search directories" (string :tag "Directory")))

(defcustom ebib-print-preamble nil
  "Preamble used for the LaTeX file for printing the database.
Each string is added to the preamble on a separate line."
  :group 'ebib
  :type '(repeat (string :tag "Add to preamble")))

(defcustom ebib-print-newpage nil
  "If set, each entry is printed on a separate page."
  :group 'ebib
  :type 'boolean)

(defcustom ebib-print-multiline nil
  "If set, multiline fields are included when printing the database."
  :group 'ebib
  :type 'boolean)

(defcustom ebib-latex-preamble '("\\bibliographystyle{plain}")
  "Preamble used for the LaTeX file for BibTeXing the database.
Each string is added to the preamble on a separate line."
  :group 'ebib
  :type '(repeat (string :tag "Add to preamble")))

(defcustom ebib-print-tempfile ""
  "Temporary file for use with `ebib-print-database' and `ebib-latex-database'."
  :group 'ebib
  :type '(file))

(defcustom ebib-allow-identical-fields nil
  "If set, Ebib handles multiple occurrences of a field gracefully."
  :group 'ebib
  :type 'boolean)

(defcustom ebib-keywords-list nil
  "General list of keywords."
  :group 'ebib
  :type '(repeat (string :tag "Keyword")))

(defcustom ebib-keywords-file nil
  "Single or generic file name for storing keywords.
Keywords can be stored in a single keywords file, which is used
for all .bib files, or in per-directory keywords files located in
the same directories as the .bib files.  In the latter case, the
keywords file should specify just the generic name and no path."
  :group 'ebib
  :type '(choice (const :tag "Do not use keywords file" nil)
                 (file :tag "Use single keywords file")
                 (string :value "ebib-keywords.txt" :tag "Use per-directory keywords file")))

(defcustom ebib-keywords-file-save-on-exit 'ask
  "Action to take when new keywords are added during a session.
This option only makes sense if `ebib-keywords-file' is set."
  :group 'ebib
  :type '(choice (const :tag "Always save on exit" always)
                 (const :tag "Do not save on exit" nil)
                 (const :tag "Ask whether to save" ask)))

(defcustom ebib-keywords-use-only-file nil
  "Whether or not to use only keywords from the keywords file.
If both `ebib-keywords-list' and `ebib-keywords-file' are set,
should the file take precedence or should both sets of keywords
be combined?

For .bib files that do not have an associated keywords file,
`ebib-keyword-list' is always used, regardless of this setting."
  :group 'ebib
  :type '(choice (const :tag "Use only keywords file" t)
                 (const :tag "Use keywords file and list" nil)))

(defcustom ebib-keywords-separator "; "
  "String for separating keywords in the keywords field."
  :group 'ebib
  :type '(string :tag "Keyword separator:"))

(defcustom ebib-rc-file "~/.ebibrc"
  "Customization file for Ebib.
This file is read when Ebib is started. It can be used to define
custom keys or set custimzation variables (though the latter is
easier through Customize)."
  :group 'ebib
  :type '(file :tag "Customization file:"))

(defcustom ebib-filters-display-as-lisp nil
  "If set, display filters as Lisp expressions."
  :group 'ebib
  :type 'boolean)

(defcustom ebib-filters-ignore-case t
  "If set, ignore case in filter names."
  :group 'ebib
  :type 'boolean)

(defcustom ebib-filters-default-file "~/.emacs.d/ebib-filters"
  "File for saving filters."
  :group 'ebib
  :type 'file)

(defcustom ebib-keywords-field-keep-sorted nil
  "Keep the keywords field sorted in alphabetical order.
Also automatically remove duplicates."
  :group 'ebib
  :type '(choice (const :tag "Sort keywords field" t)
                 (const :tag "Do not sort keywords field" nil)))

(defcustom ebib-biblatex-inheritance nil
  "Inheritance scheme for cross-referencing.
Inheritances are specified per entry type. The source is the
field name in the cross-referencing entry, the target the field
in the cross-referenced entry.

To define inheritances for all entry types, specify `all' as the
entry type. If you combine inheritances for `all' with
entry-specific inheritances, the latter override the former."
  :group 'ebib
  :type '(repeat (group (symbol :tag "Entry type")
                        (repeat :tag "Inherited fields"
                                (group (symbol :tag "Source")
                                       (symbol :tag "Target"))))))

(defvar ebib-unique-field-list nil
  "Holds a list of all field names.")

(defmacro add-to-listq (listvar element &optional append fn)
  (if (or (featurep 'xemacs)
          (string< emacs-version "22"))
      `(add-to-list (quote ,listvar) ,element ,append)
    `(add-to-list (quote ,listvar) ,element ,append ,fn)))

(defun ebib-set-unique-field-list (var value)
  "Sets `ebib-unique-field-list' on the basis of `ebib-entry-types'"
  (set-default var value)
  (setq ebib-unique-field-list nil)
  (mapc #'(lambda (entry)
            (mapc #'(lambda (field)
                      (add-to-listq ebib-unique-field-list field t 'eq))
                  (cadr entry))
            (mapc #'(lambda (field)
                      (add-to-listq ebib-unique-field-list field t 'eq))
                  (cl-caddr entry)))
        value))

(defcustom ebib-entry-types
  '((article                                              ;; name of entry type
     (author title journal year)                          ;; obligatory fields
     (volume number pages month note))                    ;; optional fields

    (book
     (author title publisher year)
     (editor volume number series address edition month note))

    (booklet
     (title)
     (author howpublished address month year note))

    (inbook
     (author title chapter pages publisher year)
     (editor volume series address edition month note))

    (incollection
     (author title booktitle publisher year)
     (editor volume number series type chapter pages address edition month note))

    (inproceedings
     (author title booktitle year)
     (editor pages organization publisher address month note))

    (manual
     (title)
     (author organization address edition month year note))

    (misc
     ()
     (title author howpublished month year note))

    (mastersthesis
     (author title school year)
     (address month note))

    (phdthesis
     (author title school year)
     (address month note))

    (proceedings
     (title year)
     (editor publisher organization address month note))

    (techreport
     (author title institution year)
     (type number address month note))

    (unpublished
     (author title note)
     (month year)))

  "List of entry type definitions for Ebib"
  :group 'ebib
  :type '(repeat (list :tag "Entry type" (symbol :tag "Name")
                       (repeat :tag "Obligatory fields" (symbol :tag "Field"))
                       (repeat :tag "Optional fields" (symbol :tag "Field"))))
  :set 'ebib-set-unique-field-list)

(defgroup ebib-faces nil "Faces for Ebib" :group 'ebib)

(defface ebib-crossref-face '((t (:foreground "red")))
  "Face used to indicate values inherited from crossreferenced entries."
  :group 'ebib-faces)

(defface ebib-marked-face (if (featurep 'xemacs)
                              '((t (:foreground "white" :background "red")))
                            '((t (:inverse-video t))))
  "Face to indicate marked entries."
  :group 'ebib-faces)

(defface ebib-field-face '((t (:inherit font-lock-keyword-face)))
  "Face for field names."
  :group 'ebib-faces)

;; generic for all databases

;; constants and variables that are set only once
(defconst ebib-bibtex-identifier "[^^\"@\\&$#%',={}() \t\n\f]*" "Regexp describing a licit BibTeX identifier.")
(defconst ebib-key-regexp "[^^\"@\\&$#%',={} \t\n\f]*" "Regexp describing a licit key.")
(defconst ebib-version "==VERSION==")
(defvar ebib-initialized nil "T if Ebib has been initialized.")
;; "\"@',\#}{~%&$^"

;; buffers and highlights
(defvar ebib-buffer-alist nil "Alist of Ebib buffers.")
(defvar ebib-index-highlight nil "Highlight to mark the current entry.")
(defvar ebib-fields-highlight nil "Highlight to mark the current field.")
(defvar ebib-strings-highlight nil "Highlight to mark the current string.")

;; general bookkeeping
(defvar ebib-field-history nil "Minibuffer field name history.")
(defvar ebib-filters-history nil "Minibuffer history for filters.")
(defvar ebib-cite-command-history nil "Minibuffer history for citation commands.")
(defvar ebib-key-history nil "Minibuffer history for entry keys.")
(defvar ebib-keywords-history nil "Minibuffer history for keywords.")

(defvar ebib-saved-window-config nil "Stores the window configuration when Ebib is called.")
(defvar ebib-window-before nil "The window that was active when Ebib was called.")
(defvar ebib-buffer-before nil "The buffer that was active when Ebib was called.")
;;(defvar ebib-pre-multiline-buffer nil "The buffer in the window before switching to the multiline edit buffer.")
(defvar ebib-export-filename nil "Filename to export entries to.")
(defvar ebib-push-buffer nil "Buffer to push entries to.")
(defvar ebib-search-string nil "Stores the last search string.")
(defvar ebib-editing nil "Indicates what the user is editing.
Its value can be 'strings, 'fields, or 'preamble.")
(defvar ebib-multiline-raw nil "Indicates whether the multiline text being edited is raw.")
(defvar ebib-log-error nil "Indicates whether an error was logged.")
(defvar ebib-local-bibtex-filenames nil
  "A buffer-local variable holding a list of the name(s) of that buffer's .bib file(s)")
(make-variable-buffer-local 'ebib-local-bibtex-filenames)
(defvar ebib-syntax-table (make-syntax-table) "Syntax table used for reading .bib files.")
(modify-syntax-entry ?\[ "." ebib-syntax-table)
(modify-syntax-entry ?\] "." ebib-syntax-table)
(modify-syntax-entry ?\( "." ebib-syntax-table)
(modify-syntax-entry ?\) "." ebib-syntax-table)
(modify-syntax-entry ?\" "w" ebib-syntax-table)

(defvar ebib-filters-alist nil "Alist of saved filters.")

;; keywords
;;
;; `ebib-keywords-files-alist' lists directories with keywords
;; files plus the keywords in them. if there is a single keywords
;; file, then there is only one entry. entries have three
;; elements: the dir (or full filename in case of a single
;; keywords file), a list of saved keywords, and a list of new
;; keywords added during the current session.
(defvar ebib-keywords-files-alist nil "Alist of keywords files.")

;; `ebib-keywords-list-per-session' is composed of the keywords
;; in `ebib-keywords-list' and whatever new keywords are added by
;; the user during the current session. these new additions are
;; discarded when ebib is closed.
(defvar ebib-keywords-list-per-session nil "List of keywords for the current session.")

;; the databases

;; each database is represented by a struct
(cl-defstruct edb
  (database (make-hash-table :test 'equal)) ; hashtable containing the database itself
  (keys-list nil)                           ; sorted list of the keys in the database
  (cur-entry nil)                           ; sublist of `keys-list' that starts with the current entry
  (marked-entries nil)                      ; list of marked entries
  (strings (make-hash-table :test 'equal))  ; hashtable with the @STRING definitions
  (strings-list nil)                        ; sorted list of the @STRING abbreviations
  (preamble nil)                            ; string with the @PREAMBLE definition
  (filename nil)                            ; name of the BibTeX file that holds this database
  (name nil)                                ; name of the database
  (modified nil)                            ; has this database been modified?
  (make-backup nil)                         ; do we need to make a backup of the .bib file?
  (filter nil))                             ; the current filter

;; the master list and the current database
(defvar ebib-databases nil "List of structs containing the databases.")
(defvar ebib-cur-db nil "The database that is currently active.")
(defvar ebib-cur-keys-list nil "Sorted list of entry keys in the current database.")

;;;;;; bookkeeping required when editing field values or @STRING definitions

(defvar ebib-hide-hidden-fields t "If set to T, hidden fields are not shown.")

;; this variable is set when the user enters the entry buffer
(defvar ebib-cur-entry-fields nil "The fields of the type of the current entry.")

;; these two are set by `ebib-fill-entry-buffer'
(defvar ebib-cur-entry-hash nil "The hash table containing the data of the current entry.")
(defvar ebib-current-field nil "The current field.")

;; and this one by `ebib-fill-strings-buffer'
(defvar ebib-current-string nil "The current @STRING definition.")

;; the prefix key and the multiline key are stored in a variable so that the
;; user can customise them.
(defvar ebib-prefix-key ?\;)
(defvar ebib-multiline-key ?\|)

;; this is an AucTeX variable, but we want to check its value, so let's
;; keep the compiler from complaining.
(eval-when-compile
  (defvar TeX-master))

;; this is to keep XEmacs from complaining.
(eval-when-compile
  (if (featurep 'xemacs)
      (defvar mark-active)))

;; XEmacs has line-number, not line-number-at-pos.
(eval-and-compile
  (if (featurep 'xemacs)
      (defalias 'line-number-at-pos 'line-number)))

;;;;;;;;;;;;;;;;;;;;;;;;;;;;;;;;;
;; useful macros and functions ;;
;;;;;;;;;;;;;;;;;;;;;;;;;;;;;;;;;

(defmacro nor (&rest args)
  "Returns T if none of its arguments are true."
  `(not (or ,@args)))

;; we sometimes (often, in fact ;-) need to do something with a string, but
;; take special action (or do nothing) if that string is empty. `if-str'
;; makes that easier:

(defmacro if-str (bindvar then &rest else)
  "Execute THEN only if STRING is nonempty.
Format: (if-str (var value) then-form [else-forms]) VAR is bound
to VALUE, which is evaluated. If VAR is a nonempty string,
THEN-FORM is executed. If VAR is either \"\" or nil, ELSE-FORM is
executed. Returns the value of THEN or of ELSE."
  (declare (indent 2))
  `(let ,(list bindvar)
     (if (nor (null ,(car bindvar))
              (equal ,(car bindvar) ""))
         ,then
       ,@else)))

(defmacro last1 (lst &optional n)
  "Returns the last (or Nth last) element of LST."
  `(car (last ,lst ,n)))

;; we sometimes need to walk through lists.  these functions yield the
;; element directly preceding or following ELEM in LIST. in order to work
;; properly, ELEM must be unique in LIST, obviously. if ELEM is the
;; first/last element of LIST, or if it is not contained in LIST at all,
;; the result is nil.
(defun next-elem (elem list)
  (cadr (member elem list)))

(defun prev-elem (elem list)
  (if (or (equal elem (car list))
          (not (member elem list)))
      nil
    (last1 list (1+ (length (member elem list))))))

(defun read-string-at-point (chars)
  "Reads a string at POINT delimited by CHARS and returns it.
CHARS is a string of characters that should not occur in the string."
  (save-excursion
    (skip-chars-backward (concat "^" chars))
    (let ((beg (point)))
      (looking-at-goto-end (concat "[^" chars "]*"))
      (buffer-substring-no-properties beg (point)))))

(defun remove-from-string (string remove)
  "Returns a copy of STRING with all the occurrences of REMOVE taken out.
REMOVE can be a regex."
  (apply 'concat (split-string string remove)))

(defun in-string (char string)
  "Returns T if CHAR is in STRING, otherwise NIL."
  (catch 'found
    (cl-do ((len (length string))
            (i 0 (1+ i)))
        ((= i len) nil)
      (if (eq char (aref string i))
          (throw 'found t)))))

(defun ensure-extension (string ext)
  "Makes sure STRING has the extension EXT, by appending it if necessary.
EXT should be an extension without the dot."
  (if (string-match (concat "\\." ext "$") string)
      string
    (concat string "." ext)))

(defmacro with-buffer-writable (&rest body)
  "Makes the current buffer writable and executes the commands in BODY.
After BODY is executed, the buffer modified flag is unset."
  (declare (indent defun))
  `(unwind-protect
       (let ((buffer-read-only nil))
         ,@body)
     (set-buffer-modified-p nil)))

(defmacro ebib-with-window-nondedicated (&rest body)
  "Execute BODY with the current window non-dedicated.
Restore the dedicated status after executing BODY."
  (declare (indent defun))
  `(let ((dedicated (window-dedicated-p)))
     (unwind-protect
         (progn
           (set-window-dedicated-p (selected-window) nil)
           ,@body)
       (if dedicated
           (set-window-dedicated-p (selected-window) t)))))

(defmacro safe-write-region (start end filename &optional append visit lockname mustbenew)
  "XEmacs does not have the MUSTBENEW argument, so this is a way to implement it."
  (if (featurep 'xemacs)
      `(if (and (file-exists-p ,filename)
                (not (y-or-n-p (format "File %s already exists; overwrite anyway? " ,filename))))
           (error "File %s exist" ,filename)
         (write-region ,start ,end ,filename ,append ,visit ,lockname))
    `(write-region ,start ,end ,filename ,append ,visit ,lockname ,mustbenew)))

(defun symbol-or-string (x)
  "Returns the symbol-name of X if X is a symbol, otherwise return X.
Much like `symbol-name', except it does not throw an error if X is
not a symbol."
  (if (symbolp x)
      (symbol-name x)
    x))

;; XEmacs doesn't know about propertize...
(if (not (fboundp 'propertize))
    (defun propertize (string &rest properties)
      "Return a copy of STRING with text properties added.
First argument is the string to copy.  Remaining arguments form a
sequence of PROPERTY VALUE pairs for text properties to add to
the result."
      (let ((new-string (copy-sequence string)))
        (add-text-properties 0 (length new-string) properties new-string)
        new-string)))

(defun region-active ()
  (if (featurep 'xemacs)
      (region-active-p)
    mark-active))

;; RAW-P determines if STRING is raw. note that we cannot do this by
;; simply checking whether STRING begins with { and ends with } (or
;; begins and ends with "), because something like "{abc} # D # {efg}"
;; would then be incorrectly recognised as non-raw. so we need to do
;; the following: take out everything that is between braces or
;; quotes, and see if anything is left. if there is, the original
;; string was raw, otherwise it was not.
;;
;; so i first check whether the string begins with { or ". if not, we
;; certainly have a raw string. (RAW-P recognises this through the default
;; clause of the COND.) if the first character is { or ", we first take out
;; every occurrence of backslash-escaped { and } or ", so that the rest of
;; the function does not get confused over them.
;;
;; then, if the first character is {, i use `remove-from-string' to take out
;; every occurrence of the regex "{[^{]*?}", which translates to "the
;; smallest string that starts with { and ends with }, and does not contain
;; another {. IOW, it takes out the innermost braces and their
;; contents. because braces may be embedded, we have to repeat this step
;; until no more balanced braces are found in the string. (note that it
;; would be unwise to check for just the occurrence of { or }, because that
;; would throw RAW-P in an infinite loop if a string contains an unbalanced
;; brace.)
;;
;; for strings beginning with " i do the same, except that it is not
;; necessary to repeat this in a while loop, for the simple reason that
;; strings surrounded with double quotes cannot be embedded; i.e.,
;; "ab"cd"ef" is not a valid (BibTeX) string, while {ab{cd}ef} is.
;;
;; note: because these strings are to be fed to BibTeX and ultimately
;; (La)TeX, it might seem that we don't need to worry about strings
;; containing unbalanced braces, because (La)TeX would choke on them. but
;; the user may inadvertently enter such a string, and we therefore need to
;; be able to handle it. (alternatively, we could perform a check on
;; strings and warn the user.)

(defun raw-p (string)
  "Non-nil if STRING is raw."
  (when (stringp string)
    (cond
     ((eq (string-to-char string) ?\{)
      ;; we remove all occurrences of `\{' and of `\}' from the string:
      (let ((clear-str (remove-from-string (remove-from-string string "[\\][{]")
                                           "[\\][}]")))
        (while (and (in-string ?\{ clear-str) (in-string ?\} clear-str))
          (setq clear-str (remove-from-string clear-str "{[^{]*?}")))
        (> (length clear-str) 0)))
     ((eq (string-to-char string) ?\")
      (let ((clear-str (remove-from-string string "[\\][\"]"))) ; remove occurrences of `\"'
        (setq clear-str (remove-from-string clear-str "\"[^\"]*?\""))
        (> (length clear-str) 0)))
     (t t))))

(defun to-raw (string)
  "Converts a string to its raw counterpart."
  (if (and (stringp string)
           (not (raw-p string)))
      (substring string 1 -1)
    string))

(defun from-raw (string)
  "Converts a raw string to a non-raw one."
  (if (raw-p string)
      (concat "{" string "}")
    string))

(defun multiline-p (string)
  "True if STRING is multiline."
  (if (stringp string)
      (string-match "\n" string)))

(defun first-line (string)
  "Returns the first line of a multi-line string."
  (string-match "\n" string)
  (substring string 0 (match-beginning 0)))

(defun sort-in-buffer (limit str)
  "Moves POINT to the right position to insert STR in a buffer with lines sorted A-Z."
  (let ((upper limit)
        middle)
    (when (> limit 0)
      (let ((lower 0))
        (goto-char (point-min))
        (while (progn
                 (setq middle (/ (+ lower upper 1) 2))
                 (goto-char (point-min))
                 (forward-line (1- middle)) ; if this turns out to be where we need to be,
                 (beginning-of-line)        ; this puts POINT at the right spot.
                 ;; if upper and lower differ by only 1, we have found the
                 ;; position to insert the entry in.
                 (> (- upper lower) 1))
          (save-excursion
            (let ((beg (point)))
              (end-of-line)
              (if (string< (buffer-substring-no-properties beg (point)) str)
                  (setq lower middle)
                (setq upper middle)))))))))

(defun match-all (match-str string)
  "Highlights all the matches of MATCH-STR in STRING.
The return value is a list of two elements: the first is the
modified string, the second either t or nil, indicating whether a
match was found at all."
  (cl-do ((counter 0 (match-end 0)))
      ((not (string-match match-str string counter)) (cl-values string (not (= counter 0))))
    (add-text-properties (match-beginning 0) (match-end 0) '(face highlight) string)))

(defun looking-at-goto-end (str &optional match)
  "Like `looking-at' but moves point to the end of the matching string.
MATCH acts just like the argument to MATCH-END, and defaults to
0."
  (or match (setq match 0))
  (let ((case-fold-search t))
    (if (looking-at str)
        (goto-char (match-end match)))))

;; this needs to be wrapped in an eval-and-compile, to keep Emacs from
;; complaining that ebib-execute-helper isn't defined when it compiles
;; ebib-execute-when.
(eval-and-compile
  (defun ebib-execute-helper (env)
    "Helper function for `ebib-execute-when'."
    (cond
     ((eq env 'entries)
      'ebib-cur-keys-list)
     ((eq env 'marked-entries)
      '(and ebib-cur-db
            (edb-marked-entries ebib-cur-db)))
     ((eq env 'database)
      'ebib-cur-db)
     ((eq env 'real-db)
      '(and ebib-cur-db
            (not (edb-filter ebib-cur-db))))
     ((eq env 'filtered-db)
      '(and ebib-cur-db
            (edb-filter ebib-cur-db)))
     ((eq env 'no-database)
      '(not ebib-cur-db))
     (t t))))

(defmacro ebib-execute-when (&rest forms)
  "Macro to facilitate writing Ebib functions.
This functions essentially like a `cond' clause: the basic format
is (ebib-execute-when FORMS ...), where each FORM is built up
as (ENVIRONMENTS BODY). ENVIRONMENTS is a list of symbols (not
quoted) that specify under which conditions BODY is to be
executed. Valid symbols are:

entries: execute when there are entries in the database,
marked-entries: execute when there are marked entries in the database,
database: execute if there is a database,
no-database: execute if there is no database,
real-db: execute when there is a database and it is not filtered,
filtered-db: execute when there is a database and it is filtered,
default: execute if all else fails.

Just like with `cond', only one form is actually executed, the
first one that matches. If ENVIRONMENT contains more than one
condition, BODY is executed if they all match (i.e., the
conditions are AND'ed.)"
  (declare (indent defun))
  `(cond
    ,@(mapcar #'(lambda (form)
                  (cons (if (= 1 (length (car form)))
                            (ebib-execute-helper (caar form))
                          `(and ,@(mapcar #'(lambda (env)
                                              (ebib-execute-helper env))
                                          (car form))))
                        (cdr form)))
              forms)))

;; the numeric prefix argument is 1 if the user gave no prefix argument at
;; all. the raw prefix argument is not always a number. so we need to do
;; our own conversion.
(defun ebib-prefix (num)
  (when (numberp num)
    num))

(defun ebib-called-with-prefix ()
  "Returns T if the command was called with a prefix key."
  (if (featurep 'xemacs)
      (member (character-to-event ebib-prefix-key) (append (this-command-keys) nil))
    (member (event-convert-list (list ebib-prefix-key))
            (append (this-command-keys-vector) nil))))

(defmacro ebib-called-interactively ()
  "Returns T if the command was called interactively.
This is a compatibility macro for Emacs 23, in which
called-interactively-p doesn't take an argument, while in Emacs
24, it takes one obligatory argument."
  (if (< emacs-major-version 24)
      '(interactive-p)
    '(called-interactively-p 'any)))

(defmacro ebib-export-to-db (num message copy-fn)
  "Exports data to another database.
NUM is the number of the database to which the data is to be copied.

MESSAGE is a string displayed in the echo area if the export was
succesful. It must contain a %d directive, which is used to
display the database number to which the entry was exported.

COPY-FN is the function that actually copies the relevant
data. It must take as argument the database to which the data is
to be copied. COPY-FN must return T if the copying was
successful, and NIL otherwise."
  (let ((goal-db (make-symbol "goal-db")))
    `(let ((,goal-db (nth (1- ,num) ebib-databases)))
       (cond
        ((not ,goal-db)
         (error "Database %d does not exist" ,num))
        ((edb-filter ,goal-db)
         (error "Database %d is filtered" ,num))
        (t (when (funcall ,copy-fn ,goal-db)
             (ebib-set-modified t ,goal-db)
             (message ,message ,num)))))))

(defmacro ebib-export-to-file (prompt-string message insert-fn)
  "Exports data to a file.
PROMPT-STRING is the string that is used to ask for the filename
to export to. INSERT-FN must insert the data to be exported into
the current buffer: it is called within a `with-temp-buffer',
whose contents is appended to the file the user enters.

MESSAGE is shown in the echo area when the export was
successful. It must contain a %s directive, which is used to
display the actual filename."
  (let ((filename (make-symbol "filename")))
    `(let ((insert-default-directory (not ebib-export-filename)))
       (if-str (,filename (read-file-name
                           ,prompt-string "~/" nil nil ebib-export-filename))
           (with-temp-buffer
             (funcall ,insert-fn)
             (append-to-file (point-min) (point-max) ,filename)
             (setq ebib-export-filename ,filename))))))

(defun ebib-get-obl-fields (entry-type)
  "Returns the obligatory fields of ENTRY-TYPE."
  (nth 1 (assoc entry-type ebib-entry-types)))

(defun ebib-get-opt-fields (entry-type)
  "Returns the optional fields of ENTRY-TYPE."
  (nth 2 (assoc entry-type ebib-entry-types)))

(defun ebib-get-all-fields (entry-type)
  "Returns all the fields of ENTRY-TYPE."
  (cons 'type* (append (ebib-get-obl-fields entry-type)
                       (ebib-get-opt-fields entry-type)
                       ebib-additional-fields)))

(defun ebib-retrieve-entry (entry-key database)
  "Returns the hash table of the fields stored in DATABASE under ENTRY-KEY.
DATABASE can also be a list of databases. In that case, the first
matching entry is returned."
  (catch 'found
    (mapc #'(lambda (db)
              (let ((entry (gethash entry-key (edb-database db))))
                (when entry
                  (throw 'found entry))))
          (if (not (listp database))
              (list database)
            database))
    nil)) ; if no entry was found, we must return nil

(defun ebib-erase-buffer (buffer)
  (with-current-buffer buffer
    (with-buffer-writable
      (erase-buffer))))

(defun ebib-make-highlight (begin end buffer)
  (let (highlight)
    (if (featurep 'xemacs)
        (progn
          (setq highlight (make-extent begin end buffer))
          (set-extent-face highlight 'highlight))
      (progn
        (setq highlight (make-overlay begin end buffer))
        (overlay-put highlight 'face 'highlight)))
    highlight))

(defun ebib-move-highlight (highlight begin end buffer)
  (if (featurep 'xemacs)
      (set-extent-endpoints highlight begin end buffer)
    (move-overlay highlight begin end buffer)))

(defun ebib-highlight-start (highlight)
  (if (featurep 'xemacs)
      (extent-start-position highlight)
    (overlay-start highlight)))

(defun ebib-highlight-end (highlight)
  (if (featurep 'xemacs)
      (extent-end-position highlight)
    (overlay-end highlight)))

(defun ebib-delete-highlight (highlight)
  (if (featurep 'xemacs)
      (detach-extent highlight)
    (delete-overlay highlight)))

(defun ebib-set-index-highlight ()
  (with-current-buffer (cdr (assoc 'index ebib-buffer-alist))
    (beginning-of-line)
    (let ((beg (point)))
      (if ebib-index-display-fields
          (end-of-line)
        (skip-chars-forward "^ "))
      (ebib-move-highlight ebib-index-highlight beg (point) (cdr (assoc 'index ebib-buffer-alist)))
      (beginning-of-line))))

(defun ebib-set-fields-highlight ()
  (with-current-buffer (cdr (assoc 'entry ebib-buffer-alist))
    (beginning-of-line)
    (let ((beg (point)))
      (looking-at-goto-end "[^ \t\n\f]*")
      (ebib-move-highlight ebib-fields-highlight beg (point) (cdr (assoc 'entry ebib-buffer-alist)))
      (beginning-of-line))))

(defun ebib-set-strings-highlight ()
  (with-current-buffer (cdr (assoc 'strings ebib-buffer-alist))
    (beginning-of-line)
    (let ((beg (point)))
      (looking-at-goto-end "[^ \t\n\f]*")
      (ebib-move-highlight ebib-strings-highlight beg (point) (cdr (assoc 'strings ebib-buffer-alist)))
      (beginning-of-line))))

(defun ebib-display-buffer-reuse-window (buffer alist)
  "Display BUFFER in an existing Ebib buffer.
If BUFFER is the index buffer, simply switch to the window
displaying it. (This function should not be called if there is a
chance the index buffer is not visible.) For any other buffer,
find a window displaying an Ebib buffer other than the index
buffer, switch to that window and display BUFFER. If no window
can be found, return NIL.

Note, The argument ALIST has no function."
  (let (window)
    (cond
     ;; the index buffer can only be displayed in its dedicated window.
     ((eq buffer (cdr (assoc 'index ebib-buffer-alist)))
      (setq window (get-buffer-window buffer)))
     ;; if ebib-layout isn't full, the multiline buffer should not be
     ;; displayed in an Ebib buffer.
     ((and (eq buffer (cdr (assoc 'multiline ebib-buffer-alist)))
           (not (eq ebib-layout 'full)))
      (setq window nil))
     (t (let ((buffers (delq nil (mapcar #'(lambda (bf)
                                             (unless (eq (car bf) 'index)
                                               (cdr bf)))
                                         ebib-buffer-alist))))
          (while (and buffers
                      (not (get-buffer-window (car buffers))))
            (setq buffers (cdr buffers)))
          (setq window (get-buffer-window (car buffers))))))
    (when window
      (select-window window)
      (ebib-with-window-nondedicated
        (switch-to-buffer buffer nil t))
      window)))

(defun ebib-display-buffer-largest-window (buffer alist)
  "Display BUFFER in the largest non-dedicated window.
The argument ALIST has no function."
  (unless ebib-popup-entry-window
    (let ((window (get-largest-window)))
      (select-window window)
      (switch-to-buffer buffer nil t)
      window)))

(defun ebib-pop-to-buffer (buffer)
  "Select or create a window to display BUFFER and display it.
BUFFER is a symbol indicating the buffer to switch to. It can be
'index, 'entry, 'strings, 'log or 'multiline.

If BUFFER is 'index, switch to the index window or signal an
error if there is no window displaying the index buffer.

For any other buffer, if there is a visible Ebib buffer other
than the index buffer, switch to its window and display BUFFER.
If there is no Ebib window, use the largest non-dedicated window
or, if `ebib-layout' is set to `popup', pop up a new window. If
all else fails, pop up a new frame."
  (if (or (not (eq buffer 'index))
          (get-buffer-window (cdr (assoc 'index ebib-buffer-alist))))
      (pop-to-buffer (cdr (assoc buffer ebib-buffer-alist))
                     '((ebib-display-buffer-reuse-window
                        ebib-display-buffer-largest-window
                        display-buffer-pop-up-window
                        display-buffer-pop-up-frame))
                     t)
    (error "Ebib is lowered. Use `M-x ebib' to restart")))

(defun ebib-display-entry (entry-key)
  "Displays ENTRY-KEY in the index buffer at POINT."
  (with-current-buffer (cdr (assoc 'index ebib-buffer-alist))
    (with-buffer-writable
      (insert (format "%-30s %s\n"
                      entry-key
                      (if ebib-index-display-fields
                          (let ((cur-entry-hash (ebib-retrieve-entry entry-key ebib-cur-db)))
                            (mapconcat #'(lambda (field)
                                           (or
                                            (to-raw (gethash field cur-entry-hash))
                                            ""))
                                       ebib-index-display-fields
                                       "  "))
                        ""))))))

(defun ebib-redisplay-current-field ()
  "Redisplays the contents of the current field in the entry buffer."
  (with-current-buffer (cdr (assoc 'entry ebib-buffer-alist))
    (if (eq ebib-current-field 'crossref)
        (progn
          (ebib-fill-entry-buffer)
          (setq ebib-current-field 'crossref)
          (re-search-forward "^crossref")
          (ebib-set-fields-highlight))
      (with-buffer-writable
        (goto-char (ebib-highlight-start ebib-fields-highlight))
        (let ((beg (point)))
          (end-of-line)
          (delete-region beg (point)))
        (insert (propertize (format "%-17s " (symbol-name ebib-current-field)) 'face 'ebib-field-face)
                (ebib-get-field-highlighted ebib-current-field (edb-cur-entry ebib-cur-db)))
        (ebib-set-fields-highlight)))))

(defun ebib-redisplay-current-string ()
  "Redisplays the current string definition in the strings buffer."
  (with-current-buffer (cdr (assoc 'strings ebib-buffer-alist))
    (with-buffer-writable
      (let ((str (to-raw (gethash ebib-current-string (edb-strings ebib-cur-db)))))
        (goto-char (ebib-highlight-start ebib-strings-highlight))
        (let ((beg (point)))
          (end-of-line)
          (delete-region beg (point)))
        (insert (format "%-18s %s" ebib-current-string
                        (if (multiline-p str)
                            (concat "+" (first-line str))
                          (concat " " str))))
        (ebib-set-strings-highlight)))))

(defun ebib-move-to-field (field direction)
  "Moves the fields overlay to the line containing FIELD.
If DIRECTION is positive, searches forward, if DIRECTION is
negative, searches backward. If DIRECTION is 1 or -1, searches
from POINT, if DIRECTION is 2 or -2, searches from beginning or
end of buffer.  If FIELD is not found in the entry buffer, the
overlay is not moved.  FIELD must be a symbol."

  ;;Note: this function does NOT change the value of `ebib-current-field'!

  (with-current-buffer (cdr (assoc 'entry ebib-buffer-alist))
    (if (eq field 'type*)
        (goto-char (point-min))
      (cl-multiple-value-bind (fn start limit) (if (>= direction 0)
                                                   (cl-values 're-search-forward (point-min) (point-max))
                                                 (cl-values 're-search-backward (point-max) (point-min)))
        ;; make sure we can get back to our original position, if the field
        ;; cannot be found in the buffer:
        (let ((current-pos (point)))
          (when (eq (logand direction 1) 0) ; if direction is even
            (goto-char start))
          (unless (funcall fn (concat "^" (symbol-name field)) limit t)
            (goto-char current-pos)))))
    (ebib-set-fields-highlight)))

(defun ebib-create-collection (hashtable)
  "Creates a list from the keys in HASHTABLE that can be used as COLLECTION in COMPLETING-READ.
The keys of HASHTABLE must be either symbols or strings."
  (let ((result nil))
    (maphash #'(lambda (x y)
                 (setq result (cons (cons (symbol-or-string x)
                                          0)
                                    result)))
             hashtable)
    result))

(defun ebib-get-field-value (field entry-key &optional db)
  "Returns the value of FIELD in the entry ENTRY-KEY in DB.
Actually returns a list with the value of FIELD as the first
element. The second element is T if the value was obtained from a
cross-referenced entry.

If DB is nil, it defaults to the current database."
  (unless db
    (setq db ebib-cur-db))
  (let ((entry (ebib-retrieve-entry entry-key db)))
    (if entry
        (or
         (let ((val (gethash field entry)))
           (if (stringp val)
               (setq val (copy-sequence val)))
           (if val
               (cl-values val nil)))
         (let ((xref (ebib-retrieve-entry (to-raw (gethash 'crossref entry)) db)))
           (if xref
             (let ((entry-type (gethash 'type* entry)))
               (cl-values (gethash (ebib-get-xref-field field entry-type) xref) t)))))
      (cl-values nil nil))))

(defun ebib-get-xref-field (field entry-type)
  "Return the field from which FIELD inherits in ENTRY-TYPE.
For BibTeX, a field simply inherits from the same field in the
cross-referenced entry. BibLaTeX, however, allows complex
inheritance relations, so that e.g., the field `booktitle' may
inherit from the field `title' in the cross-referenced entry.

The inheritance scheme is stored in `ebib-biblatex-inheritance'."
  (let ((inheritances (or (cadr (assq entry-type ebib-biblatex-inheritance))
                          (cadr (assq 'all ebib-biblatex-inheritance)))))
    (or (cadr (assq field inheritances))
        field)))

(defun ebib-get-field-highlighted (field key &optional match-str db)
  ;; note: we need to work on a copy of the string, otherwise the highlights
  ;; are made to the string as stored in the database. hence copy-sequence.
  (or db (setq db ebib-cur-db))
  (let* ((case-fold-search t)
         (value (ebib-get-field-value field key db))
         (string (if (car value)
                     (copy-sequence (car value))))
         (xref (cadr value))
         (raw " ")
         (multiline " ")
         (matched nil))
    ;; we have to do a couple of things now:
    ;; - remove {} or "" around the string, if they're there
    ;; - search for match-str
    ;; - properly adjust the string if it's multiline
    ;; but all this is not necessary if there was no string
    (when string
      (if xref
          (setq string (propertize string 'face 'ebib-crossref-face 'fontified t)))
      (if (raw-p string)
          (setq raw "*")
        (setq string (to-raw string))) ; we have to make the string look nice
      (when match-str
        (cl-multiple-value-setq (string matched) (match-all match-str string)))
      (when (multiline-p string)
        ;; IIUC PROPERTIZE shouldn't be necessary here, as the variable
        ;; multiline is local and therefore the object it refers to should
        ;; be GC'ed when the function returns. but for some reason, the
        ;; plus sign is persistent, and if it's been highlighted as the
        ;; result of a search, it stays that way.
        (setq multiline (propertize "+" 'face nil))
        (setq string (first-line string)))
      (when (and matched
                 (string= multiline "+"))
        (add-text-properties 0 1 '(face highlight) multiline)))
    (concat raw multiline string)))

(defun ebib-format-fields (key fn &optional match-str db)
  (or db
      (setq db ebib-cur-db))
  (let* ((entry (ebib-retrieve-entry key db))
         (entry-type (gethash 'type* entry))
         (obl-fields (ebib-get-obl-fields entry-type))
         (opt-fields (ebib-get-opt-fields entry-type)))
    (funcall fn (format "%-19s %s\n" (propertize "type" 'face 'ebib-field-face) entry-type))
    (mapc #'(lambda (fields)
              (funcall fn "\n")
              (mapcar #'(lambda (field)
                          (unless (and (get field 'ebib-hidden)
                                       ebib-hide-hidden-fields)
                            (funcall fn (propertize (format "%-17s " field) 'face 'ebib-field-face))
                            (funcall fn (or
                                         (ebib-get-field-highlighted field key match-str)
                                         ""))
                            (funcall fn "\n")))
                      fields))
          (list obl-fields opt-fields ebib-additional-fields))))

(defun ebib-redisplay ()
  "Redisplay the index and entry buffers."
  (ebib-fill-index-buffer)
  (ebib-fill-entry-buffer))

(defun ebib-fill-index-buffer ()
  "Fills the index buffer with the list of keys in `ebib-cur-db'.
If `ebib-cur-db' is nil, the buffer is just erased and its name set
to \"none\"."
  ;; Note: this function sets `ebib-cur-keys-list'.
  (with-current-buffer (cdr (assoc 'index ebib-buffer-alist))
    (let ((buffer-read-only nil))
      (erase-buffer)
      (if (not ebib-cur-db)
          (rename-buffer " none")
        ;; We may call this function when there are no entries in the
        ;; database. If so, we don't need to do this:
        (when (edb-keys-list ebib-cur-db)
          (setq ebib-cur-keys-list
                (if (edb-filter ebib-cur-db)
                    (ebib-filters-run-filter ebib-cur-db)
                  (edb-keys-list ebib-cur-db)))
          ;; Set a header line if there is a filter.
          (setq header-line-format (if (edb-filter ebib-cur-db)
                                       (ebib-filters-pp-filter (edb-filter ebib-cur-db))))
          ;; It may be that no entry satisfies the filter.
          (if (not ebib-cur-keys-list)
              (message "No entries matching the filter")
            ;; Make sure the current entry is among the visible entries.
            (unless (member (edb-cur-entry ebib-cur-db) ebib-cur-keys-list)
              (setf (edb-cur-entry ebib-cur-db) (car ebib-cur-keys-list)))
            (mapc #'(lambda (entry)
                      (ebib-display-entry entry)
                      (when (member entry (edb-marked-entries ebib-cur-db))
                        (save-excursion
                          (let ((beg (progn
                                       (beginning-of-line)
                                       (forward-line -1)
                                       (point))))
                            (skip-chars-forward "^ ")
                            (add-text-properties beg (point) '(face ebib-marked-face))))))
                  ebib-cur-keys-list)
            (goto-char (point-min))
            (re-search-forward (format "^%s " (edb-cur-entry ebib-cur-db)))
            (beginning-of-line)
            (ebib-set-index-highlight))
          ;; TODO Setting the buffer's modified flag and renaming it
          ;; shouldn't be done here.
          (set-buffer-modified-p (edb-modified ebib-cur-db))
          (rename-buffer (concat (format " %d:" (1+ (- (length ebib-databases)
                                                       (length (member ebib-cur-db ebib-databases)))))
                                 (edb-name ebib-cur-db))))))))

(defun ebib-fill-entry-buffer (&optional match-str)
  "Fills the entry buffer with the fields of the current entry.
MATCH-STRING is a regexp that will be highlighted when it occurs in the
field contents."
  (with-current-buffer (cdr (assoc 'entry ebib-buffer-alist))
    (with-buffer-writable
      (erase-buffer)
      (when ebib-cur-keys-list         ; are there entries being displayed?
        (ebib-format-fields (edb-cur-entry ebib-cur-db)
                            'insert match-str)
        (setq ebib-current-field 'type*)
        (setq ebib-cur-entry-hash (ebib-retrieve-entry (edb-cur-entry ebib-cur-db) ebib-cur-db))
        (goto-char (point-min))
        (ebib-set-fields-highlight)))))

(defun ebib-set-modified (mod &optional db)
  "Sets the modified flag of the database DB to MOD.
If DB is nil, it defaults to the current database, and the
modified flag of the index buffer is also (re)set. MOD must be
either T or NIL."
  (unless db
    (setq db ebib-cur-db))
  (setf (edb-modified db) mod)
  (when (eq db ebib-cur-db)
    (with-current-buffer (cdr (assoc 'index ebib-buffer-alist))
      (set-buffer-modified-p mod))))

(defun ebib-modified-p ()
  "Checks if any of the databases in Ebib were modified.
Returns the first modified database, or NIL if none was modified."
  (let ((db (car ebib-databases)))
    (while (and db
                (not (edb-modified db)))
      (setq db (next-elem db ebib-databases)))
    db))

(defun ebib-create-new-database (&optional db)
  "Creates a new database instance and returns it.
If DB is set to a database, the new database is a copy of DB."
  (let ((new-db
         (if (edb-p db)
             (copy-edb db)
           (make-edb))))
    (setq ebib-databases (append ebib-databases (list new-db)))
    new-db))

(defun ebib-match-paren-forward (limit)
  "Moves forward to the closing parenthesis matching the opening parenthesis at POINT.
This function handles parentheses () and braces {}. Does not
search/move beyond LIMIT. Returns T if a matching parenthesis was
found, NIL otherwise. If point was not at an opening parenthesis
at all, NIL is returned and point is not moved. If point was at
an opening parenthesis but no matching closing parenthesis was
found, an error is logged and point is moved one character
forward to allow parsing to continue."
  (cond
   ((eq (char-after) ?\{)
    (ebib-match-brace-forward limit))
   ((eq (char-after) ?\()
    ;; we wrap this in a condition-case because we need to log the error
    ;; message outside of the save-restriction, otherwise we get the wrong
    ;; line number.
    (condition-case nil
        (save-restriction
          (narrow-to-region (point) limit)
          ;; this is really a hack. we want to allow unbalanced parentheses in
          ;; field values (bibtex does), so we cannot use forward-list
          ;; here. for the same reason, looking for the matching paren by hand
          ;; is pretty complicated. however, balanced parentheses can only be
          ;; used to enclose entire entries (or @STRINGs or @PREAMBLEs) so we
          ;; can be pretty sure we'll find it right before the next @ at the
          ;; start of a line, or right before the end of the file.
          (re-search-forward "^@" nil 0)
          (skip-chars-backward "@ \n\t\f")
          (forward-char -1)
          (if (eq (char-after) ?\))
              t
            (goto-char (1+ (point-min)))
            (error "")))
      (error (ebib-log 'error "Error in line %d: Matching closing parenthesis not found!" (line-number-at-pos))
             nil)))
   (t nil)))

(defun ebib-match-delim-forward (limit)
  "Moves forward to the closing delimiter matching the opening delimiter at POINT.
This function handles braces {} and double quotes \"\". Does not
search/move beyond LIMIT. Returns T if a matching delimiter was
found, NIL otherwise. If point was not at an opening delimiter at
all, NIL is returned and point is not moved. If point was at an
opening delimiter but no matching closing delimiter was found, an
error is logged and point is moved one character forward to allow
parsing to continue."
  (cond
   ((eq (char-after) ?\")
    (ebib-match-quote-forward limit))
   ((eq (char-after) ?\{)
    (ebib-match-brace-forward limit))
   (t nil)))

(defun ebib-match-brace-forward (limit)
  "Moves forward to the closing brace matching the opening brace at POINT.
Does not search/move beyond LIMIT. Returns T if a matching brace
was found, NIL otherwise. If point was not at an opening brace at
all, NIL is returned and point is not moved. If point was at an
opening brace but no matching closing brace was found, an error
is logged and point is moved one character forward to allow
parsing to continue."
  (when (eq (char-after) ?\{) ; make sure we're really on a brace, otherwise return nil
    (condition-case nil
        (save-restriction
          (narrow-to-region (point) limit)
          (progn
            (forward-list)
            ;; all of ebib expects that point moves to the closing
            ;; parenthesis, not right after it, so we adjust.
            (forward-char -1)
            t))               ; return t because a matching brace was found
      (error (progn
               (ebib-log 'error "Error in line %d: Matching closing brace not found!" (line-number-at-pos))
               (forward-char 1)
               nil)))))

(defun ebib-match-quote-forward (limit)
  "Moves to the closing double quote matching the quote at POINT.
Does not search/move beyond LIMIT. Returns T if a matching quote
was found, NIL otherwise. If point was not at a double quote at
all, NIL is returned and point is not moved. If point was at a
quote but no matching closing quote was found, an error is logged
and point is moved one character forward to allow parsing to
continue."
  (when (eq (char-after (point)) ?\")  ; make sure we're on a double quote.
    (condition-case nil
        (save-restriction
          (narrow-to-region (point) limit)
          (while (progn
                   (forward-char) ; move forward because we're on a double quote
                   (skip-chars-forward "^\"") ; search the next double quote
                   (eq (char-before) ?\\))) ; if it's preceded by a backslash, keep on searching
          (or (eq (char-after) ?\")
              (progn
                (goto-char (1+ (point-min)))
                (error ""))))
      (error (ebib-log 'error "Error in line %d: Matching closing quote not found!" (line-number-at-pos))
             nil))))

(defun ebib-insert-entry (entry-key fields db &optional sort timestamp)
  "Stores the entry defined by ENTRY-KEY and FIELDS into DB.
Optional argument SORT indicates whether the KEYS-LIST must be
sorted after insertion. Default is NIL. Optional argument
TIMESTAMP indicates whether a timestamp is to be added to the
entry. Note that for a timestamp to be added, `ebib-use-timestamp'
must also be set to T."
  (when (and timestamp ebib-use-timestamp)
    (puthash 'timestamp (from-raw (format-time-string ebib-timestamp-format)) fields))
  (puthash entry-key fields (edb-database db))
  (ebib-set-modified t db)
  (setf (edb-keys-list db)
        (if sort
            (sort (cons entry-key (edb-keys-list db)) 'string<)
          (cons entry-key (edb-keys-list db)))))

(defun ebib-insert-string (abbr string db &optional sort)
  "Stores the @STRING definition defined by ABBR and STRING into DB.
Optional argument SORT indicates whether the STRINGS-LIST must be sorted
after insertion. When loading or merging a file, for example, it is more
economic to sort KEYS-LIST manually after all entries in the file have been
added."
  (puthash abbr (from-raw string) (edb-strings db))
  (ebib-set-modified t db)
  (setf (edb-strings-list db)
        (if sort
            (sort (cons abbr (edb-strings-list db)) 'string<)
          (cons abbr (edb-strings-list db)))))

(defun ebib-search-key-in-buffer (entry-key)
  "Searches ENTRY-KEY in the index buffer.
Moves point to the first character of the key and returns point."
  (goto-char (point-min))
  (re-search-forward (concat "^" entry-key))
  (beginning-of-line)
  (point))

(defvar ebib-info-flag nil "Flag to indicate whether Ebib called Info or not.")

(defadvice Info-exit (after ebib-info-exit activate)
  "Quit info and return to Ebib, if Info was called from there."
  (when ebib-info-flag
    (setq ebib-info-flag nil)
    (ebib)))

(defun read-file-to-list (filename)
  "Return a list of lines from file FILENAME."
  (if (and filename                               ; protect against 'filename' being 'nil'
           (file-readable-p filename))
      (with-temp-buffer
        (insert-file-contents filename)
        (split-string (buffer-string) "\n" t))))    ; 't' is omit nulls, blank lines in this case

(defun ebib-keywords-load-keywords (db)
  "Check if there is a keywords file for DB and make sure it is loaded."
  (unless (or (not ebib-keywords-file)
              (file-name-directory ebib-keywords-file))
    (let ((dir (expand-file-name (file-name-directory (edb-filename db)))))
      (if dir
          (let ((keyword-list (read-file-to-list (concat dir ebib-keywords-file))))
            ;; note: even if keyword-list is empty, we store it, because the user
            ;; may subsequently add keywords.
            (add-to-list 'ebib-keywords-files-alist    ; add the dir if not in the list yet
                         (list dir keyword-list nil)   ; the extra empty list is for new keywords
                         t #'(lambda (x y) (equal (car x) (car y)))))))))

(defun ebib-keywords-add-keyword (keyword db)
  "Add KEYWORD to the list of keywords for DB."
  (if (not ebib-keywords-file)        ; only the general list exists
      (add-to-list 'ebib-keywords-list-per-session keyword t)
    (let ((dir (or (file-name-directory ebib-keywords-file)      ; a single keywords file
                   (file-name-directory (edb-filename db)))))    ; per-directory keywords files
      (push keyword (cl-third (assoc dir ebib-keywords-files-alist))))))

(defun ebib-keywords-for-database (db)
  "Return the list of keywords for database DB.
When the keywords come from a file, add the keywords in
`ebib-keywords-list', unless `ebib-keywords-use-only-file' is set."
  (if (not ebib-keywords-file)        ; only the general list exists
      ebib-keywords-list-per-session
    (let* ((dir (or (file-name-directory ebib-keywords-file)     ; a single keywords file
                    (file-name-directory (edb-filename db))))    ; per-directory keywords files
           (lst (assoc dir ebib-keywords-files-alist)))
      (append (cl-second lst) (cl-third lst)))))

(defun ebib-keywords-get-file (db)
  "Return the name of the keywords file for DB."
  (if (file-name-directory ebib-keywords-file)
      ebib-keywords-file
    (concat (file-name-directory (edb-filename db)) ebib-keywords-file)))

(defun ebib-keywords-save-to-file (keyword-file-descr)
  "Save all keywords in KEYWORD-FILE-DESCR to the associated file.
KEYWORD-FILE-DESCR is an element of `ebib-keywords-files-alist',
that is, it consists of a list of three elements, the first is
the directory of the keywords file, the second the existing
keywords and the third the keywords added in this session."
  (let ((file (if (file-name-directory ebib-keywords-file)
                  ebib-keywords-file
                (concat (car keyword-file-descr) ebib-keywords-file))))
    (if (file-writable-p file)
        (with-temp-buffer
          (mapc #'(lambda (keyword)
                    (insert (format "%s\n" keyword)))
                (append (cl-second keyword-file-descr) (cl-third keyword-file-descr)))
          (write-region (point-min) (point-max) file))
      (ebib-log 'warning "Could not write to keyword file `%s'" file))))

(defun ebib-keywords-save-new-keywords (db)
  "Check if new keywords were added to DB and save them as required."
  (unless (edb-filter db) ; filtered databases don't get new keywords
    (let ((lst (ebib-keywords-new-p db))
          (file (ebib-keywords-get-file db)))
      (when (and (cl-third lst)            ; if there are new keywords
                 (or (eq ebib-keywords-file-save-on-exit 'always)
                     (and (eq ebib-keywords-file-save-on-exit 'ask)
                          (y-or-n-p "New keywords have been added. Save "))))
        (ebib-keywords-save-to-file lst)
        ;; now move the new keywords to the list of existing keywords
        (setf (cadr lst) (append (cl-second lst) (cl-third lst)))
        (setf (cl-caddr lst) nil)))))

(defun ebib-keywords-save-cur-db ()
  "Save new keywords for the current database."
  (interactive)
  (ebib-keywords-save-new-keywords ebib-cur-db))

(defun ebib-keywords-new-p (&optional db)
  "Check whether there are new keywords.
Returns NIL if there are no new keywords, or a list containing
all the elements in `ebib-keywords-files-alist' that contain new
keywords.

Optional argument DB specifies the database to check for."
  (if db
      (let* ((dir (or (file-name-directory ebib-keywords-file) ; a single keywords file
                      (file-name-directory (edb-filename db)))) ; per-directory keywords files
             (lst (assoc dir ebib-keywords-files-alist)))
        (if (cl-third lst)
            lst))
    (cl-remove-if-not #'cl-third ebib-keywords-files-alist)))

(defun ebib-keywords-save-all-new ()
  "Check if new keywords were added during the session and save them as required."
  (interactive)
  (let ((new (ebib-keywords-new-p)))
    (when (and new
               (or (eq ebib-keywords-file-save-on-exit 'always)
                   (ebib-called-interactively)
                   (and (eq ebib-keywords-file-save-on-exit 'ask)
                        (y-or-n-p (format "New keywords were added. Save '%s'? "
                                          (file-name-nondirectory ebib-keywords-file)))))) ; strip path for succinctness
      (mapc #'(lambda (elt)
                (ebib-keywords-save-to-file elt))
            new))))

;;;;;;;;;;;;;;;;;;;;;;;;;;;;
;; main program execution ;;
;;;;;;;;;;;;;;;;;;;;;;;;;;;;

;;;###autoload
(defun ebib (&optional arg)
  "Ebib, a BibTeX database manager.
Optional argument ARG specifies the entry of the current database
that is to be displayed, or a file to load (which must end in
`.bib')."
  (interactive)
  (if (member (window-buffer) (mapcar #'cdr ebib-buffer-alist))
      (error "Ebib already active")
    ;; We save the buffer from which Ebib is called.
    (setq ebib-push-buffer (current-buffer))
    ;; Initialize Ebib if required.
    (unless ebib-initialized
      (ebib-init)
      (if ebib-preload-bib-files
          (mapc #'(lambda (file)
                    (ebib-load-bibtex-file (locate-file file ebib-preload-bib-search-dirs)))
                ebib-preload-bib-files)))
    ;; If Ebib is visible, we just switch to the index buffer.
    (let ((index-window (get-buffer-window (cdr (assoc 'index ebib-buffer-alist)))))
      (if index-window
          (select-window index-window)
        (ebib-setup-windows)))
    ;; Check for an optional argument.
    (when arg
      (if (string= (file-name-extension arg) "bib")
          (ebib-load-bibtex-file (expand-file-name arg))
        (let ((exists? (member arg (edb-keys-list ebib-cur-db))))
          (if exists?
              (progn
                (setf (edb-cur-entry ebib-cur-db) (car exists?))
                (with-current-buffer (cdr (assoc 'index ebib-buffer-alist))
                  (goto-char (point-min))
                  (re-search-forward (format "^%s " (edb-cur-entry ebib-cur-db)))
                  (ebib-select-entry)))
            (message "No entry `%s' in current database " arg)))))))

(defun ebib-setup-windows ()
  "Creates Ebib's window configuration in the current frame."
  ;; we save the current window configuration.
  (setq ebib-saved-window-config (current-window-configuration))
  (setq ebib-buffer-before (current-buffer))
  (cond
   ((eq ebib-layout 'full)
    (delete-other-windows))
   ((eq ebib-layout 'custom)
    (setq ebib-window-before (selected-window))
    (let ((ebib-window (split-window (selected-window) (- (window-width) ebib-width) t)))
      (select-window ebib-window))))
  (let* ((index-window (selected-window))
         (entry-window (split-window index-window ebib-index-window-size
                                     ebib-window-vertical-split)))
    (switch-to-buffer (cdr (assoc 'index ebib-buffer-alist)))
    (unless (eq ebib-layout 'index-only)
      (set-window-buffer entry-window (cdr (assoc 'entry ebib-buffer-alist))))
    (set-window-dedicated-p index-window t)
    (if (eq ebib-layout 'custom)
        (set-window-dedicated-p entry-window t))))

(defun ebib-init ()
  "Initialises Ebib.
This function sets all variables to their initial values, creates the
buffers and reads the rc file."
  (setq ebib-cur-entry-hash nil
        ebib-current-field nil
        ebib-saved-window-config nil)
  (put 'timestamp 'ebib-hidden t)
  (ebib-create-buffers)
  (if (file-name-directory ebib-keywords-file) ; returns nil if there is no directory part
      (add-to-list 'ebib-keywords-files-alist (list (file-name-directory ebib-keywords-file)
                                                    (read-file-to-list ebib-keywords-file) nil)))
  (setq ebib-keywords-list-per-session (copy-tree ebib-keywords-list))
  (ebib-filters-load-file ebib-filters-default-file)
  (setq ebib-index-highlight (ebib-make-highlight 1 1 (cdr (assoc 'index ebib-buffer-alist))))
  (setq ebib-fields-highlight (ebib-make-highlight 1 1 (cdr (assoc 'entry ebib-buffer-alist))))
  (setq ebib-strings-highlight (ebib-make-highlight 1 1 (cdr (assoc 'strings ebib-buffer-alist))))
  (add-hook 'kill-emacs-query-functions 'ebib-kill-emacs-query-function)
  (load ebib-rc-file t)
  (setq ebib-initialized t))

(defun ebib-create-buffers ()
  "Creates the buffers for Ebib."
  ;; first we create a buffer for multiline editing.  this one does *not*
  ;; have a name beginning with a space, because undo-info is normally
  ;; present in an edit buffer.
  (add-to-list 'ebib-buffer-alist (cons 'multiline (get-buffer-create "*Ebib-edit*")))
  (with-current-buffer (cdr (assoc 'multiline ebib-buffer-alist))
    (funcall ebib-multiline-major-mode)
    (ebib-multiline-mode t))
  ;; then we create a buffer to hold the fields of the current entry.
  (add-to-list 'ebib-buffer-alist (cons 'entry (get-buffer-create "*Ebib-entry*")))
  (with-current-buffer (cdr (assoc 'entry ebib-buffer-alist))
    (ebib-entry-mode)
    (buffer-disable-undo))
  ;; then we create a buffer to hold the @STRING definitions
  (add-to-list 'ebib-buffer-alist (cons 'strings (get-buffer-create "*Ebib-strings*")))
  (with-current-buffer (cdr (assoc 'strings ebib-buffer-alist))
    (ebib-strings-mode)
    (buffer-disable-undo))
  ;; the log buffer
  (add-to-list 'ebib-buffer-alist (cons 'log (get-buffer-create "*Ebib-log*")))
  (with-current-buffer (cdr (assoc 'log ebib-buffer-alist))
    (erase-buffer)
    (insert "Ebib log messages\n\n(Press C-v or SPACE to scroll down, M-v or `b' to scroll up, `q' to quit.)\n\n")
    (ebib-log-mode)
    (buffer-disable-undo))
  ;; and lastly we create a buffer for the entry keys.
  (add-to-list 'ebib-buffer-alist (cons 'index (get-buffer-create " none")))
  (with-current-buffer (cdr (assoc 'index ebib-buffer-alist))
    (ebib-index-mode)
    (buffer-disable-undo)
    (if ebib-index-mode-line
        (setq mode-line-format ebib-index-mode-line))))

(defun ebib-quit ()
  "Quits Ebib.
The Ebib buffers are killed, all variables except the keymaps are set to nil."
  (interactive)
  (when (if (ebib-modified-p)
            (yes-or-no-p "There are modified databases. Quit anyway? ")
          (y-or-n-p "Quit Ebib? "))
    (ebib-keywords-save-all-new)
    (ebib-filters-update-filters-file)
    (mapc #'(lambda (buffer)
              (kill-buffer buffer))
          (mapcar #'cdr ebib-buffer-alist))
    (setq ebib-databases nil
          ebib-cur-db nil
          ebib-buffer-alist nil
          ebib-initialized nil
          ebib-index-highlight nil
          ebib-fields-highlight nil
          ebib-strings-highlight nil
          ebib-export-filename nil
          ebib-window-before nil
          ebib-buffer-before nil
          ebib-keywords-files-alist nil
          ebib-keywords-list-per-session nil
          ebib-filters-alist nil)
    (set-window-configuration ebib-saved-window-config)
    (remove-hook 'kill-emacs-query-functions 'ebib-kill-emacs-query-function)
    (message "")))

(defun ebib-kill-emacs-query-function ()
  "Ask if the user wants to save any modified databases and added
keywords when Emacs is killed."
  (when (or (not (ebib-modified-p))
            (if (y-or-n-p "Save all unsaved Ebib databases? ")
                (progn
                  (ebib-save-all-databases)
                  t)
              (yes-or-no-p "Ebib holds modified databases. Kill anyway? ")))
    (ebib-keywords-save-all-new)
    t))

;;;;;;;;;;;;;;;;
;; index-mode ;;
;;;;;;;;;;;;;;;;

(eval-and-compile
  (define-prefix-command 'ebib-prefix-map)
  (suppress-keymap ebib-prefix-map))

;; macro to redefine key bindings.

(defmacro ebib-key (buffer key &optional command prefixed)
  (cond
   ((eq buffer 'index)
    (let ((one `(define-key ebib-index-mode-map ,key (quote ,command)))
          (two (when (or prefixed
                         (null command))
                 `(define-key ebib-prefix-map ,key (quote ,command)))))
      (if two
          `(progn ,one ,two)
        one)))
   ((eq buffer 'entry)
    `(define-key ebib-entry-mode-map ,key (quote ,command)))
   ((eq buffer 'strings)
    `(define-key ebib-strings-mode-map ,key (quote ,command)))
   ((eq buffer 'mark-prefix)
    `(progn
       (define-key ebib-index-mode-map (format "%c" ebib-prefix-key) nil)
       (define-key ebib-index-mode-map ,key 'ebib-prefix-map)
       (setq ebib-prefix-key (string-to-char ,key))))
   ((eq buffer 'multiline)
    `(progn
       (define-key ebib-multiline-mode-map "\C-c" nil)
       (mapc #'(lambda (command)
                 (define-key ebib-multiline-mode-map (format "\C-c%s%c" ,key (car command)) (cdr command)))
             '((?q . ebib-quit-multiline-edit)
               (?c . ebib-cancel-multiline-edit)
               (?s . ebib-save-from-multiline-edit)))
       (setq ebib-multiline-key (string-to-char ,key))))))

(defvar ebib-index-mode-map
  (let ((map (make-keymap)))
    (suppress-keymap map)
    map)
  "Keymap for the ebib index buffer.")

;; we define the keys with ebib-key rather than with define-key, because
;; that automatically sets up ebib-prefix-map as well.
(ebib-key index [up] ebib-prev-entry)
(ebib-key index [down] ebib-next-entry)
(ebib-key index [right] ebib-next-database)
(ebib-key index [left] ebib-prev-database)
(ebib-key index [prior] ebib-index-scroll-down)
(ebib-key index [next] ebib-index-scroll-up)
(ebib-key index [home] ebib-goto-first-entry)
(ebib-key index [end] ebib-goto-last-entry)
(ebib-key index [return] ebib-select-and-popup-entry)
(ebib-key index " " ebib-index-scroll-up)
(ebib-key index "/" ebib-search)
(ebib-key index "&" ebib-filters-logical-and)
(ebib-key index "|" ebib-filters-logical-or)
(ebib-key index "~" ebib-filters-logical-not)
(ebib-key index ";" ebib-prefix-map)
(ebib-key index "?" ebib-info)
(ebib-key index "a" ebib-add-entry)
(ebib-key index "b" ebib-index-scroll-down)
(ebib-key index "c" ebib-index-c)
(ebib-key index "C" ebib-follow-crossref)
(ebib-key index "d" ebib-delete-entry t)
(ebib-key index "e" ebib-edit-entry)
(ebib-key index "E" ebib-edit-keyname)
(ebib-key index "f" ebib-view-file)
(ebib-key index "F" ebib-filters-map)
(ebib-key index "g" ebib-goto-first-entry)
(ebib-key index "G" ebib-goto-last-entry)
(ebib-key index "h" ebib-index-help)
(ebib-key index "i" ebib-browse-doi)
(ebib-key index "j" ebib-next-entry)
(ebib-key index "J" ebib-switch-to-database)
(ebib-key index "k" ebib-prev-entry)
(ebib-key index "K" ebib-generate-autokey)
(ebib-key index "l" ebib-show-log)
(ebib-key index "m" ebib-mark-entry t)
(ebib-key index "n" ebib-search-next)
(ebib-key index [(control n)] ebib-next-entry)
(ebib-key index [(meta n)] ebib-index-scroll-up)
(ebib-key index "o" ebib-load-bibtex-file)
(ebib-key index "p" ebib-push-bibtex-key t)
(ebib-key index [(control p)] ebib-prev-entry)
(ebib-key index [(meta p)] ebib-index-scroll-down)
(ebib-key index "P" ebib-edit-preamble)
(ebib-key index "q" ebib-quit)
(ebib-key index "r" ebib-reload-current-database)
(ebib-key index "R" ebib-reload-all-databases)
(ebib-key index "s" ebib-save-current-database)
(ebib-key index "S" ebib-edit-strings)
(ebib-key index "u" ebib-browse-url)
(ebib-key index "x" ebib-export-entry t)
(ebib-key index "\C-xb" ebib-leave-ebib-windows)
(ebib-key index "\C-xk" ebib-quit)
(ebib-key index "X" ebib-export-preamble)
(ebib-key index "z" ebib-leave-ebib-windows)
(ebib-key index "Z" ebib-lower)

(defun ebib-switch-to-database-nth (key)
  (interactive (list (if (featurep 'xemacs)
                         (event-key last-command-event)
                       last-command-event)))
  (ebib-switch-to-database (- (if (featurep 'xemacs)
                                  (char-to-int key)
                                key) 48)))

(mapc #'(lambda (key)
          (define-key ebib-index-mode-map (format "%d" key)
            'ebib-switch-to-database-nth))
      '(1 2 3 4 5 6 7 8 9))

;; The filters keymap
(eval-and-compile
  (define-prefix-command 'ebib-filters-map)
  (suppress-keymap 'ebib-filters-map)
  (define-key ebib-filters-map "&" 'ebib-filters-logical-and)
  (define-key ebib-filters-map "|" 'ebib-filters-logical-or)
  (define-key ebib-filters-map "~" 'ebib-filters-logical-not)
  (define-key ebib-filters-map "a" 'ebib-filters-apply-filter)
  (define-key ebib-filters-map "c" 'ebib-filters-cancel-filter)
  (define-key ebib-filters-map "d" 'ebib-filters-delete-filter)
  (define-key ebib-filters-map "D" 'ebib-filters-delete-all-filters)
  (define-key ebib-filters-map "l" 'ebib-filters-load-from-file)
  (define-key ebib-filters-map "r" 'ebib-filters-reapply-filter)
  (define-key ebib-filters-map "R" 'ebib-filters-rename-filter)
  (define-key ebib-filters-map "s" 'ebib-filters-store-filter)
  (define-key ebib-filters-map "S" 'ebib-filters-save-filters)
  (define-key ebib-filters-map "v" 'ebib-filters-view-filter)
  (define-key ebib-filters-map "V" 'ebib-filters-view-all-filters)
  (define-key ebib-filters-map "w" 'ebib-filters-write-to-file)
  (define-key ebib-filters-map "W" 'ebib-write-database))

(define-derived-mode ebib-index-mode
  fundamental-mode "Ebib-index"
  "Major mode for the Ebib index buffer."
  (setq buffer-read-only t)
  (setq truncate-lines t))

(easy-menu-define ebib-index-menu ebib-index-mode-map "Ebib index menu"
  '("Ebib"
    ["Open Database..." ebib-load-bibtex-file t]
    ["Merge Database..." ebib-merge-bibtex-file (and ebib-cur-db (not (edb-filter ebib-cur-db)))]
    ["Save Database" ebib-save-current-database (and ebib-cur-db
                                                     (edb-modified ebib-cur-db))]
    ["Save All Databases" ebib-save-all-databases (ebib-modified-p)]
    ["Save Database As..." ebib-write-database ebib-cur-db]
    ["Close Database" ebib-close-database ebib-cur-db]
    "--"
    ["Save New Keywords For Database" ebib-keywords-save-cur-db (ebib-keywords-new-p ebib-cur-db)]
    ["Save All New Keywords" ebib-keywords-save-all-new (ebib-keywords-new-p)]
    "--"
    ("Entry"
     ["Add" ebib-add-entry (and ebib-cur-db (not (edb-filter ebib-cur-db)))]
     ["Edit" ebib-edit-entry ebib-cur-keys-list]
     ["Delete" ebib-delete-entry (and ebib-cur-db
                                      (edb-cur-entry ebib-cur-db)
                                      (not (edb-filter ebib-cur-db)))])
    ["Edit Strings" ebib-edit-strings (and ebib-cur-db (not (edb-filter ebib-cur-db)))]
    ["Edit Preamble" ebib-edit-preamble (and ebib-cur-db (not (edb-filter ebib-cur-db)))]
    "--"
    ["Open URL" ebib-browse-url (gethash ebib-standard-url-field ebib-cur-entry-hash)]
    ["Open DOI" ebib-browse-doi (gethash ebib-standard-doi-field ebib-cur-entry-hash)]
    ["View File" ebib-view-file (gethash ebib-standard-file-field ebib-cur-entry-hash)]
    ("Print Entries"
     ["As Bibliography" ebib-latex-entries (and ebib-cur-db (not (edb-filter ebib-cur-db)))]
     ["As Index Cards" ebib-print-entries ebib-cur-db]
     ["Print Multiline Fields" ebib-toggle-print-multiline :enable t
      :style toggle :selected ebib-print-multiline]
     ["Print Cards on Separate Pages" ebib-toggle-print-newpage :enable t
      :style toggle :selected ebib-print-newpage])
    "--"
    ("Options"
     ["Show Hidden Fields" ebib-toggle-hidden :enable t
      :style toggle :selected (not ebib-hide-hidden-fields)]
     ["Use Timestamp" ebib-toggle-timestamp :enable t
      :style toggle :selected ebib-use-timestamp]
     ["Save Cross-Referenced Entries First" ebib-toggle-xrefs-first :enable t
      :style toggle :selected ebib-save-xrefs-first]
     ["Allow Identical Fields" ebib-toggle-identical-fields :enable t
      :style toggle :selected ebib-allow-identical-fields]
     ["Full Layout" ebib-toggle-layout :enable t
      :style toggle :selected (eq ebib-layout 'full)]
     ["Modify Entry Types" ebib-customize-entry-types t]
     ["Customize Ebib" ebib-customize t])
    ["View Log Buffer" ebib-show-log t]
    ["Lower Ebib" ebib-lower t]
    ["Quit" ebib-quit t]
    ["Help on Ebib" ebib-info t]))

(easy-menu-add ebib-index-menu ebib-index-mode-map)

(defun ebib-customize ()
  "Switches to Ebib's customisation group."
  (interactive)
  (ebib-lower)
  (customize-group 'ebib))

(defun ebib-customize-entry-types ()
  "Customizes `ebib-entry-types'."
  (interactive)
  (ebib-lower)
  (customize-variable 'ebib-entry-types))

(defun ebib-log (type format-string &rest args)
  "Writes a message to Ebib's log buffer.
TYPE (a symbol) is the type of message. It can be LOG, which
writes the message to the log buffer only; MESSAGE, which writes
the message to the log buffer and outputs it with the function
MESSAGE; WARNING, which logs the message and sets the variable
`ebib-log-error' to 0; or ERROR, which logs the message and sets
the variable `ebib-log-error' to 1. The latter two can be used to
signal the user to check the log for warnings or errors.

This function adds a newline to the message being logged."
  (with-current-buffer (cdr (assoc 'log ebib-buffer-alist))
    (cond
     ((eq type 'warning)
      (or ebib-log-error ; if ebib-error-log is already set to 1, we don't want to overwrite it!
          (setq ebib-log-error 0)))
     ((eq type 'error)
      (setq ebib-log-error 1))
     ((eq type 'message)
      (apply 'message format-string args)))
    (insert (apply 'format  (concat (if (eq type 'error)
                                        (propertize format-string 'face 'font-lock-warning-face)
                                      format-string)
                                    "\n")
                   args))))

(defun ebib-load-bibtex-file (&optional file)
  "Loads a BibTeX file into Ebib."
  (interactive)
  (unless file
    (setq file (ensure-extension (read-file-name "File to open: " "~/") "bib")))
  (let* ((full-name (expand-file-name file))
         (db (ebib-get-db-from-filename full-name)))
    (if db ; FILE is already open in Ebib.
        (progn
          (setq ebib-cur-db db)
          (ebib-redisplay))
      (setq ebib-cur-db (ebib-create-new-database))
      (setf (edb-filename ebib-cur-db) full-name)
      (setf (edb-name ebib-cur-db) (file-name-nondirectory (edb-filename ebib-cur-db)))
      (setq ebib-log-error nil) ; we haven't found any errors
      (ebib-log 'log "%s: Opening file %s" (format-time-string "%d %b %Y, %H:%M:%S") (edb-filename ebib-cur-db))
      ;; first, we empty the buffers
      (ebib-erase-buffer (cdr (assoc 'index ebib-buffer-alist)))
      (ebib-erase-buffer (cdr (assoc 'entry ebib-buffer-alist)))
      (if (file-readable-p full-name)
          (progn
            ;; load the entries in the file
            (ebib-load-entries full-name ebib-cur-db)
            ;; If the user makes any changes, we'll want to create a back-up.
            (setf (edb-make-backup ebib-cur-db) t)
            (setf (edb-cur-entry ebib-cur-db) (car (edb-keys-list ebib-cur-db)))
            (ebib-set-modified nil))
        ;; if the file does not exist, we need to issue a message.
        (ebib-log 'message "(New file)"))
      ;; add keywords for the new database
      (ebib-keywords-load-keywords ebib-cur-db)
      (if ebib-keywords-files-alist
          (ebib-log 'log "Using keywords from %s." (ebib-keywords-get-file ebib-cur-db))
        (ebib-log 'log "Using general keyword list."))
      ;; fill the index buffer. (this even works if there are no keys
      ;; in the database, for example when the user opened a new file
      ;; or if no BibTeX entries were found.
      (ebib-redisplay))))

(defun ebib-reload-current-database ()
  "Reload the current database from disk."
  (interactive)
  (ebib-execute-when
    ((entries)
     (when (yes-or-no-p "Reload current database from file ")
       (ebib-reload-database ebib-cur-db)
       (ebib-set-modified nil)
       (ebib-redisplay)
       (message "Database reloaded")))
    ((default) (beep))))

(defun ebib-reload-all-databases ()
  "Reload all databases from disk."
  (interactive)
  (when (yes-or-no-p "Reload all databases from file ")
    (mapc #'(lambda (db)
              (ebib-reload-database db)
              (ebib-set-modified nil db))
          ebib-databases)
    (ebib-redisplay)))

(defun ebib-reload-database (db)
  "Reload database DB from disk."
  ;; first clear out some variables
  (clrhash (edb-database db))
  (setf (edb-keys-list db) nil)
  (setf (edb-marked-entries db) nil)
  (clrhash (edb-strings db))
  (setf (edb-strings-list db) nil)
  (setf (edb-preamble db) nil)
  ;; then load the file
  (ebib-log 'log "%s: Reloading file %s" (format-time-string "%d-%b-%Y: %H:%M:%S") (edb-filename db))
  (ebib-load-entries (edb-filename db) db)
  (setf (edb-cur-entry db) (car (edb-keys-list db))))

(defun ebib-merge-bibtex-file ()
  "Merges a BibTeX file into the current database."
  (interactive)
  (ebib-execute-when
    ((real-db)
     (let ((file (expand-file-name (read-file-name "File to merge: "))))
       (if (not (file-readable-p file))
           (error "No such file: %s" file)
         (setq ebib-log-error nil)      ; we haven't found any errors (yet)
         (ebib-log 'log "%s: Merging file %s" (format-time-string "%d-%b-%Y: %H:%M:%S") (edb-filename ebib-cur-db))
         (ebib-load-entries file ebib-cur-db)
         (ebib-fill-entry-buffer)
         (ebib-fill-index-buffer)
         (ebib-set-modified t))))
    ((default) (beep))))

(defun ebib-load-entries (file db)
  "Load BibTeX entries from FILE into DB."
  (with-temp-buffer
    (with-syntax-table ebib-syntax-table
      (insert-file-contents file)
      (let ((result (ebib-find-bibtex-entries db nil)))
        (when (edb-keys-list db)
          (setf (edb-keys-list db) (sort (edb-keys-list db) 'string<)))
        (when (edb-strings-list db)
          (setf (edb-strings-list db) (sort (edb-strings-list db) 'string<)))
        ;; Log the results.
        (ebib-log 'message "%d entries, %d @STRINGs and %s @PREAMBLE found in file."
                  (car result)
                  (cadr result)
                  (if (caddr result)
                      "a"
                    "no"))
        (when ebib-log-error
          (message "%s found! Press `l' to check Ebib log buffer." (nth ebib-log-error '("Warnings" "Errors"))))))))

(defun ebib-find-bibtex-entries (db timestamp)
  "Find the BibTeX entries in the current buffer.
The search is started at the beginnig of the buffer. All entries
found are stored in DB. Return value is a three-element list: the
first element is the number of entries found, the second the
number of @STRING definitions, and the third is T or NIL,
indicating whether a @PREAMBLE was found.

TIMESTAMP indicates whether a timestamp is to be added to each
entry. Note that a timestamp is only added if `ebib-use-timestamp'
is set to T."
  (let ((n-entries 0)
        (n-strings 0)
        (preamble nil))
    (goto-char (point-min))
    (while (re-search-forward "^@" nil t) ; find the next entry
      (let ((beg (point)))
        (if (looking-at-goto-end (concat "\\(" ebib-bibtex-identifier "\\)[[:space:]]*[\(\{]") 1)
          (let ((entry-type (downcase (buffer-substring-no-properties beg (point)))))
            (looking-at-goto-end "[[:space:]]*[\(\{]")
            (cond
             ((equal entry-type "string") ; string and preamble must be treated differently
              (if (ebib-read-string db)
                  (setq n-strings (1+ n-strings))))
             ((equal entry-type "preamble")
              (when (ebib-read-preamble db)
                (setq preamble t)))
             ((equal entry-type "comment") ; ignore comments
              (ebib-log 'log "Comment at line %d ignored" (line-number-at-pos))
              (ebib-match-paren-forward (point-max)))
             ((assoc (intern-soft entry-type) ebib-entry-types) ; if the entry type has been defined
              (if (ebib-read-entry entry-type db timestamp)
                  (setq n-entries (1+ n-entries))))
             ;; anything else we report as an unknown entry type.
             (t (ebib-log 'warning "Line %d: Unknown entry type `%s'. Skipping." (line-number-at-pos) entry-type)
                (ebib-match-paren-forward (point-max)))))
          (ebib-log 'error "Error: illegal entry type at line %d. Skipping" (line-number-at-pos)))))
    (list n-entries n-strings preamble)))

(defun ebib-read-string (db)
  "Read the @STRING definition beginning at the line POINT is on.
If a proper abbreviation and string are found, they are stored in
DB. Return the string if one was read, NIL otherwise."
  (let ((limit (save-excursion       ; we find the matching end parenthesis
                 (backward-char)
                 (ebib-match-paren-forward (point-max))
                 (point))))
    (skip-chars-forward "\"#%'(),={} \n\t\f" limit)
    (let ((beg (point)))
      (if (looking-at-goto-end (concat "\\(" ebib-bibtex-identifier "\\)[ \t\n\f]*=") 1)
        (if-str (abbr (buffer-substring-no-properties beg (point)))
            (progn
              (skip-chars-forward "^\"{" limit)
              (let ((beg (point)))
                (if-str (string  (if (ebib-match-delim-forward limit)
                                     (buffer-substring-no-properties beg (1+ (point)))
                                   nil))
                    (if (member abbr (edb-strings-list db))
                        (ebib-log 'warning (format "Line %d: @STRING definition `%s' duplicated. Skipping."
                                                   (line-number-at-pos) abbr))
                      (ebib-insert-string abbr string db))))))
        (ebib-log 'error "Error: illegal string identifier at line %d. Skipping" (line-number-at-pos))))))

(defun ebib-read-preamble (db)
  "Read the @PREAMBLE definition and stores it in DB.
If there was already another @PREAMBLE definition, the new one is
added to the existing one with a hash sign `#' between them."
  (let ((beg (point)))
    (forward-char -1)
    (when (ebib-match-paren-forward (point-max))
      (let ((text (buffer-substring-no-properties beg (point))))
        (if (edb-preamble db)
            (setf (edb-preamble db) (concat (edb-preamble db) "\n# " text))
          (setf (edb-preamble db) text))))))

(defun ebib-read-entry (entry-type db &optional timestamp)
  "Read a BibTeX entry and store it in DB.
Returns the new `ebib-keys-list' if an entry was found, nil
otherwise. Optional argument TIMESTAMP indicates whether a
timestamp is to be added. (Whether a timestamp is actually added,
also depends on `ebib-use-timestamp'.)"
  (let ((entry-limit (save-excursion
                       (backward-char)
                       (ebib-match-paren-forward (point-max))
                       (point)))
        (beg (progn
               (skip-chars-forward " \n\t\f") ; note the space!
               (point))))
    (if (looking-at-goto-end (concat "\\("
                                       ebib-key-regexp
                                       "\\)[ \t\n\f]*,")
                               1)       ; this delimits the entry key
      (let ((entry-key (buffer-substring-no-properties beg (point))))
        (if (member entry-key (edb-keys-list db))
            (ebib-log 'warning "Line %d: Entry `%s' duplicated. Skipping." (line-number-at-pos) entry-key)
          (let ((fields (ebib-find-bibtex-fields (intern-soft entry-type) entry-limit)))
            (when fields             ; if fields were found, we store them, and return T.
              (ebib-insert-entry entry-key fields db nil timestamp)
              t))))
      (ebib-log 'error "Error: illegal entry key found at line %d. Skipping" (line-number-at-pos)))))

(defun ebib-find-bibtex-fields (entry-type limit)
  "Finds the fields of the BibTeX entry that starts on the line POINT is on.
Returns a hash table containing all the fields and values, or NIL
if none were found. ENTRY-TYPE is the type of the entry, which
will be recorded in the hash table. Before the search starts,
POINT is moved back to the beginning of the line."
  (beginning-of-line)
  ;; we assign a function to fn in order to avoid putting the test on
  ;; ebib-allow-identical-fields in the while loop, where it would get
  ;; tested with every field being read.
  (let ((fn (if (not ebib-allow-identical-fields)
                (symbol-function 'puthash)
              #'(lambda (field-type field-contents fields)
                  (let ((existing-contents (gethash field-type fields)))
                    (puthash field-type (if existing-contents
                                            (from-raw (concat (to-raw existing-contents)
                                                              ebib-keywords-separator
                                                              (to-raw field-contents)))
                                          field-contents)
                             fields))))))
    (let ((fields (make-hash-table :size 15)))
      (while (progn
               (skip-chars-forward "^," limit) ; we must move to the next comma,
               (eq (char-after) ?,)) ; and make sure we are really on a comma.
        (skip-chars-forward "\"#%'(),={} \n\t\f" limit)
        (let ((beg (point)))
          (if (looking-at-goto-end (concat "\\(" ebib-bibtex-identifier "\\)[ \t\n\f]*=") 1)
            (let ((field-type (intern (downcase (buffer-substring-no-properties beg (point))))))
              (unless (eq field-type 'type*) ; the 'type*' key holds the entry type, so we can't use it
                (let ((field-contents (ebib-read-field-contents limit)))
                  (when field-contents
                    (funcall fn field-type field-contents fields)))))
            (ebib-log 'error "Error: illegal field name found at line %d. Skipping" (line-number-at-pos)))))
      (when (> (hash-table-count fields) 0)
        (puthash 'type* entry-type fields)
        fields))))

(defun ebib-read-field-contents (limit)
  "Reads the contents of a BibTeX field from a .bib file.
LIMIT indicates the end of the entry, beyond which the function will not
search."
  (skip-chars-forward "#%'(),=} \n\t\f" limit)
  (let ((beg (point)))
    (buffer-substring-no-properties beg (ebib-find-end-of-field limit))))

(defun ebib-find-end-of-field (limit)
  "Moves POINT to the end of a field's contents and returns POINT.
The contents of a field is delimited by a comma or by the closing brace of
the entry. The latter is at position LIMIT."
  (while (and (not (eq (char-after) ?\,))
              (< (point) limit))
    (ebib-match-delim-forward limit) ; check if we're on a delimiter and if so, jump to the matching closing delimiter
    (forward-char 1))
  (if (= (point) limit)
      (skip-chars-backward " \n\t\f"))
  (point))

(defun ebib-leave-ebib-windows ()
  "Leaves the Ebib windows, lowering them if necessary."
  (interactive)
  (ebib-lower t))

(defun ebib-lower (&optional soft)
  "Hides the Ebib windows.
If optional argument SOFT is non-NIL, just switch to a non-Ebib
buffer if Ebib is not occupying the entire frame."
  (interactive)
  (unless (member (window-buffer) (mapcar #'cdr ebib-buffer-alist))
    (error "Ebib is not active "))
  (cond
   ((and soft (eq ebib-layout 'custom))
    (select-window ebib-window-before))
   ((and soft (eq ebib-layout 'index-only))
    (other-window 1)
    (if (member (current-buffer) (mapcar #'cdr ebib-buffer-alist))
        (switch-to-buffer nil)))
   (t (set-window-configuration ebib-saved-window-config)))
  (mapc #'(lambda (buffer)
            (bury-buffer buffer))
        (mapcar #'cdr ebib-buffer-alist)))

(defun ebib-prev-entry ()
  "Moves to the previous BibTeX entry."
  (interactive)
  (ebib-execute-when
    ((entries)
     ;; if the current entry is the first entry,
     (let ((prev (prev-elem (edb-cur-entry ebib-cur-db) ebib-cur-keys-list)))
       (if (not prev)                   ; if we're on the first entry
           (beep)                       ; just beep
         (setf (edb-cur-entry ebib-cur-db) prev)
         (goto-char (ebib-highlight-start ebib-index-highlight))
         (forward-line -1)
         (ebib-set-index-highlight)
         (ebib-fill-entry-buffer))))
    ((default)
     (beep))))

(defun ebib-next-entry ()
  "Moves to the next BibTeX entry."
  (interactive)
  (ebib-execute-when
    ((entries)
     (let ((next (next-elem (edb-cur-entry ebib-cur-db) ebib-cur-keys-list)))
       (if (not next)                   ; if we're on the last entry,
           (beep)                       ; just beep
         (setf (edb-cur-entry ebib-cur-db) next)
         (goto-char (ebib-highlight-start ebib-index-highlight))
         (forward-line 1)
         (ebib-set-index-highlight)
         (ebib-fill-entry-buffer))))
    ((default)
     (beep))))

(defun ebib-add-entry-stub (&optional entry db)
  "Add ENTRY to DB in the form of a stub. Returns the database
key of the created entry. ENTRY is an optional alist consisting
of (FIELD . VALUE) pairs. The alist is converted into a BibTeX
entry stub and added to DB, which defaults to the current
database. If an entry alist doesn't contain the `type*' field,
the entry type is set to the value of `ebib-default-type'. If
it doesn't contain a `key' field, a key is created of the from
\"<new-entry-%d>\", where %d is replaced with a number in
ascending sequence."
  (interactive)
  (unless db
    (setq db ebib-cur-db))
  (let ((fields (make-hash-table)) entry-key)
    (dolist (props entry)
      ;;aggregate properties, some require special handling
      (cond
        ((eq (car props) 'key)
          (setq entry-key (cdr (assoc 'key entry))))
        ((eq (car props) ebib-standard-file-field)
          (let ((short-file (ebib-file-relative-name (expand-file-name (cdr props)))))
            (puthash ebib-standard-file-field (from-raw short-file) fields)))
        (t
          (puthash (car props) (cdr props) fields))))
    ;;check for required
    (if entry-key
      (if (member entry-key (edb-keys-list db))
        (if ebib-uniquify-keys
          (setq entry-key (ebib-uniquify-key entry-key))
          (error "Key %s already exists" entry-key)))
      (setq entry-key (ebib-generate-tempkey db)))
    (unless (gethash 'type* fields)
      (puthash 'type* ebib-default-type fields))
    ;;insert and update index display
    (with-current-buffer (cdr (assoc 'index ebib-buffer-alist))
      (sort-in-buffer (1+ (edb-n-entries db)) entry-key)
      (ebib-insert-entry entry-key fields db t t)
      (with-buffer-writable
        (ebib-display-entry entry-key))
      (forward-line -1)
      (ebib-set-index-highlight)
      (setf (edb-cur-entry db) (member entry-key (edb-keys-list db)))
      (ebib-set-modified t))
    entry-key))

(defun ebib-add-entry ()
  "Interactively adds a new entry to the database."
  (interactive)
  (ebib-execute-when
    ((real-db)
<<<<<<< HEAD
     (if-str (entry-key (if ebib-autogenerate-keys
                            "<new-entry>"
                          (read-string "New entry key: " nil 'ebib-key-history)))
         (progn
           (if (member entry-key (edb-keys-list ebib-cur-db))
               (if ebib-uniquify-keys
                   (setq entry-key (ebib-uniquify-key entry-key))
                 (error "Key already exists")))
           (with-current-buffer (cdr (assoc 'index ebib-buffer-alist))
             (sort-in-buffer (1+ (length (edb-keys-list ebib-cur-db))) entry-key)
             ;; we create the hash table *before* the call to
             ;; ebib-display-entry, because that function refers to the
             ;; hash table if ebib-index-display-fields is set.
             (let ((fields (make-hash-table)))
               (puthash 'type* ebib-default-type fields)
               (ebib-insert-entry entry-key fields ebib-cur-db t t))
             (ebib-display-entry entry-key)
             (forward-line -1) ; move one line up to position the cursor on the new entry.
             (ebib-set-index-highlight)
             (setf (edb-cur-entry ebib-cur-db) entry-key)
             (ebib-fill-entry-buffer)
             (ebib-edit-entry-internal)
             (ebib-set-modified t)))))
    ((filtered-db)
     (error "Cannot add entries to a filtered database"))
=======
     (let ((entry-alist (list)))
       (unless ebib-autogenerate-keys
         (add-to-list 'entry-alist (cons 'key (read-string "New entry key: " nil 'ebib-key-history))))
       (ebib-add-entry-stub entry-alist ebib-cur-db)
       (ebib-fill-entry-buffer)
       (ebib-edit-entry-internal)))
>>>>>>> bfdca0a2
    ((no-database)
     (error "No database open. Use `o' to open a database first"))
    ((default)
     (beep))))

(defun ebib-add-file-entry (&optional filepath allow-duplicates-p disable-prompt-p db)
  "Add an entry stub for an optional FILEPATH to DB. If FILEPATH
is a list, add entries for each file contained within. If
FILEPATH is a directory, add entries for all its contents. And
if FILEPATH is not given, prompt the user to browse in the
minibuffer. If a FILEPATH is already referenced by an entry in
the DB, then it is ignored by default. If ALLOW-DUPLICATES-P is
true, then add new entry stubs for each file anyway. By default,
if FILEPATH is not given, prompt the user to browse a for file
to add using the minibuffer. Disable this behavior by setting
DISABLE-PROMPT-P to T."
  (interactive)
  (let* ((all-entry-files (list))
         (file-exists-in-db-p '(lambda (fp)
                                 (if (member (locate-file fp ebib-file-search-dirs) all-entry-files)
                                   t)))
         (add-file-entry '(lambda (fp)
                            (cond
                              ((listp fp)
                                (dolist (file fp) (funcall add-file-entry file)))
                              ((file-directory-p fp)
                                (funcall add-file-entry (directory-files fp t "^\\([^.]\\)"))) ;ignore hidden
                              ((file-exists-p fp)
                                (if (and (null allow-duplicates-p) (funcall file-exists-in-db-p fp))
                                  (message "File %s already exists in db, skipping" fp)
                                  (progn
                                    (ebib-add-entry-stub (list (cons ebib-standard-file-field fp)) db)
                                    (ebib-fill-entry-buffer)
                                    (message "Adding file %s" fp))))
                              (t
                                (error "Invalid file %s" fp))))))
    ;;prompt for file
    (if (and (null filepath) (null disable-prompt-p))
      (setq filepath (read-file-name "Add file or directory: " (car ebib-file-search-dirs))))
    ;;collect all file paths from db entries into single list
    (unless allow-duplicates-p
      (dolist (entry-key (edb-keys-list (or db ebib-cur-db)))
        (let ((entry-files (to-raw (car (ebib-get-field-value ebib-standard-file-field entry-key)))))
          (if entry-files
            (dolist (fp (split-string entry-files ebib-filename-separator))
              (add-to-list 'all-entry-files (locate-file fp ebib-file-search-dirs)))))))
    (funcall add-file-entry filepath)))

(defun ebib-uniquify-key (key)
  "Creates a unique key from KEY."
  (let* ((suffix ?b)
         (unique-key (concat key (list suffix))))
    (while (member unique-key (edb-keys-list ebib-cur-db))
      (setq suffix (1+ suffix))
      (setq unique-key (concat key (list suffix))))
    unique-key))

(defun ebib-generate-autokey ()
  "Automatically generate a key for the current entry.
This function uses the function BIBTEX-GENERATE-AUTOKEY to
generate the key, see that function's documentation for details."
  (interactive)
  (ebib-execute-when
    ((real-db entries)
     (let ((new-key
            (with-temp-buffer
              (ebib-format-entry (edb-cur-entry ebib-cur-db) ebib-cur-db nil)
              (let ((x-ref (ebib-get-field-value 'crossref (edb-cur-entry ebib-cur-db))))
                (if x-ref
                    (ebib-format-entry (to-raw (car x-ref)) ebib-cur-db nil)))
              (goto-char (point-min))
              (bibtex-generate-autokey))))
       (if (equal new-key "")
           (error (format "Cannot create key"))
         (ebib-update-keyname new-key))))
    ((default)
     (beep))))

<<<<<<< HEAD
(defun ebib-index-c ()
  "Helper function for the `c' key in the index buffer."
  (interactive)
  (if (edb-filter ebib-cur-db)
      (ebib-filters-cancel-filter)
    (ebib-close-database)))
=======
(defun ebib-generate-tempkey (&optional db)
  "Generate a unique temp key in DB or the current database.
Keys are in the form: <new-entry>, <new-entry-1>, <new-entry-2>, ..."
  (unless db
    (setq db ebib-cur-db))
  (let ((key-list (edb-keys-list db))
        (entry-key "<new-entry>")
        (key-count 1))
    (while (member entry-key key-list)
      (setq entry-key (format "<new-entry-%d>" key-count))
      (incf key-count))
    entry-key))
>>>>>>> bfdca0a2

(defun ebib-close-database ()
  "Closes the current BibTeX database."
  (interactive)
  (ebib-execute-when
    ((database)
     (when (if (edb-modified ebib-cur-db)
               (yes-or-no-p "Database modified. Close it anyway? ")
             (y-or-n-p "Close database? "))
       (ebib-keywords-save-new-keywords ebib-cur-db)
       (let ((to-be-deleted ebib-cur-db)
             (new-db (next-elem ebib-cur-db ebib-databases)))
         (setq ebib-databases (delete to-be-deleted ebib-databases))
         (if ebib-databases     ; do we still have another database loaded?
             (progn
               (setq ebib-cur-db (or new-db
                                     (last1 ebib-databases)))
               (ebib-redisplay))
           ;; otherwise, we have to clean up a little and empty all the buffers.
           (setq ebib-cur-db nil)
           (mapc #'(lambda (buf) ; this is just to avoid typing almost the same thing three times...
                     (with-current-buffer (car buf)
                       (with-buffer-writable
                         (erase-buffer))
                       (ebib-delete-highlight (cadr buf))))
                 (list (list (cdr (assoc 'entry ebib-buffer-alist)) ebib-fields-highlight)
                       (list (cdr (assoc 'index ebib-buffer-alist)) ebib-index-highlight)
                       (list (cdr (assoc 'strings ebib-buffer-alist)) ebib-strings-highlight)))
           ;; multiline edit buffer
           (with-current-buffer (cdr (assoc 'multiline ebib-buffer-alist))
             (with-buffer-writable
               (erase-buffer)))
           (with-current-buffer (cdr (assoc 'index ebib-buffer-alist))
             (rename-buffer " none"))
           (setq ebib-cur-keys-list nil))
         (message "Database closed."))))))

(defun ebib-goto-first-entry ()
  "Moves to the first BibTeX entry in the database."
  (interactive)
  (ebib-execute-when
    ((entries)
     (setf (edb-cur-entry ebib-cur-db) (car ebib-cur-keys-list))
     (with-current-buffer (cdr (assoc 'index ebib-buffer-alist))
       (goto-char (point-min))
       (ebib-set-index-highlight)
       (ebib-fill-entry-buffer)))
    ((default)
     (beep))))

(defun ebib-goto-last-entry ()
  "Moves to the last entry in the BibTeX database."
  (interactive)
  (ebib-execute-when
    ((entries)
     (setf (edb-cur-entry ebib-cur-db) (last1 ebib-cur-keys-list))
     (with-current-buffer (cdr (assoc 'index ebib-buffer-alist))
       (goto-char (point-min))
       (forward-line (1- (length ebib-cur-keys-list)))
       (ebib-set-index-highlight)
       (ebib-fill-entry-buffer)))
    ((default)
     (beep))))

(defun ebib-edit-entry ()
  "Edits the current BibTeX entry."
  (interactive)
  (ebib-execute-when
    ((entries)
     (ebib-edit-entry-internal))
    ((default)
     (beep))))

(defun ebib-edit-entry-internal ()
  "Helper function for `ebib-edit-entry'."
  (setq ebib-cur-entry-fields (ebib-get-all-fields (gethash 'type* ebib-cur-entry-hash)))
  (ebib-pop-to-buffer 'entry))

(defun ebib-edit-keyname ()
  "Changes the key of a BibTeX entry."
  (interactive)
  (ebib-execute-when
    ((real-db entries)
     (let ((cur-keyname (edb-cur-entry ebib-cur-db)))
       (if-str (new-keyname (read-string (format "Change `%s' to: " cur-keyname)
                                         cur-keyname
                                         'ebib-key-history))
           (ebib-update-keyname new-keyname))))
    ((default)
     (beep))))

(defun ebib-update-keyname (new-key)
  "Changes the key of the current BibTeX entry to NEW-KEY."
  (if (member new-key (edb-keys-list ebib-cur-db))
      (if ebib-uniquify-keys
          (setq new-key (ebib-uniquify-key new-key))
        (error (format "Key `%s' already exists" new-key))))
  (let ((cur-key (edb-cur-entry ebib-cur-db)))
    (unless (string= cur-key new-key)
      (let ((fields (ebib-retrieve-entry cur-key ebib-cur-db))
            (marked (member cur-key (edb-marked-entries ebib-cur-db))))
        (ebib-remove-entry-from-db cur-key ebib-cur-db)
        (ebib-remove-key-from-buffer cur-key)
        (ebib-insert-entry new-key fields ebib-cur-db t nil)
        (setf (edb-cur-entry ebib-cur-db) new-key)
        (sort-in-buffer (length ebib-cur-keys-list) new-key)
        (ebib-display-entry new-key)
        (forward-line -1) ; move one line up to position the cursor on the new entry.
        (ebib-set-index-highlight)
        (ebib-set-modified t)
        (when marked (ebib-mark-entry))))))

(defun ebib-mark-entry ()
  "Marks or unmarks the current entry."
  (interactive)
  (if (ebib-called-with-prefix)
      (ebib-execute-when
        ((marked-entries)
         (setf (edb-marked-entries ebib-cur-db) nil)
         (ebib-fill-index-buffer)
         (message "All entries unmarked"))
        ((entries)
         (setf (edb-marked-entries ebib-cur-db) (copy-sequence ebib-cur-keys-list))
         (ebib-fill-index-buffer)
         (message "All entries marked"))
        ((default)
         (beep)))
    (ebib-execute-when
      ((entries)
       (with-current-buffer (cdr (assoc 'index ebib-buffer-alist))
         (with-buffer-writable
           (if (member (edb-cur-entry ebib-cur-db) (edb-marked-entries ebib-cur-db))
               (progn
                 (setf (edb-marked-entries ebib-cur-db)
                       (delete (edb-cur-entry ebib-cur-db) (edb-marked-entries ebib-cur-db)))
                 (remove-text-properties (ebib-highlight-start ebib-index-highlight)
                                         (ebib-highlight-end ebib-index-highlight)
                                         '(face ebib-marked-face)))
             (setf (edb-marked-entries ebib-cur-db) (sort (cons (edb-cur-entry ebib-cur-db)
                                                                (edb-marked-entries ebib-cur-db))
                                                          'string<))
             (add-text-properties (ebib-highlight-start ebib-index-highlight)
                                  (ebib-highlight-end ebib-index-highlight)
                                  '(face ebib-marked-face))))))
      ((default)
       (beep)))))

(defun ebib-index-scroll-down ()
  "Moves one page up in the database."
  (interactive)
  (ebib-execute-when
    ((entries)
     (scroll-down)
     (ebib-select-entry))
    ((default)
     (beep))))

(defun ebib-index-scroll-up ()
  "Moves one page down in the database."
  (interactive)
  (ebib-execute-when
    ((entries)
     (scroll-up)
     (ebib-select-entry))
    ((default)
     (beep))))

(defun ebib-format-entry (key db timestamp)
  "Formats entry KEY from database DB into the current buffer in BibTeX format.
If TIMESTAMP is T, a timestamp is added to the entry if
`ebib-use-timestamp' is T."
  (let ((entry (ebib-retrieve-entry key db)))
    (when entry
      (insert (format "@%s{%s,\n" (gethash 'type* entry) key))
      (maphash #'(lambda (key value)
                   (unless (or (eq key 'type*)
                               (and (eq key 'timestamp) timestamp ebib-use-timestamp))
                     (insert (format "\t%s = %s,\n" key value))))
               entry)
      (if (and timestamp ebib-use-timestamp)
          (insert (format "\ttimestamp = {%s}" (format-time-string ebib-timestamp-format)))
        (delete-char -2))               ; the final ",\n" must be deleted
      (insert "\n}\n\n"))))

(defun ebib-format-strings (db)
  "Formats the @STRING commands in database DB."
  (maphash #'(lambda (key value)
               (insert (format "@STRING{%s = %s}\n" key value)))
           (edb-strings db))
  (insert "\n"))

(defun ebib-get-sortstring (entry-key sortkey-list db)
  "Return the field value on which the entry ENTRY-KEY is to be sorted.
DB is the database that contains the entry referred to by
ENTRY-KEY. SORTKEY-LIST is a list of fields that are considered
in order for the sort value."
  (let ((sort-string nil)
        (entry (ebib-retrieve-entry entry-key db)))
    (while (and sortkey-list
                (null (setq sort-string (gethash (car sortkey-list) entry))))
      (setq sortkey-list (cdr sortkey-list)))
    sort-string))

(defun ebib-format-database-as-bibtex (db)
  "Write database DB into the current buffer in BibTeX format."
  ;; We define two comparison functions for `sort'. These must simply
  ;; return non-NIL if the first element is to be sorted before the second.
  (cl-flet
      ;; The first one is simple: if X has a crossref field, it must be
      ;; sorted before Y (or at least *can* be, if Y also has a crossref
      ;; field).
      ((compare-xrefs (x y)
                      (gethash 'crossref (ebib-retrieve-entry x db)))
       ;; This one's a bit trickier. We iterate over the lists of fields in
       ;; `ebib-sort-order'. For each level, `ebib-get-sortstring' then
       ;; returns the string that can be used for sorting. If all fails,
       ;; sorting is done on the basis of the entry key.
       (entry< (x y)
               (let (sortstring-x sortstring-y)
                 (cl-loop for sort-list in ebib-sort-order do
                          (setq sortstring-x (to-raw (ebib-get-sortstring x sort-list db)))
                          (setq sortstring-y (to-raw (ebib-get-sortstring y sort-list db)))
                          while (string= sortstring-x sortstring-y))
                 (if (and sortstring-x sortstring-y)
                     (string< sortstring-x sortstring-y)
                   (string< x y)))))
    (when (edb-preamble db)
      (insert (format "@PREAMBLE{%s}\n\n" (edb-preamble db))))
    (ebib-format-strings db)
    (let ((sorted-list (copy-tree (edb-keys-list db))))
      (cond
       (ebib-save-xrefs-first
        (setq sorted-list (sort sorted-list #'compare-xrefs)))
       (ebib-sort-order
        (setq sorted-list (sort sorted-list #'entry<))))
      (mapc #'(lambda (key) (ebib-format-entry key db nil)) sorted-list))))

(defun ebib-make-backup (file)
  "Create a backup of FILE.
Honour `ebib-create-backups' and BACKUP-DIRECTORY-ALIST."
  (when ebib-create-backups
    (let ((backup-file (make-backup-file-name file)))
      (if (file-writable-p backup-file)
          (copy-file file backup-file t)
        (ebib-log 'error "Could not create backup file `%s'" backup-file)))))

(defun ebib-save-database (db)
  "Saves the database DB."
  (when (and (edb-make-backup db)
             (file-exists-p (edb-filename db)))
    (ebib-make-backup (edb-filename db))
    (setf (edb-make-backup db) nil))
  (with-temp-buffer
    (ebib-format-database-as-bibtex db)
    (write-region (point-min) (point-max) (edb-filename db)))
  (ebib-set-modified nil db))

(defun ebib-write-database ()
  "Writes the current database to a different file.
If the current database is filtered, only the entries that match
the filter are saved. The original file is not deleted."
  (interactive)
  (ebib-execute-when
    ((database)
     (if-str (new-filename (expand-file-name (read-file-name "Save to file: " "~/")))
         (progn
           (with-temp-buffer
             (ebib-format-database-as-bibtex ebib-cur-db)
             (safe-write-region (point-min) (point-max) new-filename nil nil nil t))
           ;; if SAFE-WRITE-REGION was cancelled by the user because he didn't
           ;; want to overwrite an already existing file with his new database,
           ;; it throws an error, so the next lines will not be executed. hence
           ;; we can safely set (EDB-FILENAME DB) and (EDB-NAME DB). We only do
           ;; that if there was no active filter, though. If there was, we just
           ;; issue a message.
           (if (edb-filter ebib-cur-db)
               (message "Wrote filtered entries as new database to %s" new-filename)
             (setf (edb-filename ebib-cur-db) new-filename)
             (setf (edb-name ebib-cur-db) (file-name-nondirectory new-filename))
             (rename-buffer (concat (format " %d:" (1+ (- (length ebib-databases)
                                                          (length (member ebib-cur-db ebib-databases)))))
                                    (edb-name ebib-cur-db))))
           (ebib-set-modified nil))))
    ((default)
     (beep))))

(defun ebib-save-current-database ()
  "Saves the current database."
  (interactive)
  (ebib-execute-when
    ((real-db)
     (if (not (edb-modified ebib-cur-db))
         (message "No changes need to be saved.")
       (ebib-save-database ebib-cur-db)))
    ((filtered-db)
     (error "Cannot save a filtered database. Use `w' to write to a file.")))) ; TODO this may not be necessary.

(defun ebib-save-all-databases ()
  "Saves all currently open databases if they were modified."
  (interactive)
  (mapc #'(lambda (db)
            (when (edb-modified db)
              (ebib-save-database db)))
        ebib-databases)
  (message "All databases saved."))

(defun ebib-print-filename ()
  "Displays the filename of the current database in the minibuffer."
  (interactive)
  (message (edb-filename ebib-cur-db)))

(defun ebib-follow-crossref ()
  "Follow the crossref field and jump to that entry.
If the current entry's crossref field is empty, search for the
first entry with the current entry's key in its crossref field."
  (interactive)
  (let ((new-cur-entry (to-raw (gethash 'crossref
                                        (ebib-retrieve-entry (edb-cur-entry ebib-cur-db) ebib-cur-db)))))
    (if new-cur-entry
        ;; If there is a cross-reference, see if we can find it.
        (cond
         ((member new-cur-entry ebib-cur-keys-list)
          (setf (edb-cur-entry ebib-cur-db) new-cur-entry)
          (ebib-redisplay))
         ((member new-cur-entry (edb-keys-list ebib-cur-db))
          (error "Crossreference `%s' not visible due to active filter" new-cur-entry))
         (t (error "Entry `%s' does not exist" new-cur-entry)))
      ;; Otherwise, we assume the user wants to search for entries
      ;; cross-referencing the current one.
      (setq ebib-search-string (edb-cur-entry ebib-cur-db))
      (ebib-search-next))))

(defun ebib-toggle-hidden ()
  "Toggle viewing hidden fields."
  (interactive)
  (setq ebib-hide-hidden-fields (not ebib-hide-hidden-fields))
  (ebib-fill-entry-buffer))

(defun ebib-toggle-timestamp ()
  "Toggle using timestamp for new entries."
  (interactive)
  (setq ebib-use-timestamp (not ebib-use-timestamp)))

(defun ebib-toggle-xrefs-first ()
  "Toggle saving of crossreferenced entries first."
  (interactive)
  (setq ebib-save-xrefs-first (not ebib-save-xrefs-first)))

(defun ebib-toggle-identical-fields ()
  "Toggle whether Ebib allows identical fields when opening a .bib file."
  (interactive)
  (setq ebib-allow-identical-fields (not ebib-allow-identical-fields)))

(defun ebib-toggle-layout ()
  "Toggles the Ebib layout."
  (interactive)
  (if (eq ebib-layout 'full)
      (setq ebib-layout 'custom)
    (setq ebib-layout 'full))
  (ebib-lower)
  (ebib))

(defun ebib-toggle-print-newpage ()
  "Toggle whether index cards are printed with a newpage after each card."
  (interactive)
  (setq ebib-print-newpage (not ebib-print-newpage)))

(defun ebib-toggle-print-multiline ()
  "Toggle whether multiline fields are printed."
  (interactive)
  (setq ebib-print-multiline (not ebib-print-multiline)))

(defun ebib-delete-entry ()
  "Deletes the current entry from the database."
  (interactive)
  (if (ebib-called-with-prefix)
      (ebib-execute-when
        ((real-db marked-entries)
         (when (y-or-n-p "Delete all marked entries? ")
           (mapc #'(lambda (entry)
                     (ebib-remove-entry-from-db entry ebib-cur-db (not (string= entry (edb-cur-entry ebib-cur-db)))))
                 (edb-marked-entries ebib-cur-db))
           (message "Marked entries deleted.")
           (ebib-set-modified t)
           (ebib-redisplay)))
        ((default)
         (beep)))
    (ebib-execute-when
      ((real-db entries)
       (let ((cur-entry (edb-cur-entry ebib-cur-db)))
         (when (y-or-n-p (format "Delete %s? " cur-entry))
           (ebib-remove-entry-from-db cur-entry ebib-cur-db)
           (ebib-remove-key-from-buffer cur-entry)
           (ebib-fill-entry-buffer)
           (ebib-set-modified t)
           (message (format "Entry `%s' deleted." cur-entry)))))
      ((default)
       (beep)))))

(defun ebib-remove-entry-from-db (entry-key db &optional new-cur-entry)
  "Removes ENTRY-KEY from DB.
Optional argument NEW-CUR-ENTRY is the key of the entry that is
to become the new current entry. It it is NIL, the entry after
the deleted one becomes the new current entry. If it is T, the
current entry is not changed."
  (remhash entry-key (edb-database db))
  ;; Find the new current entry.
  (cond
   ((null new-cur-entry) (setq new-cur-entry (next-elem (edb-cur-entry db) (edb-keys-list db))))
   ((stringp new-cur-entry) t)
   (t (setq new-cur-entry (edb-cur-entry ebib-cur-db))))
  ;; Remove the deleted entry from our bookkeeping lists.
  (setf (edb-keys-list db) (delete entry-key (edb-keys-list db)))
  (setf ebib-cur-keys-list (delete entry-key ebib-cur-keys-list))
  (setf (edb-marked-entries db) (delete entry-key (edb-marked-entries db)))
  ;; if new-cur-entry is NIL, the last entry was deleted.
  (setf (edb-cur-entry db) (or new-cur-entry (last1 (edb-keys-list db)))))

(defun ebib-remove-key-from-buffer (entry-key)
  "Removes ENTRY-KEY from the index buffer and highlights the current entry."
  (with-buffer-writable
    (let ((beg (ebib-search-key-in-buffer entry-key)))
      (forward-line 1)
      (delete-region beg (point))))
  (ebib-execute-when
    ((entries)
     (ebib-search-key-in-buffer (edb-cur-entry ebib-cur-db))
     (ebib-set-index-highlight))))

(defun ebib-select-and-popup-entry ()
  "Make the entry at point current and display it.
If `ebib-layout' is set to `index-only', also popup the entry
buffer and switch to it."
  (interactive)
  (ebib-execute-when
    ((entries)
     (ebib-select-entry)
     (when (eq ebib-layout 'index-only)
       ;; this makes the entry buffer visible but then switches to the
       ;; index buffer again.
       (ebib-pop-to-buffer 'entry)
       (ebib-pop-to-buffer 'index)))
    ((default)
     (beep))))

(defun ebib-select-entry ()
  "Make the entry at point current."
  (beginning-of-line)
  (let ((beg (point)))
    (let ((key (save-excursion
                 (skip-chars-forward "^ ")
                 (buffer-substring-no-properties beg (point)))))
      (setf (edb-cur-entry ebib-cur-db) key)
      (ebib-set-index-highlight)
      (ebib-fill-entry-buffer))))

;; the exporting functions will have to be redesigned completely. for now (1 Feb
;; 2012) we just define a new function ebib-export-entries. in the long run,
;; this should be the general exporting function, calling other functions as the
;; need arises.

(defun ebib-export-entries (entries &optional source-db filename)
  "Exports ENTRIES from SOURCE-DB to FILENAME.
ENTRIES is a list of entry keys. If FILENAME is not provided, the
user is asked for one."
  (unless filename
    (setq filename (read-file-name
                    "File to export entries to:" "~/" nil nil ebib-export-filename)))
  (unless source-db
    (setq source-db ebib-cur-db))
  (with-temp-buffer
    (insert "\n")
    (mapc #'(lambda (key)
              (ebib-format-entry key ebib-cur-db nil))
          entries)
    (append-to-file (point-min) (point-max) filename)
    (setq ebib-export-filename filename)))

(defun ebib-export-entry (prefix)
  "Copies entries to another database.
The prefix argument indicates which database to copy the entry
to. If no prefix argument is present, a filename is asked to
which the entry is appended."
  (interactive "P")
  (let ((num (ebib-prefix prefix)))
    (if (ebib-called-with-prefix)
        (ebib-export-marked-entries num)
      (ebib-export-single-entry num))))

(defun ebib-export-single-entry (num)
  "Copies the current entry to another database.
NUM indicates which database to copy the entry to. If it is NIL,
a filename is asked to which the entry is appended."
  (ebib-execute-when
    ((real-db entries)
     (if num
         (ebib-export-to-db num (format "Entry `%s' copied to database %%d." (edb-cur-entry ebib-cur-db))
                            #'(lambda (db)
                                (let ((entry-key (edb-cur-entry ebib-cur-db)))
                                  (if (member entry-key (edb-keys-list db))
                                      (error "Entry key `%s' already exists in database %d" entry-key num)
                                    (ebib-insert-entry entry-key
                                                       (copy-hash-table (ebib-retrieve-entry entry-key
                                                                                             ebib-cur-db))
                                                       db t t)
                                    ;; if this is the first entry in the target DB,
                                    ;; its CUR-ENTRY must be set!
                                    (when (null (edb-cur-entry db))
                                      (setf (edb-cur-entry db) (car (edb-keys-list db))))
                                    t)))) ; we must return T, WHEN does not always do this.
       (ebib-export-to-file (format "Export `%s' to file: " (edb-cur-entry ebib-cur-db))
                            (format "Entry `%s' exported to %%s." (edb-cur-entry ebib-cur-db))
                            #'(lambda ()
                                (insert "\n")
                                (ebib-format-entry (edb-cur-entry ebib-cur-db) ebib-cur-db t)))))
    ((default)
     (beep))))

(defun ebib-export-marked-entries (num)
  "Copies the marked entries to another database.
NUM indicates which database to copy the entry to. If it is NIL,
a filename is asked to which the entry is appended."
  (ebib-execute-when
    ((real-db marked-entries)
     (if num
         (ebib-export-to-db
          num "Entries copied to database %d."
          #'(lambda (db)
              (mapc #'(lambda (entry-key)
                        (if (member entry-key (edb-keys-list db))
                            (error "Entry key `%s' already exists in database %d" entry-key num)
                          (ebib-insert-entry entry-key
                                             (copy-hash-table (ebib-retrieve-entry entry-key
                                                                                   ebib-cur-db))
                                             db t t)))
                    (edb-marked-entries ebib-cur-db))
              ;; if the target DB was empty before, its CUR-ENTRY must be set!
              (when (null (edb-cur-entry db))
                (setf (edb-cur-entry db) (car (edb-keys-list db))))
              t))         ; we must return T, WHEN does not always do this.
       (ebib-export-to-file "Export to file: " "Entries exported to %s."
                            #'(lambda ()
                                (mapc #'(lambda (entry-key)
                                          (insert "\n")
                                          (ebib-format-entry entry-key ebib-cur-db t))
                                      (edb-marked-entries ebib-cur-db))))))
    ((default)
     (beep))))

(defun ebib-search ()
  "Search the current Ebib database.
The search is conducted with STRING-MATCH and can therefore be a
regexp. Searching starts with the current entry. In a filtered
database, only the visible entries are searched."
  (interactive)
  (ebib-execute-when
    ((entries)
     (if-str (search-str (read-string "Search database for: "))
         (progn
           (setq ebib-search-string search-str)
           ;; first we search the current entry
           (if (ebib-search-in-entry ebib-search-string
                                     (ebib-retrieve-entry (edb-cur-entry ebib-cur-db) ebib-cur-db))
               (ebib-fill-entry-buffer ebib-search-string)
             ;; if the search string wasn't found in the current entry, we continue searching.
             (ebib-search-next)))))
    ((default)
     (beep))))

(defun ebib-search-next ()
  "Searches the next occurrence of `ebib-search-string'.
Searching starts at the entry following the current entry. If a
match is found, the matching entry is shown and becomes the new
current entry. If a filter is active, only the visible entries
are searched."
  (interactive)
  (ebib-execute-when
    ((entries)
     (if (null ebib-search-string)
         (message "No search string")
       (let ((cur-search-entry (cdr (member (edb-cur-entry ebib-cur-db) ebib-cur-keys-list))))
         (while (and cur-search-entry
                     (null (ebib-search-in-entry ebib-search-string
                                                 (gethash (car cur-search-entry)
                                                          (edb-database ebib-cur-db)))))
           (setq cur-search-entry (cdr cur-search-entry)))
         (if (null cur-search-entry)
             (message (format "`%s' not found" ebib-search-string))
           (setf (edb-cur-entry ebib-cur-db) (car cur-search-entry))
           (with-current-buffer (cdr (assoc 'index ebib-buffer-alist))
             (goto-char (point-min))
             (re-search-forward (format "^%s " (edb-cur-entry ebib-cur-db)))
             (beginning-of-line)
             (ebib-set-index-highlight)
             (ebib-fill-entry-buffer ebib-search-string))))))
    ((default)
     (beep))))

(defun ebib-search-in-entry (search-str entry &optional field)
  "Searches one entry of the ebib database.
Returns a list of fields in ENTRY that match the regexp
SEARCH-STR, or NIL if no matches were found. If FIELD is given,
only that field is searched.

Normally, the `type*' field, which stores the entry type, is not
searched, but it is possible to seach for specific entry types by
specifying `type*' for FIELD (note the asterisk). In that case,
the search string can still be a string, but only exact matches
will return a result."
  (let ((case-fold-search t)  ; we want to ensure a case-insensitive search
        (result nil))
    (if field
        (let ((value (gethash field entry)))
          (when (or (and (stringp value)
                         (string-match search-str value))
                    (and (symbolp value)
                         (string= search-str (symbol-name value))))  ; the type* field has a symbol as value
            (setq result (list field))))
      (maphash #'(lambda (field value)
                   (when (and (stringp value) ; the type* field has a symbol as value
                              (string-match search-str value))
                     (setq result (cons field result))))
               entry))
    result))

(defun ebib-edit-strings ()
  "Edits the @STRING definitions in the database."
  (interactive)
  (ebib-execute-when
    ((real-db)
     (ebib-fill-strings-buffer)
     (ebib-pop-to-buffer 'strings)
     (goto-char (point-min)))
    ((default)
     (beep))))

(defun ebib-edit-preamble ()
  "Edits the @PREAMBLE definition in the database."
  (interactive)
  (ebib-execute-when
    ((real-db)
     (ebib-multiline-edit 'preamble (edb-preamble ebib-cur-db)))
    ((default)
     (beep))))

(defun ebib-export-preamble (prefix)
  "Exports the @PREAMBLE definition.
If a prefix argument is given, it is taken as the database to
export the preamble to. If the goal database already has a
preamble, the new preamble will be appended to it. If no prefix
argument is given, the user is asked to enter a filename to which
the preamble is appended."
  (interactive "P")
  (ebib-execute-when
    ((real-db)
     (if (null (edb-preamble ebib-cur-db))
         (error "No @PREAMBLE defined")
       (let ((num (ebib-prefix prefix)))
         (if num
             (ebib-export-to-db num "@PREAMBLE copied to database %d"
                                #'(lambda (db)
                                    (let ((text (edb-preamble ebib-cur-db)))
                                      (if (edb-preamble db)
                                          (setf (edb-preamble db) (concat (edb-preamble db) "\n# " text))
                                        (setf (edb-preamble db) text)))))
           (ebib-export-to-file "Export @PREAMBLE to file: "
                                "@PREAMBLE exported to %s"
                                #'(lambda ()
                                    (insert (format "\n@preamble{%s}\n\n" (edb-preamble ebib-cur-db)))))))))
    ((default)
     (beep))))

(defun ebib-print-entries ()
  "Creates a LaTeX file listing the entries.
Either prints the entire database, or the marked entries."
  (interactive)
  (ebib-execute-when
    ((entries)
     (let ((entries (or (when (or (ebib-called-with-prefix)
                                  (equal '(menu-bar) (elt (this-command-keys-vector) 0)))
                          (edb-marked-entries ebib-cur-db))
                        (edb-keys-list ebib-cur-db))))
       (if-str (tempfile (if (not (string= "" ebib-print-tempfile))
                             ebib-print-tempfile
                           (read-file-name "Use temp file: " "~/" nil nil)))
           (progn
             (with-temp-buffer
               (insert "\\documentclass{article}\n\n")
               (when ebib-print-preamble
                 (mapc #'(lambda (string)
                           (insert (format "%s\n" string)))
                       ebib-print-preamble))
               (insert "\n\\begin{document}\n\n")
               (mapc #'(lambda (entry-key)
                         (insert "\\begin{tabular}{p{0.2\\textwidth}p{0.8\\textwidth}}\n")
                         (let ((entry (ebib-retrieve-entry entry-key ebib-cur-db)))
                           (insert (format "\\multicolumn{2}{l}{\\texttt{%s (%s)}}\\\\\n"
                                           entry-key (symbol-name (gethash 'type* entry))))
                           (insert "\\hline\n")
                           (mapc #'(lambda (field)
                                     (if-str (value (gethash field entry))
                                         (when (or (not (multiline-p value))
                                                   ebib-print-multiline)
                                           (insert (format "%s: & %s\\\\\n"
                                                           field (to-raw value))))))
                                 (cdr (ebib-get-all-fields (gethash 'type* entry)))))
                         (insert "\\end{tabular}\n\n")
                         (insert (if ebib-print-newpage
                                     "\\newpage\n\n"
                                   "\\bigskip\n\n")))
                     entries)
               (insert "\\end{document}\n")
               (write-region (point-min) (point-max) tempfile))
             (ebib-lower)
             (find-file tempfile)))))
    ((default)
     (beep))))

(defun ebib-latex-entries ()
  "Creates a LaTeX file that \\nocites entries from the database.
Operates either on all entries or on the marked entries."
  (interactive)
  (ebib-execute-when
    ((real-db entries)
     (if-str (tempfile (if (not (string= "" ebib-print-tempfile))
                           ebib-print-tempfile
                         (read-file-name "Use temp file: " "~/" nil nil)))
         (progn
           (with-temp-buffer
             (insert "\\documentclass{article}\n\n")
             (when ebib-print-preamble
               (mapc #'(lambda (string)
                         (insert (format "%s\n" string)))
                     ebib-latex-preamble))
             (insert "\n\\begin{document}\n\n")
             (if (and (or (ebib-called-with-prefix)
                          (equal '(menu-bar) (elt (this-command-keys-vector) 0)))
                      (edb-marked-entries ebib-cur-db))
                 (mapc #'(lambda (entry)
                           (insert (format "\\nocite{%s}\n" entry)))
                       (edb-marked-entries ebib-cur-db))
               (insert "\\nocite{*}\n"))
             (insert (format "\n\\bibliography{%s}\n\n" (expand-file-name (edb-filename ebib-cur-db))))
             (insert "\\end{document}\n")
             (write-region (point-min) (point-max) tempfile))
           (ebib-lower)
           (find-file tempfile))))
    ((default)
     (beep))))

(defun ebib-switch-to-database (num)
  (interactive "NSwitch to database number: ")
  (let ((new-db (nth (1- num) ebib-databases)))
    (if new-db
        (progn
          (setq ebib-cur-db new-db)
          (ebib-redisplay))
      (error "Database %d does not exist" num))))

(defun ebib-next-database ()
  (interactive)
  (ebib-execute-when
    ((database)
     (let ((new-db (next-elem ebib-cur-db ebib-databases)))
       (unless new-db
         (setq new-db (car ebib-databases)))
       (setq ebib-cur-db new-db)
       (ebib-redisplay)))))

(defun ebib-prev-database ()
  (interactive)
  (ebib-execute-when
    ((database)
     (let ((new-db (prev-elem ebib-cur-db ebib-databases)))
       (unless new-db
         (setq new-db (last1 ebib-databases)))
       (setq ebib-cur-db new-db)
       (ebib-redisplay)))))

(defun ebib-extract-urls (string)
  "Extract URLs from STRING.
What counts as a URL is defined by `ebib-url-regexp'. Return the
URLs as a list of strings. Parts of the string that are not
recognized as URLs are discarded."
  (let ((start 0)
        (result nil))
    (while (string-match ebib-url-regexp string start)
      (add-to-list 'result (match-string 0 string) t)
      (setq start (match-end 0)))
    result))

(defun ebib-browse-url (num)
  "Browse the URL in the standard URL field.
If this field contains more than one URL, ask the user which one
to open. Alternatively, the user can provide a numeric prefix
argument."
  (interactive "P")
  (ebib-execute-when
    ((entries)
     (let ((urls (to-raw (gethash ebib-standard-url-field
                                  (ebib-retrieve-entry (edb-cur-entry ebib-cur-db) ebib-cur-db)))))
       (if urls
           (ebib-call-browser urls num)
         (error "Field `%s' is empty" ebib-standard-url-field))))
    ((default)
     (beep))))

(defun ebib-browse-doi ()
  "Open the DOI in the standard DOI field in a browser.
The stardard DOI field (see user option `ebib-standard-doi-field')
may contain only one DOI.

The DOI is combined with the value of `ebib-doi-url' before being
sent to the browser."
  (interactive)
  (ebib-execute-when
   ((entries)
    (let ((doi (to-raw (gethash ebib-standard-doi-field
                                (ebib-retrieve-entry (edb-cur-entry ebib-cur-db) ebib-cur-db)))))
      (if doi
          (ebib-call-browser (format ebib-doi-url doi))
        (error "No DOI found in field `%s'" ebib-standard-doi-field))))
   ((default)
    (beep))))

(defun ebib-call-browser (string &optional n)
  "Call a browser with the Nth URL in STRING.
STRING is a string containing one or more URLs. If there is more
than one, N specifies which one to pass to the browser. If N
is NIL, the user is asked which URL to open."
  (let ((urls (ebib-extract-urls string)))
    (cond
     ((null (cdr urls))                 ; there's only one URL
      (setq n 1))
     ((not (integerp n)) ; the user didn't provide a numeric prefix argument
      (setq n (string-to-number (read-string (format "Select URL to open [1-%d]: " (length urls)))))))
    (if (or (< n 1)             ; if the user provide a number out of range
            (> n (length urls)))
        (setq n 1))
    (let ((url (nth (1- n) urls)))
      (when url
        (if (string-match "\\\\url{\\(.*?\\)}" url) ; see if the url is contained in \url{...}
            (setq url (match-string 1 url)))
        (if ebib-browser-command
            (progn
              (message "Executing `%s %s'" ebib-browser-command url)
              (start-process "Ebib-browser" nil ebib-browser-command url))
          (message "Opening `%s'" url)
          (browse-url url))))))

(defun ebib-view-file (num)
  "Views a file in the standard file field.
The standard file field (see option `ebib-standard-file-field') may
contain more than one filename. In that case, a numeric prefix
argument can be used to specify which file to choose."
  (interactive "P")
  (ebib-execute-when
    ((entries)
     (let ((filename (to-raw (car (ebib-get-field-value ebib-standard-file-field
                                                        (edb-cur-entry ebib-cur-db))))))
       (if filename
           (ebib-call-file-viewer filename num)
         (error "Field `%s' is empty" ebib-standard-file-field))))
    ((default)
     (beep))))

(defun ebib-call-file-viewer (filename &optional n)
  "Open FILENAME with an external viewer.
FILENAME can also be a string of filenames separated by
`ebib-filename-separator', in which case the Nth file is
opened. If N is NIL, the user is asked to enter a number."
  (let ((files (split-string filename ebib-filename-separator t)))
    (cond
     ((null (cdr files))                ; there's only one file
      (setq n 1))
     ((not (integerp n))  ; the user did not pass a numeric prefix argument
      (setq n (string-to-number (read-string (format "Select file to open [1-%d]: " (length files)))))))
    (if (or (< n 1)    ; if the user provided a number that is out of range
            (> n (length files)))
        (setq n 1))
    (let* ((file (nth (1- n) files))
           (file-full-path
            (or (locate-file file ebib-file-search-dirs)
                (locate-file (file-name-nondirectory file) ebib-file-search-dirs)
                (expand-file-name file))))
      (if (file-exists-p file-full-path)
          (let ((ext (file-name-extension file-full-path)))
            (if-str (viewer (cdr (assoc ext ebib-file-associations)))
                (progn
                  (message "Executing `%s %s'" viewer file-full-path)
                  (start-process (concat "ebib " ext " viewer process") nil viewer file-full-path))
              (message "Opening `%s'" file-full-path)
              (ebib-lower)
              (find-file file-full-path)))
        (error "File not found: `%s'" filename)))))

(defun ebib-filters-logical-and (not)
  "Filter the current database.
If the current database is filtered already, perform a logical
AND on the entries."
  (interactive "p")
  (ebib-execute-when
    ((entries)
     (ebib-filters-create-filter 'and not)
     (ebib-redisplay))
    ((default)
     (beep))))

(defun ebib-filters-logical-or (not)
  "Filter the current database.
If the current database is filtered already, perform a logical OR
on the entries."
  (interactive "p")
  (ebib-execute-when
    ((entries)
     (ebib-filters-create-filter 'or not)
     (ebib-redisplay))
    ((default)
     (beep))))

(defun ebib-filters-logical-not ()
  "Negate the current filter."
  (interactive)
  (ebib-execute-when
    ((filtered-db)
     (setf (edb-filter ebib-cur-db)
           (if (eq (car (edb-filter ebib-cur-db)) 'not)
               (cadr (edb-filter ebib-cur-db))
             `(not ,(edb-filter ebib-cur-db))))
     (ebib-redisplay))
    ((default)
     (beep))))

(defun ebib-filters-view-filter ()
  "Display the currently active filter in the minibuffer."
  (interactive)
  (ebib-execute-when
    ((filtered-db)
     (message (ebib-filters-pp-filter (edb-filter ebib-cur-db))))
    ((default)
     (error "No filter is active"))))

(defun ebib-filters-view-all-filters ()
  "Display all filters in a *Help* buffer."
  (interactive)
  (with-help-window (help-buffer)
    (let ((print-length nil)
          (print-level nil)
          (print-circle nil))
      (princ "Currently stored filters:\n\n")
      (if ebib-filters-alist
          (pp ebib-filters-alist)
        (princ "None.")))))

(defun ebib-filters-reapply-filter ()
  "Reapply the current filter."
  (interactive)
  (ebib-execute-when
    ((filtered-db)
     (ebib-redisplay))
    ((default)
     (error "No filter is active"))))

(defun ebib-filters-cancel-filter ()
  "Cancel the current filter."
  (interactive)
  (ebib-execute-when
    ((filtered-db)
     (setf (edb-filter ebib-cur-db) nil)
     (ebib-redisplay)
     (message "Filter cancelled"))
    ((default)
     (beep))))

(defun ebib-filters-select-filter (prompt)
  "Select a filter from the saved filters.
Return the filter as a list (NAME FILTER)."
  (if (not ebib-filters-alist)
      (error "No stored filters")
    (let* ((completing-ignore-case ebib-filters-ignore-case)
           (name (completing-read prompt
                                  (sort (copy-alist ebib-filters-alist)
                                        #'(lambda (x y) (string-lessp (car x) (car y))))
                                  nil t)))
      (ebib-filters-get-filter name))))

(defun ebib-filters-rename-filter ()
  "Rename a filter."
  (interactive)
  (let ((filter (ebib-filters-select-filter "Rename filter: "))
        (new-name (read-from-minibuffer "Enter new name: ")))
    (if (ebib-filters-exists-p new-name)
        (error (format "A filter named `%s' already exists" new-name))
      (setcar filter new-name))))

(defun ebib-filters-store-filter ()
  "Store the current filter."
  (interactive)
  (ebib-execute-when
    ((filtered-db)
     (let ((name (read-from-minibuffer "Enter filter name: ")))
       (when (or (not (ebib-filters-exists-p name))
                 (y-or-n-p (format "Filter `%s' already exists. Overwrite " name)))
         (ebib-filters-add-filter name (edb-filter ebib-cur-db) 'overwrite)
         (message "Filter stored."))))
    ((default)
     (beep))))

(defun ebib-filters-apply-filter ()
  "Select a filter and apply it to the current database."
  (interactive)
  (ebib-execute-when
    ((real-db)
     (let ((filter (ebib-filters-select-filter "Apply filter: ")))
       (when filter
           (setf (edb-filter ebib-cur-db) (cadr filter))
           (ebib-redisplay))))
    ((filtered-db)
     (error "A stored filter can only be applied to a real database"))))

(defun ebib-filters-delete-filter ()
  "Delete a filter from the stored filters."
  (interactive)
  (let ((filter (ebib-filters-select-filter "Delete filter: ")))
    (when filter
        (setq ebib-filters-alist (delq filter ebib-filters-alist))
    (message "Filter %s deleted" (car filter)))))

(defun ebib-filters-delete-all-filters ()
  "Delete all stored filters."
  (interactive)
  (setq ebib-filters-alist nil)
  (message "All stored filters deleted."))

(defun ebib-filters-load-from-file (file)
  "Read filters from FILE.
If there are stored filters, ask whether they should be
overwritten en bloc or whether the new filters should be
appended."
  (interactive "fRead filters from file: ")
  (setq file (expand-file-name file))
  (setq ebib-log-error nil)
  (let ((overwrite
         (if ebib-filters-alist
             (eq ?o (read-char-choice "There are stored filters: (o)verwrite/(a)ppend? " '(?o ?a))))))
    (ebib-filters-load-file file overwrite))
  (if (and ebib-log-error
           (= ebib-log-error 0))
      (message "No filters found in %s" file)
    (message "Filters loaded from %s" file)))

(defun ebib-filters-save-filters ()
  "Save all filters in `ebib-filters-default-file'.
If there are no stored filters, the filter file is deleted."
  (interactive)
  (ebib-filters-update-filters-file))

(defun ebib-filters-write-to-file ()
  "Write filters to FILE."
  (interactive)
  (if (not ebib-filters-alist)
      (message "No stored filters")
    (let ((file (read-file-name "Save filters to file: ")))
      (ebib-filters-save-file file))))

(defun ebib-filters-create-filter (bool not)
  "Create a filter interactively and store it in the current database.
BOOL is the operator to be used, either `and' or `or'. If NOT<0,
a logical `not' is applied to the selection."
  (let ((field (completing-read (format "Filter: %s<field> contains <search string>%s. Enter field: "
                                        (if (< not 0) "not " "")
                                        (if (< not 0) "" ""))
                                (append  (list '("any" . 0)
                                               '("type*" . 0))
                                         (mapcar #'(lambda (x)
                                                     (cons (symbol-name x) 0))
                                                 (append ebib-unique-field-list ebib-additional-fields)))
                                nil t nil 'ebib-field-history)))
    (setq field (intern-soft field))
    (let* ((prompt (format "Filter: %s%s contains <search string>%s. Enter %s: "
                                       (if (< not 0) "not " "")
                                       field
                                       (if (< not 0) "" "")
                                       (if (string= field "type*") "entry type" "regexp")))
           (regexp (cond
                    ((string= field "type*")
                     (completing-read prompt ebib-entry-types nil t nil 'ebib-filters-history))
                    ((string= field "keywords")
                     (completing-read prompt (ebib-keywords-for-database ebib-cur-db)  nil nil nil 'ebib-keywords-history))
                    (t
                     (read-string prompt nil 'ebib-filters-history)))))
      (ebib-execute-when
        ((filtered-db)
         (setf (edb-filter ebib-cur-db) `(,bool ,(edb-filter ebib-cur-db)
                                                 ,(if (>= not 0)
                                                      `(contains ,field ,regexp)
                                                    `(not (contains ,field ,regexp))))))
        ((real-db)
         (setf (edb-filter ebib-cur-db) (if (>= not 0)
                                   `(contains ,field ,regexp)
                                 `(not (contains ,field ,regexp)))))))))

(defun ebib-filters-run-filter (db)
  "Run the filter of DB.
Return a list of entry keys that match DB's filter."
  ;; The filter uses a macro `contains', which we locally define here. This
  ;; macro in turn uses a dynamic variable `entry', which we must set
  ;; before eval'ing the filter.
  (let ((filter `(cl-macrolet ((contains (field regexp)
                                         `(ebib-search-in-entry ,regexp entry ,(unless (eq field 'any) `(quote ,field)))))
                   ,(edb-filter db))))
    (sort (let ((result nil))
            (maphash #'(lambda (key value)
                         (let ((entry value))
                           (when (eval filter)
                             (setq result (cons key result)))))
                     (edb-database db))
            result)
          'string<)))

(defun ebib-filters-pp-filter (filter)
  "Convert FILTER into a string in infix notation."
  (if ebib-filters-display-as-lisp
      (format "%S" (edb-filter ebib-cur-db))
    (let ((pp-filter (ebib-filters-pp-filter-helper filter)))
      (string-match "\\`(\\(.*\\))\\'" pp-filter)
      (match-string 1 pp-filter))))

(defun ebib-filters-pp-filter-helper (filter)
  "Helper function for `ebib-filters-pp-filter'."
  (cond
   ((listp filter)
    (let ((op (first filter)))
      (cond
       ((eq op 'not)
        (format "not %s" (ebib-filters-pp-filter-helper (second filter))))
       ((member op '(and or contains))
        (format "(%s %s %s)" (ebib-filters-pp-filter-helper (second filter)) op (ebib-filters-pp-filter-helper (third filter)))))))
   ((stringp filter)
    (format "\"%s\"" filter))
   ((symbolp filter)
    (format "%s" filter))))

(defun ebib-filters-read-from-buffer ()
  "Read a filters alist from the current buffer.
Return the alist as a list object."
  (goto-char (point-min))
  (when (search-forward "(" nil t)
    (forward-char -1)
    (read (current-buffer))))

(defun ebib-filters-load-file (file &optional overwrite)
  "Load filters from FILE.
If OVERWRITE in non-NIL, the existing filters are discarded.
Otherwise the new filters are added to the existing ones, unless
there is a name conflict."
  (when (file-readable-p file)
    (with-temp-buffer
      (insert-file-contents file)
      (goto-char (point-min))
      (let ((flist (ebib-filters-read-from-buffer)))
        (if (not (listp flist))
            (ebib-log 'warning "No filters found in %s" file)
          (ebib-log 'log "%s: Loading filters from file %s." (format-time-string "%d %b %Y, %H:%M:%S") file)
          (if overwrite
              (setq ebib-filters-alist nil))
          (mapc #'(lambda (filter)
                    (ebib-filters-add-filter (car filter) (cadr filter)))
                flist))))))

(defun ebib-filters-save-file (file)
  "Write `ebib-filters-alist' to FILE"
  (with-temp-buffer
    (let ((print-length nil)
          (print-level nil)
          (print-circle nil))
      (insert ";; -*- mode: emacs-lisp -*-\n\n")
      (insert (format ";; Ebib filters file\n;; Saved on %s\n\n" (format-time-string "%Y.%m.%d %H:%M")))
      (pp ebib-filters-alist (current-buffer))
      (condition-case nil ;; TODO I should use this for the keywords file as well, so that ebib-quit doesn't terminate prematurely.
	  (write-region (point-min) (point-max) file)
	(file-error (message "Can't write %s" file))))))

(defun ebib-filters-update-filters-file ()
  "Update the filters file.
If there are stored filters, they are saved to
`ebib-filters-default-file', otherwise this file is deleted."
  (if ebib-filters-alist
      (ebib-filters-save-file ebib-filters-default-file)
    (condition-case nil
        (when (file-exists-p ebib-filters-default-file)
          (delete-file ebib-filters-default-file delete-by-moving-to-trash)
          (message "Filter file %s deleted." ebib-filters-default-file))
      (file-error (message "Can't delete %s" ebib-filters-default-file)))))

(defun ebib-filters-add-filter (name filter &optional overwrite)
  "Add FILTER under NAME in `ebib-filters-alist'.
If a filter with NAME already exists, the filter is not added."
  (if (ebib-filters-exists-p name)
      (if overwrite
          (setcdr (ebib-filters-get-filter name) (list filter))
        (ebib-log 'message "Filter name conflict: \"%s\"." name))
    (push (list name filter) ebib-filters-alist)))

(defun ebib-filters-get-filter (name &optional noerror)
  "Return the filter record corresponding to NAME.
Return a list (NAME FILTER) if found. If there is no
filter named NAME, raise an error, unless NOERROR is non-NIL."
  (or (assoc-string name ebib-filters-alist ebib-filters-ignore-case)
      (unless noerror
        (error "Invalid filter %s" name))))

(defun ebib-filters-exists-p (name)
  "Return non-NIL if a filter with NAME already exists."
  (assoc-string name ebib-filters-alist ebib-filters-ignore-case))

(defun ebib-show-log ()
  "Displays the contents of the log buffer."
  (interactive)
  (ebib-pop-to-buffer 'log))

(defun ebib-create-citation-command (format-string &optional key)
  "Create a citation command using FORMAT-STRING.
If FORMAT-STRING contains a %K directive, it is replaced with
KEY. Furthermore, FORMAT-STRING may contain any number of %A
directives for additional arguments to the citation. The user is
asked to supply a string for each of them, which may be empty.

Each %A directive may be wrapped in a %<...%> pair, containing
optional material both before and after %A. If the user supplies
an empty string for such an argument, the optional material
surrounding it is not included in the citation command."
  (when (and (string-match "%K" format-string)
             key)
    (setq format-string (replace-match key t t format-string)))
  (let (arg-prompt)
    (cl-loop for n = 1 then (1+ n)
             until (null (string-match "%<\\(.*?\\)%A\\(.*?\\)%>\\|%A\\|%D" format-string)) do
             (setq arg-prompt
                   (if (string= (match-string 0 format-string) "%D")
                       "Description"
                     "Argument"))
             (setq format-string
                   (replace-match (if-str (argument (save-match-data
                                                      (read-from-minibuffer (format "%s%s%s: "
                                                                                    arg-prompt
                                                                                    (if (string= arg-prompt "Argument")
                                                                                        (format " %s" n)
                                                                                      "")
                                                                                    (if key
                                                                                        (concat " for " key)
                                                                                      "")))))
                                      (concat "\\1" argument "\\2")
                                    "")
                                  t nil format-string))
             finally return format-string)))

(defun ebib-split-citation-string (format-string)
  "Split up FORMAT-STRING.
The return value is a list of (BEFORE REPEATER SEPARATOR AFTER),
where BEFORE is the part before the repeating part of
FORMAT-STRING, REPEATER the repeating part, SEPARATOR the string
to be placed between each instance of REPEATER and AFTER the part
after the last instance of REPEATER."
  (let (before repeater separator after)
    ;; first check if the format string has a repeater and if so, separate each component
    (cond
     ((string-match "\\(.*?\\)%(\\(.*\\)%\\(.*?\\))\\(.*\\)" format-string)
      (setq before (match-string 1 format-string)
            repeater (match-string 2 format-string)
            separator (match-string 3 format-string)
            after (match-string 4 format-string)))
     ((string-match "\\(.*?\\)\\(%K\\)\\(.*\\)" format-string)
      (setq before (match-string 1 format-string)
            repeater (match-string 2 format-string)
            after (match-string 3 format-string))))
    (cl-values before repeater separator after)))

(defun ebib-push-bibtex-key ()
  "Pushes the current entry to a LaTeX buffer.
The user is prompted for the buffer to push the entry into."
  (interactive)
  (let ((called-with-prefix (ebib-called-with-prefix)))
    (ebib-execute-when
      ((entries)
       (let ((buffer (read-buffer (if called-with-prefix
                                      "Push marked entries to buffer: "
                                    "Push entry to buffer: ")
                                  ebib-push-buffer t)))
         (when buffer
           (setq ebib-push-buffer buffer)
           (let* ((format-list (or (cadr (assoc (buffer-local-value 'major-mode (get-buffer buffer)) ebib-citation-commands))
                                   (cadr (assoc 'any ebib-citation-commands))))
                  (citation-command
                   (if-str (format-string (cadr (assoc
                                                 (completing-read "Command to use: " format-list nil nil nil 'ebib-cite-command-history)
                                                 format-list)))
                       (cl-multiple-value-bind (before repeater separator after) (ebib-split-citation-string format-string)
                         (cond
                          ((and called-with-prefix ; if there are marked entries and the user wants to push those
                                (edb-marked-entries ebib-cur-db))
                           (concat (ebib-create-citation-command before)
                                   (mapconcat #'(lambda (key) ; then deal with the entries one by one
                                                  (ebib-create-citation-command repeater key))
                                              (edb-marked-entries ebib-cur-db)
                                              (if separator separator (read-from-minibuffer "Separator: ")))
                                   (ebib-create-citation-command after)))
                          (t        ; otherwise just take the current entry
                           (ebib-create-citation-command (concat before repeater after) (edb-cur-entry ebib-cur-db)))))
                     (if (edb-marked-entries ebib-cur-db) ; if the user doesn't provide a command
                         (mapconcat #'(lambda (key) ; we just insert the entry key or keys
                                        key)
                                    (edb-marked-entries ebib-cur-db)
                                    (read-from-minibuffer "Separator: "))
                       (edb-cur-entry ebib-cur-db)))))
             (when citation-command
               (with-current-buffer buffer
                 (insert citation-command))
               (message "Pushed entries to buffer %s" buffer))))))
      ((default)
       (beep)))))

(defun ebib-index-help ()
  "Shows the info node of Ebib's index buffer."
  (interactive)
  (setq ebib-info-flag t)
  (ebib-lower)
  (info "(ebib) The Index Buffer"))

(defun ebib-info ()
  "Shows Ebib's info node."
  (interactive)
  (setq ebib-info-flag t)
  (ebib-lower)
  (info "(ebib)"))

;;;;;;;;;;;;;;;;
;; entry-mode ;;
;;;;;;;;;;;;;;;;

(defvar ebib-entry-mode-map
  (let ((map (make-keymap)))
    (suppress-keymap map)
    (define-key map [up] 'ebib-prev-field)
    (define-key map [down] 'ebib-next-field)
    (define-key map [prior] 'ebib-goto-prev-set)
    (define-key map [next] 'ebib-goto-next-set)
    (define-key map [home] 'ebib-goto-first-field)
    (define-key map [end] 'ebib-goto-last-field)
    (define-key map [return] 'ebib-edit-field)
    (define-key map " " 'ebib-goto-next-set)
    (define-key map "b" 'ebib-goto-prev-set)
    (define-key map "c" 'ebib-copy-field-contents)
    (define-key map "d" 'ebib-delete-field-contents)
    (define-key map "e" 'ebib-edit-field)
    (define-key map "f" 'ebib-view-file-in-field)
    (define-key map "g" 'ebib-goto-first-field)
    (define-key map "G" 'ebib-goto-last-field)
    (define-key map "h" 'ebib-entry-help)
    (define-key map "j" 'ebib-next-field)
    (define-key map "k" 'ebib-prev-field)
    (define-key map "l" 'ebib-edit-multiline-field)
    (define-key map [(control n)] 'ebib-next-field)
    (define-key map [(meta n)] 'ebib-goto-prev-set)
    (define-key map [(control p)] 'ebib-prev-field)
    (define-key map [(meta p)] 'ebib-goto-next-set)
    (define-key map "q" 'ebib-quit-entry-buffer)
    (define-key map "r" 'ebib-toggle-raw)
    (define-key map "s" 'ebib-insert-abbreviation)
    (define-key map "u" 'ebib-browse-url-in-field)
    (define-key map "x" 'ebib-cut-field-contents)
    (define-key map "y" 'ebib-yank-field-contents)
    (define-key map "\C-xb" 'ebib-quit-entry-buffer)
    (define-key map "\C-xk" 'ebib-quit-entry-buffer)
    map)
  "Keymap for the Ebib entry buffer.")

(define-derived-mode ebib-entry-mode
  fundamental-mode "Ebib-entry"
  "Major mode for the Ebib entry buffer."
  (setq buffer-read-only t)
  (setq truncate-lines t))

(defun ebib-quit-entry-buffer ()
  "Quits editing the entry.
If the key of the current entry is <new-entry>, a new key is
automatically generated using BIBTEX-GENERATE-AUTOKEY."
  (interactive)
  (cond
   ((and ebib-popup-entry-window
         (eq ebib-layout 'index-only))
    (delete-window))
   ((eq ebib-layout 'index-only)
    (switch-to-buffer nil t t)))
  (ebib-pop-to-buffer 'index)
  ;; (select-window (get-buffer-window (cdr (assoc 'index ebib-buffer-alist))))
  (if (equal (edb-cur-entry ebib-cur-db) "<new-entry>")
      (ebib-generate-autokey)))

(defun ebib-find-visible-field (field direction)
  "Finds the first visible field before or after FIELD.
If DIRECTION is negative, search the preceding fields, otherwise
search the succeeding fields. If FIELD is visible itself, return
that. If there is no preceding/following visible field, return
NIL. If `ebib-hide-hidden-fields' is NIL, return FIELD."
  (when ebib-hide-hidden-fields
    (let ((fn (if (>= direction 0)
                  'next-elem
                'prev-elem)))
      (while (and field
                  (get field 'ebib-hidden))
        (setq field (funcall fn field ebib-cur-entry-fields)))))
  field)

(defun ebib-prev-field ()
  "Moves to the previous field."
  (interactive)
  (let ((new-field (ebib-find-visible-field (prev-elem ebib-current-field ebib-cur-entry-fields) -1)))
    (if (null new-field)
        (beep)
      (setq ebib-current-field new-field)
      (ebib-move-to-field ebib-current-field -1))))

(defun ebib-next-field ()
  "Moves to the next field."
  (interactive)
  (let ((new-field (ebib-find-visible-field (next-elem ebib-current-field ebib-cur-entry-fields) 1)))
    (if (null new-field)
        (when (ebib-called-interactively) ; i call this function after editing a field, and we don't want a beep then
          (beep))
      (setq ebib-current-field new-field)
      (ebib-move-to-field ebib-current-field 1))))

(defun ebib-goto-first-field ()
  "Moves to the first field."
  (interactive)
  (let ((new-field (ebib-find-visible-field (car ebib-cur-entry-fields) 1)))
    (if (null new-field)
        (beep)
      (setq ebib-current-field new-field)
      (ebib-move-to-field ebib-current-field -1))))

(defun ebib-goto-last-field ()
  "Moves to the last field."
  (interactive)
  (let ((new-field (ebib-find-visible-field (last1 ebib-cur-entry-fields) -1)))
    (if (null new-field)
        (beep)
      (setq ebib-current-field new-field)
      (ebib-move-to-field ebib-current-field 1))))

(defun ebib-goto-next-set ()
  "Moves to the next set of fields."
  (interactive)
  (cond
   ((eq ebib-current-field 'type*) (ebib-next-field))
   ((member ebib-current-field ebib-additional-fields) (ebib-goto-last-field))
   (t (let* ((entry-type (gethash 'type* ebib-cur-entry-hash))
             (obl-fields (ebib-get-obl-fields entry-type))
             (opt-fields (ebib-get-opt-fields entry-type))
             (new-field nil))
        (when (member ebib-current-field obl-fields)
          (setq new-field (ebib-find-visible-field (car opt-fields) 1)))
        ;; new-field is nil if there are no opt-fields
        (when (or (member ebib-current-field opt-fields)
                  (null new-field))
          (setq new-field (ebib-find-visible-field (car ebib-additional-fields) 1)))
        (if (null new-field)
            ;; if there was no further set to go to, go to the last field
            ;; of the current set
            (ebib-goto-last-field)
          (setq ebib-current-field new-field)
          (ebib-move-to-field ebib-current-field 1))))))

(defun ebib-goto-prev-set ()
  "Moves to the previous set of fields."
  (interactive)
  (unless (eq ebib-current-field 'type*)
    (let* ((entry-type (gethash 'type* ebib-cur-entry-hash))
           (obl-fields (ebib-get-obl-fields entry-type))
           (opt-fields (ebib-get-opt-fields entry-type))
           (new-field nil))
      (if (member ebib-current-field obl-fields)
          (ebib-goto-first-field)
        (when (member ebib-current-field ebib-additional-fields)
          (setq new-field (ebib-find-visible-field (last1 opt-fields) -1)))
        (when (or (member ebib-current-field opt-fields)
                  (null new-field))
          (setq new-field (ebib-find-visible-field (last1 obl-fields) -1)))
        (if (null new-field)
            (ebib-goto-first-field)
          (setq ebib-current-field new-field)
          (ebib-move-to-field ebib-current-field -1))))))

(defun ebib-edit-entry-type ()
  "Edits the entry type."
  (if-str (new-type (completing-read "type: " ebib-entry-types nil t))
      (progn
        (puthash 'type* (intern-soft new-type) ebib-cur-entry-hash)
        (ebib-fill-entry-buffer)
        (setq ebib-cur-entry-fields (ebib-get-all-fields (gethash 'type* ebib-cur-entry-hash)))
        (ebib-set-modified t))))

(defun ebib-edit-crossref ()
  "Edits the crossref field."
  (let ((collection (ebib-create-collection (edb-database ebib-cur-db))))
    (if-str (key (completing-read "Key to insert in `crossref': " collection nil t nil 'ebib-key-history))
        (progn
          (puthash 'crossref (from-raw key) ebib-cur-entry-hash)
          (ebib-set-modified t))))
  ;; we now redisplay the entire entry buffer, so that the crossref'ed
  ;; fields show up. this also puts the cursor back on the type field.
  (ebib-fill-entry-buffer)
  (setq ebib-current-field 'crossref)
  (re-search-forward "^crossref")
  (ebib-set-fields-highlight))

(defun ebib-sort-keywords (keywords)
  "Sort the KEYWORDS string, remove duplicates, and return it as a string."
  (mapconcat 'identity
             (sort (delete-dups (split-string keywords ebib-keywords-separator t))
                   'string<)
             ebib-keywords-separator))

(defun ebib-edit-keywords ()
  "Edit the keywords field."
  ;; we shadow the binding of `minibuffer-local-completion-map' so that we
  ;; can unbind <SPC>, since keywords may contain spaces. note also that in
  ;; emacs 24, we can use `make-composed-keymap' for this purpose, but in
  ;; emacs 23.1, this function is not available.
  (let ((minibuffer-local-completion-map `(keymap (keymap (32)) ,@minibuffer-local-completion-map))
        (collection (ebib-keywords-for-database ebib-cur-db)))
    (cl-loop for keyword = (completing-read "Add a new keyword (ENTER to finish): " collection nil nil nil 'ebib-keywords-history)
             until (string= keyword "")
             do (let* ((conts (to-raw (gethash 'keywords ebib-cur-entry-hash)))
                       (new-conts (if conts
                                      (concat conts ebib-keywords-separator keyword)
                                    keyword)))
                  (puthash 'keywords (from-raw (if ebib-keywords-field-keep-sorted
                                                   (ebib-sort-keywords new-conts)
                                                 new-conts))
                           ebib-cur-entry-hash)
                  (ebib-set-modified t)
                  (ebib-redisplay-current-field)
                  (unless (member keyword collection)
                    (ebib-keywords-add-keyword keyword ebib-cur-db))))))

(defun ebib-edit-file-field ()
  "Edit the `ebib-standard-file-field'.
Filenames are added to the standard file field separated by
`ebib-filename-separator'. The first directory in
`ebib-file-search-dirs' is used as the start directory."
  (let ((start-dir (file-name-as-directory (car ebib-file-search-dirs))))
    (cl-loop for file = (read-file-name "Add file (ENTER to finish): " start-dir nil 'confirm-after-completion)
             until (or (string= file "")
                       (string= file start-dir))
             do (let* ((short-file (ebib-file-relative-name (expand-file-name file)))
                       (conts (to-raw (gethash ebib-standard-file-field ebib-cur-entry-hash)))
                       (new-conts (if conts
                                      (concat conts ebib-filename-separator short-file)
                                    short-file)))
                  (puthash ebib-standard-file-field (from-raw new-conts) ebib-cur-entry-hash)
                  (ebib-set-modified t)
                  (ebib-redisplay-current-field)))))

(defun ebib-file-relative-name (file)
  "Return a name for FILE relative to `ebib-file-search-dirs'.
If FILE is not in (a subdirectory of) one of the directories in
`ebib-file-search-dirs', return FILE."
  ;; We first create a list of names relative to each dir in
  ;; ebib-file-search-dirs, discarding those that start with `..'
  (let* ((names (delq nil (mapcar #'(lambda (dir)
                                      (let ((rel-name (file-relative-name file dir)))
                                        (unless (string-prefix-p ".." rel-name)
                                          rel-name)))
                                  ebib-file-search-dirs)))
         ;; Then we take the shortest one...
         (name (car (sort names #'(lambda (x y)
                                    (< (length x) (length y)))))))
    ;; ...and return it, or the filename itself if it couldn't be
    ;; relativized.
    (or name file)))

(defun ebib-edit-field (pfx)
  "Edit a field of a BibTeX entry.
Most fields are edited directly using the minibuffer, but a few
are handled specially: the `type' and `crossref` fields offer
completion, the `annote' field is edited as a multiline field,
the `keyword' field adds keywords one by one, also allowing
completion, and the field in `ebib-standard-file-field' uses
filename completion and shortens filenames if they are in (a
subdirectory of) one of the directories in
`ebib-file-search-dirs'.

With a prefix argument, the `keyword' field and the field in
`ebib-standard-file-field' can be edited directly. For other
fields, the prefix argument has no meaning."
  (interactive "P")
  (cond
   ((eq ebib-current-field 'type*) (ebib-edit-entry-type))
   ((eq ebib-current-field 'crossref) (ebib-edit-crossref))
   ((and (eq ebib-current-field 'keywords)
         (not pfx))
    (ebib-edit-keywords))
   ((and (eq ebib-current-field ebib-standard-file-field)
         (not pfx))
    (ebib-edit-file-field))
   ((eq ebib-current-field 'annote) (ebib-edit-multiline-field))
   (t
    (let ((init-contents (gethash ebib-current-field ebib-cur-entry-hash))
          (raw nil))
      (if (multiline-p init-contents)
          (ebib-edit-multiline-field)
        (when init-contents
          (if (raw-p init-contents)
              (setq raw t)
            (setq init-contents (to-raw init-contents))))
        (if-str (new-contents (read-string (format "%s: " (symbol-name ebib-current-field))
                                           (if init-contents
                                               (cons init-contents 0))))
            (puthash ebib-current-field (if raw
                                            new-contents
                                          (concat "{" new-contents "}"))
                     ebib-cur-entry-hash)
          (remhash ebib-current-field ebib-cur-entry-hash))
        (ebib-redisplay-current-field)
        ;; we move to the next field, but only if ebib-edit-field was
        ;; called interactively, otherwise we get a strange bug in
        ;; ebib-toggle-raw...
        (if (ebib-called-interactively) (ebib-next-field))
        (ebib-set-modified t))))))

(defun ebib-browse-url-in-field (num)
  "Browse a URL in the current field.
If the field may contain multiple URLs (as defined by
`ebib-url-regexp'), the user is asked which one to open.
Altertanively, a numeric prefix argument can be passed."
  (interactive "P")
  (let ((urls (to-raw (gethash ebib-current-field ebib-cur-entry-hash))))
    (if urls
        (ebib-call-browser urls num)
      (error "Field `%s' is empty" ebib-current-field))))

(defun ebib-view-file-in-field (num)
  "Views a file in the current field.
The field may contain multiple filenames, in which case the
prefix argument can be used to specify which file is to be
viewed."
  (interactive "P")
  (let ((files (to-raw (car (ebib-get-field-value ebib-current-field (edb-cur-entry ebib-cur-db))))))
    (if files
        (ebib-call-file-viewer files num)
      (error "Field `%s' is empty" ebib-current-field))))

(defun ebib-copy-field-contents ()
  "Copies the contents of the current field to the kill ring."
  (interactive)
  (unless (eq ebib-current-field 'type*)
    (let ((contents (car (ebib-get-field-value ebib-current-field (edb-cur-entry ebib-cur-db)))))
      (when (stringp contents)
        (kill-new contents)
        (message "Field contents copied.")))))

(defun ebib-cut-field-contents ()
  "Kills the contents of the current field. The killed text is put in the kill ring."
  (interactive)
  (unless (eq ebib-current-field 'type*)
    (let ((contents (gethash ebib-current-field ebib-cur-entry-hash)))
      (when (stringp contents)
        (remhash ebib-current-field ebib-cur-entry-hash)
        (kill-new contents)
        (ebib-redisplay-current-field)
        (ebib-set-modified t)
        (message "Field contents killed.")))))

(defun ebib-yank-field-contents (arg)
  "Inserts the last killed text into the current field.
If the current field already has a contents, nothing is inserted,
unless the previous command was also ebib-yank-field-contents,
then the field contents is replaced with the previous yank. That
is, multiple uses of this command function like the combination
of C-y/M-y. Prefix arguments also work the same as with C-y/M-y."
  (interactive "P")
  (if (or (eq ebib-current-field 'type*) ; we cannot yank into the type* or crossref fields
          (eq ebib-current-field 'crossref)
          (unless (eq last-command 'ebib-yank-field-contents)
            (gethash ebib-current-field ebib-cur-entry-hash))) ; nor into a field already filled
      (progn
        (setq this-command t)
        (beep))
    (let ((new-contents (current-kill (cond
                                       ((listp arg) (if (eq last-command 'ebib-yank-field-contents)
                                                        1
                                                      0))
                                       ((eq arg '-) -2)
                                       (t (1- arg))))))
      (when new-contents
        (puthash ebib-current-field new-contents ebib-cur-entry-hash)
        (ebib-redisplay-current-field)
        (ebib-set-modified t)))))

(defun ebib-delete-field-contents ()
  "Deletes the contents of the current field.
The deleted text is not put in the kill ring."
  (interactive)
  (if (eq ebib-current-field 'type*)
      (beep)
    (when (y-or-n-p "Delete field contents? ")
      (remhash ebib-current-field ebib-cur-entry-hash)
      (ebib-redisplay-current-field)
      (ebib-set-modified t)
      (message "Field contents deleted."))))

(defun ebib-toggle-raw ()
  "Toggles the raw status of the current field contents."
  (interactive)
  (unless (or (eq ebib-current-field 'type*)
              (eq ebib-current-field 'crossref)
              (eq ebib-current-field 'keywords))
    (let ((contents (gethash ebib-current-field ebib-cur-entry-hash)))
      (if (not contents)     ; if there is no value,
          (progn
            (ebib-edit-field nil)  ; the user can enter one, which we must then make raw
            (let ((new-contents (gethash ebib-current-field ebib-cur-entry-hash)))
              (when new-contents
                ;; note: we don't have to check for empty string, since that is
                ;; already done in ebib-edit-field
                (puthash ebib-current-field (to-raw new-contents) ebib-cur-entry-hash))))
        (if (raw-p contents)
            (puthash ebib-current-field (from-raw contents) ebib-cur-entry-hash)
          (puthash ebib-current-field (to-raw contents) ebib-cur-entry-hash)))
      (ebib-redisplay-current-field)
      (ebib-set-modified t))))

(defun ebib-edit-multiline-field ()
  "Edits the current field in multiline-mode."
  (interactive)
  (unless (or (eq ebib-current-field 'type*)
              (eq ebib-current-field 'crossref))
    (let ((text (gethash ebib-current-field ebib-cur-entry-hash)))
      (if (raw-p text)
          (setq ebib-multiline-raw t)
        (setq text (to-raw text))
        (setq ebib-multiline-raw nil))
      (ebib-multiline-edit 'fields text))))

(defun ebib-insert-abbreviation ()
  "Inserts an abbreviation from the ones defined in the database."
  (interactive)
  (if (gethash ebib-current-field ebib-cur-entry-hash)
      (beep)
    (when (edb-strings-list ebib-cur-db)
      (unwind-protect
          (progn
            (other-window 1)
            (let* ((collection (ebib-create-collection (edb-strings ebib-cur-db)))
                   (string (completing-read "Abbreviation to insert: " collection nil t)))
              (when string
                (puthash ebib-current-field string ebib-cur-entry-hash)
                (ebib-set-modified t))))
        (other-window 1)
        ;; we can't do this earlier, because we would be writing to the index buffer...
        (ebib-redisplay-current-field)
        (ebib-next-field)))))

(defun ebib-entry-help ()
  "Shows the info node for Ebib's entry buffer."
  (interactive)
  (setq ebib-info-flag t)
  (ebib-lower)
  (info "(ebib) The Entry Buffer"))

;;;;;;;;;;;;;;;;;;
;; strings-mode ;;
;;;;;;;;;;;;;;;;;;

(defvar ebib-strings-mode-map
  (let ((map (make-keymap)))
    (suppress-keymap map)
    (define-key map [up] 'ebib-prev-string)
    (define-key map [down] 'ebib-next-string)
    (define-key map [prior] 'ebib-strings-page-up)
    (define-key map [next] 'ebib-strings-page-down)
    (define-key map [home] 'ebib-goto-first-string)
    (define-key map [end] 'ebib-goto-last-string)
    (define-key map " " 'ebib-strings-page-down)
    (define-key map "a" 'ebib-add-string)
    (define-key map "b" 'ebib-strings-page-up)
    (define-key map "c" 'ebib-copy-string-contents)
    (define-key map "d" 'ebib-delete-string)
    (define-key map "e" 'ebib-edit-string)
    (define-key map "g" 'ebib-goto-first-string)
    (define-key map "G" 'ebib-goto-last-string)
    (define-key map "h" 'ebib-strings-help)
    (define-key map "j" 'ebib-next-string)
    (define-key map "k" 'ebib-prev-string)
    (define-key map "l" 'ebib-edit-multiline-string)
    (define-key map [(control n)] 'ebib-next-string)
    (define-key map [(meta n)] 'ebib-strings-page-down)
    (define-key map [(control p)] 'ebib-prev-string)
    (define-key map [(meta p)] 'ebib-strings-page-up)
    (define-key map "q" 'ebib-quit-strings-buffer)
    (define-key map "x" 'ebib-export-string)
    (define-key map "X" 'ebib-export-all-strings)
    (define-key map "\C-xb" 'ebib-quit-strings-buffer)
    (define-key map "\C-xk" 'ebib-quit-strings-buffer)
    map)
  "Keymap for the ebib strings buffer.")

(define-derived-mode ebib-strings-mode
  fundamental-mode "Ebib-strings"
  "Major mode for the Ebib strings buffer."
  (setq buffer-read-only t)
  (setq truncate-lines t))

(defun ebib-quit-strings-buffer ()
  "Quits editing the @STRING definitions."
  (interactive)
  (if (and (eq ebib-layout 'index-only)
           ebib-popup-entry-window)
      (delete-window)
    (ebib-with-window-nondedicated
      (switch-to-buffer nil t t)))
  (ebib-pop-to-buffer 'index))

(defun ebib-prev-string ()
  "Moves to the previous string."
  (interactive)
  (if (equal ebib-current-string (car (edb-strings-list ebib-cur-db)))  ; if we're on the first string
      (beep)
    ;; go to the beginnig of the highlight and move upward one line.
    (goto-char (ebib-highlight-start ebib-strings-highlight))
    (forward-line -1)
    (setq ebib-current-string (prev-elem ebib-current-string (edb-strings-list ebib-cur-db)))
    (ebib-set-strings-highlight)))

(defun ebib-next-string ()
  "Moves to the next string."
  (interactive)
  (if (equal ebib-current-string (last1 (edb-strings-list ebib-cur-db)))
      (when (ebib-called-interactively) (beep))
    (goto-char (ebib-highlight-start ebib-strings-highlight))
    (forward-line 1)
    (setq ebib-current-string (next-elem ebib-current-string (edb-strings-list ebib-cur-db)))
    (ebib-set-strings-highlight)))

(defun ebib-goto-first-string ()
  "Moves to the first string."
  (interactive)
  (setq ebib-current-string (car (edb-strings-list ebib-cur-db)))
  (goto-char (point-min))
  (ebib-set-strings-highlight))

(defun ebib-goto-last-string ()
  "Moves to the last string."
  (interactive)
  (setq ebib-current-string (last1 (edb-strings-list ebib-cur-db)))
  (goto-char (point-max))
  (forward-line -1)
  (ebib-set-strings-highlight))

(defun ebib-strings-page-up ()
  "Moves 10 entries up in the database."
  (interactive)
  (let ((number-of-strings (length (edb-strings-list ebib-cur-db)))
        (remaining-number-of-strings (length (member ebib-current-string (edb-strings-list ebib-cur-db)))))
    (if (<= (- number-of-strings remaining-number-of-strings) 10)
        (ebib-goto-first-string)
      (setq ebib-current-string (nth
                                 (- number-of-strings remaining-number-of-strings 10)
                                 (edb-strings-list ebib-cur-db)))
      (goto-char (ebib-highlight-start ebib-strings-highlight))
      (forward-line -10)
      (ebib-set-strings-highlight)))
  (message ebib-current-string))

(defun ebib-strings-page-down ()
  "Moves 10 entries down in the database."
  (interactive)
  (let ((number-of-strings (length (edb-strings-list ebib-cur-db)))
        (remaining-number-of-strings (length (member ebib-current-string (edb-strings-list ebib-cur-db)))))
    (if (<= remaining-number-of-strings 10)
        (ebib-goto-last-string)
      (setq ebib-current-string (nth
                                 (- number-of-strings remaining-number-of-strings -10)
                                 (edb-strings-list ebib-cur-db)))
      (goto-char (ebib-highlight-start ebib-strings-highlight))
      (forward-line 10)
      (ebib-set-strings-highlight)))
  (message ebib-current-string))

(defun ebib-fill-strings-buffer ()
  "Fills the strings buffer with the @STRING definitions."
  (with-current-buffer (cdr (assoc 'strings ebib-buffer-alist))
    (with-buffer-writable
      (erase-buffer)
      (dolist (elem (edb-strings-list ebib-cur-db))
        (let ((str (to-raw (gethash elem (edb-strings ebib-cur-db)))))
          (insert (format "%-18s %s\n" elem
                          (if (multiline-p str)
                              (concat "+" (first-line str))
                            (concat " " str)))))))
    (goto-char (point-min))
    (setq ebib-current-string (car (edb-strings-list ebib-cur-db)))
    (ebib-set-strings-highlight)
    (set-buffer-modified-p nil)))

(defun ebib-edit-string ()
  "Edits the value of an @STRING definition
When the user enters an empty string, the value is not changed."
  (interactive)
  (let ((init-contents (to-raw (gethash ebib-current-string (edb-strings ebib-cur-db)))))
    (if (multiline-p init-contents)
        (ebib-edit-multiline-string)
      (if-str (new-contents (read-string (format "%s: " ebib-current-string)
                                         (if init-contents
                                             (cons init-contents 0)
                                           nil)))
          (progn
            (puthash ebib-current-string (from-raw new-contents) (edb-strings ebib-cur-db))
            (ebib-redisplay-current-string)
            (ebib-next-string)
            (ebib-set-modified t))
        (error "@STRING definition cannot be empty")))))

(defun ebib-copy-string-contents ()
  "Copies the contents of the current string to the kill ring."
  (interactive)
  (let ((contents (gethash ebib-current-string (edb-strings ebib-cur-db))))
    (kill-new contents)
    (message "String value copied.")))

(defun ebib-delete-string ()
  "Deletes the current @STRING definition from the database."
  (interactive)
  (when (y-or-n-p (format "Delete @STRING definition %s? " ebib-current-string))
    (remhash ebib-current-string (edb-strings ebib-cur-db))
    (with-buffer-writable
      (let ((beg (progn
                   (goto-char (ebib-highlight-start ebib-strings-highlight))
                   (point))))
        (forward-line 1)
        (delete-region beg (point))))
    (let ((new-cur-string (next-elem ebib-current-string (edb-strings-list ebib-cur-db))))
      (setf (edb-strings-list ebib-cur-db) (delete ebib-current-string (edb-strings-list ebib-cur-db)))
      (when (null new-cur-string)       ; deleted the last string
        (setq new-cur-string (last1 (edb-strings-list ebib-cur-db)))
        (forward-line -1))
      (setq ebib-current-string new-cur-string))
    (ebib-set-strings-highlight)
    (ebib-set-modified t)
    (message "@STRING definition deleted.")))

(defun ebib-add-string ()
  "Creates a new @STRING definition."
  (interactive)
  (if-str (new-abbr (read-string "New @STRING abbreviation: " nil 'ebib-key-history))
      (progn
        (if (member new-abbr (edb-strings-list ebib-cur-db))
            (error (format "%s already exists" new-abbr)))
        (if-str (new-string (read-string (format "Value for %s: " new-abbr)))
            (progn
              (ebib-insert-string new-abbr new-string ebib-cur-db t)
              (sort-in-buffer (length (edb-strings-list ebib-cur-db)) new-abbr)
              (with-buffer-writable
                (insert (format "%-19s %s\n" new-abbr new-string)))
              (forward-line -1)
              (ebib-set-strings-highlight)
              (setq ebib-current-string new-abbr)
              (ebib-set-modified t))))))

(defun ebib-export-string (prefix)
  "Exports the current @STRING.
The prefix argument indicates which database to copy the string
to. If no prefix argument is present, a filename is asked to
which the string is appended."
  (interactive "P")
  (let ((num (ebib-prefix prefix)))
    (if num
        (ebib-export-to-db num (format "@STRING definition `%s' copied to database %%d" ebib-current-string)
                           #'(lambda (db)
                               (let ((abbr ebib-current-string)
                                     (string (gethash ebib-current-string (edb-strings ebib-cur-db))))
                                 (if (member abbr (edb-strings-list db))
                                     (error "@STRING definition already exists in database %d" num)
                                   (ebib-insert-string abbr string db t)))))
      (ebib-export-to-file (format "Export @STRING definition `%s' to file: " ebib-current-string)
                           (format "@STRING definition `%s' exported to %%s" ebib-current-string)
                           #'(lambda ()
                               (insert (format "\n@string{%s = %s}\n"
                                               ebib-current-string
                                               (gethash ebib-current-string (edb-strings ebib-cur-db)))))))))

(defun ebib-export-all-strings (prefix)
  "Exports all @STRING definitions.
If a prefix argument is given, it is taken as the database to
copy the definitions to. Without prefix argument, asks for a file
to append them to."
  (interactive "P")
  (when ebib-current-string ; there is always a current string, unless there are no strings
    (let ((num (ebib-prefix prefix)))
      (if num
          (ebib-export-to-db
           num "All @STRING definitions copied to database %d"
           #'(lambda (db)
               (mapc #'(lambda (abbr)
                         (if (member abbr (edb-strings-list db))
                             (message "@STRING definition `%s' already exists in database %d" abbr num)
                           (ebib-insert-string abbr (gethash abbr (edb-strings ebib-cur-db)) db t)))
                     (edb-strings-list ebib-cur-db))))
        (ebib-export-to-file "Export all @STRING definitions to file: "
                             "All @STRING definitions exported to %s"
                             #'(lambda ()
                                 (insert (format "\n")) ; to keep things tidy.
                                 (ebib-format-strings ebib-cur-db)))))))

(defun ebib-edit-multiline-string ()
  "Edits the current string in multiline-mode."
  (interactive)
  (ebib-multiline-edit 'string (to-raw (gethash ebib-current-string (edb-strings ebib-cur-db)))))

(defun ebib-strings-help ()
  "Shows the info node on Ebib's strings buffer."
  (interactive)
  (setq ebib-info-flag t)
  (ebib-lower)
  (info "(ebib) The Strings Buffer"))

;;;;;;;;;;;;;;;;;;;;
;; multiline edit ;;
;;;;;;;;;;;;;;;;;;;;

(define-minor-mode ebib-multiline-mode
  "Minor mode for Ebib's multiline edit buffer."
  :init-value nil :lighter nil :global nil
  :keymap '(("\C-c|q" . ebib-quit-multiline-edit)
            ("\C-c|c" . ebib-cancel-multiline-edit)
            ("\C-c|s" . ebib-save-from-multiline-edit)
            ("\C-c|h" . ebib-multiline-help)))

(easy-menu-define ebib-multiline-menu ebib-multiline-mode-map "Ebib multiline menu"
  '("Ebib"
    ["Store Text and Exit" ebib-quit-multiline-edit t]
    ["Cancel Edit" ebib-cancel-multiline-edit t]
    ["Save Text" ebib-save-from-multiline-edit t]
    ["Help" ebib-multiline-help t]))

(easy-menu-add ebib-multiline-menu ebib-multiline-mode-map)

(defun ebib-multiline-edit (type &optional starttext)
  "Switches to Ebib's multiline edit buffer.
STARTTEXT is a string that contains the initial text of the buffer."
  ;; (setq ebib-pre-multiline-buffer (current-buffer))
  (ebib-pop-to-buffer 'multiline)
  (set-buffer-modified-p nil)
  (erase-buffer)
  (setq ebib-editing type)
  (when starttext
    (insert starttext)
    (goto-char (point-min))
    (set-buffer-modified-p nil)))

(defun ebib-quit-multiline-edit ()
  "Quits the multiline edit buffer, saving the text."
  (interactive)
  (ebib-store-multiline-text)
  (ebib-leave-multiline-edit-buffer)
  (cond
   ((eq ebib-editing 'fields)
    (ebib-next-field))
   ((eq ebib-editing 'strings)
    (ebib-next-string)))
  (message "Text stored."))

(defun ebib-cancel-multiline-edit ()
  "Quits the multiline edit buffer and discards the changes."
  (interactive)
  (catch 'no-cancel
    (when (buffer-modified-p)
      (unless (y-or-n-p "Text has been modified. Abandon changes? ")
        (throw 'no-cancel nil)))
    (ebib-leave-multiline-edit-buffer)))

(defun ebib-leave-multiline-edit-buffer ()
  "Leaves the multiline edit buffer.
Restores the previous buffer in the window that the multiline
edit buffer was shown in."
  (if (and (eq ebib-layout 'index-only)
           ebib-popup-entry-window)
      (delete-window)
    (switch-to-buffer nil t t))
  (cond
   ((eq ebib-editing 'preamble)
    (ebib-pop-to-buffer 'index))
   ((eq ebib-editing 'fields)
    (ebib-pop-to-buffer 'entry)
    (ebib-redisplay-current-field))
   ((eq ebib-editing 'strings)
    (ebib-pop-to-buffer 'strings)
    (ebib-redisplay-current-string))))

(defun ebib-save-from-multiline-edit ()
  "Saves the database from within the multiline edit buffer.
The text being edited is stored before saving the database."
  (interactive)
  (ebib-store-multiline-text)
  (ebib-save-database ebib-cur-db)
  (set-buffer-modified-p nil))

(defun ebib-store-multiline-text ()
  "Stores the text being edited in the multiline edit buffer."
  (let ((text (buffer-substring-no-properties (point-min) (point-max))))
    (cond
     ((eq ebib-editing 'preamble)
      (if (equal text "")
          (setf (edb-preamble ebib-cur-db) nil)
        (setf (edb-preamble ebib-cur-db) text)))
     ((eq ebib-editing 'fields)
      (if (equal text "")
          (remhash ebib-current-field ebib-cur-entry-hash)
        (when (not ebib-multiline-raw)
          (setq text (from-raw text)))
        (puthash ebib-current-field text ebib-cur-entry-hash)))
     ((eq ebib-editing 'strings)
      (if (equal text "")
          ;; with ERROR, we avoid execution of `ebib-set-modified' and
          ;; MESSAGE, but we also do not switch back to the strings
          ;; buffer. this may not be so bad, actually, because the user
          ;; may want to change his edit.
          (error "@STRING definition cannot be empty ")
        (setq text (from-raw text))  ; strings cannot be raw
        (puthash ebib-current-string text (edb-strings ebib-cur-db))))))
  (ebib-set-modified t))

(defun ebib-multiline-help ()
  "Show the info node on Ebib's multiline edit buffer."
  (interactive)
  (setq ebib-info-flag t)
  (ebib-lower)
  (info "(ebib) The Multiline Edit Buffer"))

;;;;;;;;;;;;;;;;;;;
;; ebib-log-mode ;;
;;;;;;;;;;;;;;;;;;;

(defvar ebib-log-mode-map
  (let ((map (make-keymap)))
    (suppress-keymap map)
    (define-key map " " 'scroll-up)
    (define-key map "b" 'scroll-down)
    (define-key map "q" 'ebib-quit-log-buffer)
    map)
  "Keymap for the ebib log buffer.")

(define-derived-mode ebib-log-mode
  fundamental-mode "Ebib-log"
  "Major mode for the Ebib log buffer."
  (local-set-key "\C-xb" 'ebib-quit-log-buffer)
  (local-set-key "\C-xk" 'ebib-quit-log-buffer))

(defun ebib-quit-log-buffer ()
  "Exits the log buffer."
  (interactive)
  (if (and (eq ebib-layout 'index-only)
           ebib-popup-entry-window)
      (delete-window)
    (ebib-with-window-nondedicated
      (switch-to-buffer nil t t)))
  (ebib-pop-to-buffer 'index))

;;;;;;;;;;;;;;;;;;;;;;;;;;;;;;;;;;;;
;; functions for non-Ebib buffers ;;
;;;;;;;;;;;;;;;;;;;;;;;;;;;;;;;;;;;;

(defun ebib-import ()
  "Searches for BibTeX entries in the current buffer.
The entries are added to the current database (i.e. the database
that was active when Ebib was lowered. Works on the whole buffer,
or on the region if it is active."
  (interactive)
  (if (not ebib-cur-db)
      (error "No database loaded")
    (with-syntax-table ebib-syntax-table
      (save-excursion
        (save-restriction
          (if (region-active)
              (narrow-to-region (region-beginning)
                                (region-end)))
          (let ((buffer (current-buffer)))
            (with-temp-buffer
              (insert-buffer-substring buffer)
              (let ((n (ebib-find-bibtex-entries ebib-cur-db t)))
                (setf (edb-keys-list ebib-cur-db) (sort (edb-keys-list ebib-cur-db) 'string<))
                (when (edb-strings-list ebib-cur-db)
                  (setf (edb-strings-list ebib-cur-db) (sort (edb-strings-list ebib-cur-db) 'string<))) 
                (ebib-redisplay)
                (ebib-set-modified t)
                (message (format "%d entries, %d @STRINGs and %s @PREAMBLE found in buffer."
                                 (car n)
                                 (cadr n)
                                 (if (caddr n)
                                     "a"
                                   "no")))))))))))

(defun ebib-get-db-from-filename (filename)
  "Returns the database struct associated with FILENAME."
  (when (file-name-absolute-p filename)
    (setq filename (expand-file-name filename))) ; expand ~, . and ..
  (catch 'found
    (mapc #'(lambda (db)
              (if (string= filename
                           ;; if filename is absolute, we want to compare
                           ;; to the absolute filename of the database,
                           ;; otherwise we should use only the
                           ;; non-directory component.
                           (if (file-name-absolute-p filename)
                               (edb-filename db)
                             (file-name-nondirectory (edb-filename db))))
                  (throw 'found db)))
          ebib-databases)
    nil))

(defun ebib-get-local-databases ()
  "Returns a list of .bib files associated with the file in the current LaTeX buffer.
Each element in the list is a string holding the name of the .bib
file. This function simply searches the current LaTeX file or its
master file for a \\bibliography command and returns the file(s)
given in its argument. If no \\bibliography command is found,
returns the symbol NONE."
  (let ((texfile-buffer (current-buffer))
        texfile)
    ;; if AucTeX's TeX-master is used and set to a string, we must
    ;; search that file for a \bibliography command, as it's more
    ;; likely to be in there than in the file we're in.
    (and (boundp 'TeX-master)
         (stringp TeX-master)
         (setq texfile (ensure-extension TeX-master "tex")))
    (with-temp-buffer
      (if (and texfile (file-readable-p texfile))
          (insert-file-contents texfile)
        (insert-buffer-substring texfile-buffer))
      (save-excursion
        (goto-char (point-min))
        (if (re-search-forward "\\\\\\(no\\)*bibliography{\\(.*?\\)}" nil t)
            (mapcar #'(lambda (file)
                        (ensure-extension file "bib"))
                    (split-string (buffer-substring-no-properties (match-beginning 2) (match-end 2)) ",[ ]*"))
          'none)))))

(defun ebib-create-collection-from-db ()
  "Create a collection of BibTeX keys.
The source of the collection is either curent database or, if the
current buffer is a LaTeX file containing a \\bibliography
command, the BibTeX files in that command (if they are open in
Ebib)."
  (or ebib-local-bibtex-filenames
      (setq ebib-local-bibtex-filenames (ebib-get-local-databases)))
  (let (collection)
    (if (eq ebib-local-bibtex-filenames 'none)
        (if (null (edb-cur-entry ebib-cur-db))
            (error "No entries found in current database")
          (setq collection (ebib-create-collection (edb-database ebib-cur-db))))
      (mapc #'(lambda (file)
                (let ((db (ebib-get-db-from-filename file)))
                  (cond
                   ((null db)
                    (message "Database %s not loaded" file))
                   ((null (edb-cur-entry db))
                    (message "No entries in database %s" file))
                   (t (setq collection (append (ebib-create-collection (edb-database db))
                                               collection))))))
            ebib-local-bibtex-filenames))
    collection))

(defun ebib-insert-bibtex-key ()
  "Inserts a BibTeX key at POINT.
The user is prompted for a BibTeX key and has to choose one from
the database(s) associated with the current LaTeX file, or from
the current database if there is no \\bibliography command. Tab
completion works."
  (interactive)
  (ebib-execute-when
    ((database)
     (let ((collection (ebib-create-collection-from-db)))
       (when collection
         (let* ((key (completing-read "Key to insert: " collection nil t nil 'ebib-key-history))
                (format-list (or (cadr (assoc (buffer-local-value 'major-mode (current-buffer)) ebib-citation-commands))
                                 (cadr (assoc 'any ebib-citation-commands))))
                (citation-command
                 (if-str (format-string (cadr (assoc
                                               (completing-read "Command to use: " format-list nil nil nil 'ebib-cite-command-history)
                                               format-list)))
                     (cl-multiple-value-bind (before repeater separator after) (ebib-split-citation-string format-string)
                       (concat (ebib-create-citation-command before)
                               (ebib-create-citation-command repeater key)
                               (ebib-create-citation-command after)))
                   key))) ; if the user didn't provide a command, we insert just the entry key
           (when citation-command
             (insert (format "%s" citation-command)))))))
    ((default)
     (error "No database loaded"))))

(defun ebib-entry-summary ()
  "Shows the fields of the key at POINT.
The key is searched in the database associated with the LaTeX
file, or in the current database if no \\bibliography command can
be found."
  (interactive)
  (ebib-execute-when
    ((database)
     (or ebib-local-bibtex-filenames
         (setq ebib-local-bibtex-filenames (ebib-get-local-databases)))
     (let ((key (read-string-at-point "][@\"#%'(),={} \n\t\f")))
       (if (eq ebib-local-bibtex-filenames 'none)
           (if (not (member key (edb-keys-list ebib-cur-db)))
               (error "Entry `%s' is not in the current database" key))
         (let ((database (catch 'found
                           (mapc #'(lambda (file)
                                     (let ((db (ebib-get-db-from-filename file)))
                                       (if (null db)
                                           (message "Database %s not loaded" file)
                                         (if (member key (edb-keys-list db))
                                             (throw 'found db)))))
                                 ebib-local-bibtex-filenames)
                           nil))) ; we must return nil if the key wasn't found anywhere
           (if (null database)
               (error "Entry `%s' not found" key)
             (setq ebib-cur-db database))))
       (ebib key)))
    ((default)
     (error "No database(s) loaded"))))

(defun ebib-create-bib-from-bbl ()
  "Create a .bib file for the current LaTeX document.
The LaTeX document must have a .bbl file associated with it. All
bibitems are extracted from this file and a new .bib file is
created containing only these entries."
  (interactive)
  (ebib-execute-when
    ((database)
     (or ebib-local-bibtex-filenames
         (setq ebib-local-bibtex-filenames (ebib-get-local-databases)))
     (let* ((filename-sans-extension (file-name-sans-extension (buffer-file-name)))
            (bbl-file (concat filename-sans-extension ".bbl"))
            (bib-file (concat filename-sans-extension ".bib")))
       (unless (file-exists-p bbl-file)
         (error "No .bbl file exists. Run BibTeX first"))
       (when (or (not (file-exists-p bib-file))
                 (y-or-n-p (format "%s already exists. Overwrite? " (file-name-nondirectory bib-file))))
         (when (file-exists-p bib-file)
           (delete-file bib-file))
         (let ((databases
                (delq nil (mapcar #'(lambda (file)
                                      (ebib-get-db-from-filename file))
                                  ebib-local-bibtex-filenames))))
           (with-temp-buffer
             (insert-file-contents bbl-file)
             (ebib-export-entries (ebib-read-entries-from-bbl) databases bib-file))))))
    ((default)
     (beep))))

(defun ebib-read-entries-from-bbl ()
  (interactive)
  (goto-char (point-min))
  (let (entries)
    (while (re-search-forward "\\\\bibitem\\[\\(?:.\\|\n[^\n]\\)*\\]{\\(.*?\\)}" nil t)
      (add-to-list 'entries (match-string 1) t))
    entries))

(provide 'ebib)

;;; ebib ends here<|MERGE_RESOLUTION|>--- conflicted
+++ resolved
@@ -2437,31 +2437,30 @@
     (dolist (props entry)
       ;;aggregate properties, some require special handling
       (cond
-        ((eq (car props) 'key)
-          (setq entry-key (cdr (assoc 'key entry))))
-        ((eq (car props) ebib-standard-file-field)
-          (let ((short-file (ebib-file-relative-name (expand-file-name (cdr props)))))
-            (puthash ebib-standard-file-field (from-raw short-file) fields)))
-        (t
-          (puthash (car props) (cdr props) fields))))
+       ((eq (car props) 'key)
+        (setq entry-key (cdr (assoc 'key entry))))
+       ((eq (car props) ebib-standard-file-field)
+        (let ((short-file (ebib-file-relative-name (expand-file-name (cdr props)))))
+          (puthash ebib-standard-file-field (from-raw short-file) fields)))
+       (t
+        (puthash (car props) (cdr props) fields))))
     ;;check for required
     (if entry-key
-      (if (member entry-key (edb-keys-list db))
-        (if ebib-uniquify-keys
-          (setq entry-key (ebib-uniquify-key entry-key))
-          (error "Key %s already exists" entry-key)))
+        (if (member entry-key (edb-keys-list db))
+            (if ebib-uniquify-keys
+                (setq entry-key (ebib-uniquify-key entry-key))
+              (error "Key %s already exists" entry-key)))
       (setq entry-key (ebib-generate-tempkey db)))
     (unless (gethash 'type* fields)
       (puthash 'type* ebib-default-type fields))
     ;;insert and update index display
     (with-current-buffer (cdr (assoc 'index ebib-buffer-alist))
-      (sort-in-buffer (1+ (edb-n-entries db)) entry-key)
+      (sort-in-buffer (1+ (length (edb-keys-list db))) entry-key)
       (ebib-insert-entry entry-key fields db t t)
-      (with-buffer-writable
-        (ebib-display-entry entry-key))
-      (forward-line -1)
+      (ebib-display-entry entry-key)
+      (forward-line -1) ; move one line up to position the cursor on the new entry.
       (ebib-set-index-highlight)
-      (setf (edb-cur-entry db) (member entry-key (edb-keys-list db)))
+      (setf (edb-cur-entry db) entry-key)
       (ebib-set-modified t))
     entry-key))
 
@@ -2470,40 +2469,12 @@
   (interactive)
   (ebib-execute-when
     ((real-db)
-<<<<<<< HEAD
-     (if-str (entry-key (if ebib-autogenerate-keys
-                            "<new-entry>"
-                          (read-string "New entry key: " nil 'ebib-key-history)))
-         (progn
-           (if (member entry-key (edb-keys-list ebib-cur-db))
-               (if ebib-uniquify-keys
-                   (setq entry-key (ebib-uniquify-key entry-key))
-                 (error "Key already exists")))
-           (with-current-buffer (cdr (assoc 'index ebib-buffer-alist))
-             (sort-in-buffer (1+ (length (edb-keys-list ebib-cur-db))) entry-key)
-             ;; we create the hash table *before* the call to
-             ;; ebib-display-entry, because that function refers to the
-             ;; hash table if ebib-index-display-fields is set.
-             (let ((fields (make-hash-table)))
-               (puthash 'type* ebib-default-type fields)
-               (ebib-insert-entry entry-key fields ebib-cur-db t t))
-             (ebib-display-entry entry-key)
-             (forward-line -1) ; move one line up to position the cursor on the new entry.
-             (ebib-set-index-highlight)
-             (setf (edb-cur-entry ebib-cur-db) entry-key)
-             (ebib-fill-entry-buffer)
-             (ebib-edit-entry-internal)
-             (ebib-set-modified t)))))
-    ((filtered-db)
-     (error "Cannot add entries to a filtered database"))
-=======
      (let ((entry-alist (list)))
        (unless ebib-autogenerate-keys
          (add-to-list 'entry-alist (cons 'key (read-string "New entry key: " nil 'ebib-key-history))))
        (ebib-add-entry-stub entry-alist ebib-cur-db)
        (ebib-fill-entry-buffer)
        (ebib-edit-entry-internal)))
->>>>>>> bfdca0a2
     ((no-database)
      (error "No database open. Use `o' to open a database first"))
     ((default)
@@ -2524,32 +2495,32 @@
   (let* ((all-entry-files (list))
          (file-exists-in-db-p '(lambda (fp)
                                  (if (member (locate-file fp ebib-file-search-dirs) all-entry-files)
-                                   t)))
+                                     t)))
          (add-file-entry '(lambda (fp)
                             (cond
-                              ((listp fp)
-                                (dolist (file fp) (funcall add-file-entry file)))
-                              ((file-directory-p fp)
-                                (funcall add-file-entry (directory-files fp t "^\\([^.]\\)"))) ;ignore hidden
-                              ((file-exists-p fp)
-                                (if (and (null allow-duplicates-p) (funcall file-exists-in-db-p fp))
+                             ((listp fp)
+                              (dolist (file fp) (funcall add-file-entry file)))
+                             ((file-directory-p fp)
+                              (funcall add-file-entry (directory-files fp t "^\\([^.]\\)"))) ;ignore hidden
+                             ((file-exists-p fp)
+                              (if (and (null allow-duplicates-p) (funcall file-exists-in-db-p fp))
                                   (message "File %s already exists in db, skipping" fp)
-                                  (progn
-                                    (ebib-add-entry-stub (list (cons ebib-standard-file-field fp)) db)
-                                    (ebib-fill-entry-buffer)
-                                    (message "Adding file %s" fp))))
-                              (t
-                                (error "Invalid file %s" fp))))))
+                                (progn
+                                  (ebib-add-entry-stub (list (cons ebib-standard-file-field fp)) db)
+                                  (ebib-fill-entry-buffer)
+                                  (message "Adding file %s" fp))))
+                             (t
+                              (error "Invalid file %s" fp))))))
     ;;prompt for file
     (if (and (null filepath) (null disable-prompt-p))
-      (setq filepath (read-file-name "Add file or directory: " (car ebib-file-search-dirs))))
+        (setq filepath (read-file-name "Add file or directory: " (car ebib-file-search-dirs))))
     ;;collect all file paths from db entries into single list
     (unless allow-duplicates-p
       (dolist (entry-key (edb-keys-list (or db ebib-cur-db)))
         (let ((entry-files (to-raw (car (ebib-get-field-value ebib-standard-file-field entry-key)))))
           (if entry-files
-            (dolist (fp (split-string entry-files ebib-filename-separator))
-              (add-to-list 'all-entry-files (locate-file fp ebib-file-search-dirs)))))))
+              (dolist (fp (split-string entry-files ebib-filename-separator))
+                (add-to-list 'all-entry-files (locate-file fp ebib-file-search-dirs)))))))
     (funcall add-file-entry filepath)))
 
 (defun ebib-uniquify-key (key)
@@ -2582,14 +2553,6 @@
     ((default)
      (beep))))
 
-<<<<<<< HEAD
-(defun ebib-index-c ()
-  "Helper function for the `c' key in the index buffer."
-  (interactive)
-  (if (edb-filter ebib-cur-db)
-      (ebib-filters-cancel-filter)
-    (ebib-close-database)))
-=======
 (defun ebib-generate-tempkey (&optional db)
   "Generate a unique temp key in DB or the current database.
 Keys are in the form: <new-entry>, <new-entry-1>, <new-entry-2>, ..."
@@ -2602,7 +2565,13 @@
       (setq entry-key (format "<new-entry-%d>" key-count))
       (incf key-count))
     entry-key))
->>>>>>> bfdca0a2
+
+(defun ebib-index-c ()
+  "Helper function for the `c' key in the index buffer."
+  (interactive)
+  (if (edb-filter ebib-cur-db)
+      (ebib-filters-cancel-filter)
+    (ebib-close-database)))
 
 (defun ebib-close-database ()
   "Closes the current BibTeX database."
