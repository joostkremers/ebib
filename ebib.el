--- conflicted
+++ resolved
@@ -265,11 +265,7 @@
     ;; First set the modification flag, so that it's still correct after
     ;; with-ebib-buffer-writable.
     (when ebib--cur-db
-<<<<<<< HEAD
-      (set-buffer-modified-p (ebib--db-modified-p ebib--cur-db)))
-=======
       (set-buffer-modified-p (ebib-db-modified-p ebib--cur-db)))
->>>>>>> 7b24a54a
     (with-ebib-buffer-writable
       (erase-buffer)
       (if (not ebib--cur-db)
@@ -385,15 +381,9 @@
 If a filter is active, only the keys of entries that match the
 filter are returned. The returned list is sorted."
   (when ebib--cur-db
-<<<<<<< HEAD
-    (if (ebib--db-get-filter ebib--cur-db)
+    (if (ebib-db-get-filter ebib--cur-db)
         (ebib--filters-run-filter ebib--cur-db)
-      (ebib--db-list-keys ebib--cur-db))))
-=======
-    (if (ebib-db-get-filter ebib--cur-db)
-      (ebib--filters-run-filter ebib--cur-db)
-    (ebib-db-list-keys ebib--cur-db))))
->>>>>>> 7b24a54a
+      (ebib-db-list-keys ebib--cur-db))))
 
 ;; This is simply to save some typing.
 (defun ebib--cur-entry-key ()
@@ -486,15 +476,9 @@
   (add-hook 'kill-emacs-query-functions 'ebib--kill-emacs-query-function)
   (load ebib-rc-file 'noerror)
   (if ebib-preload-bib-files
-<<<<<<< HEAD
-      (mapc #'(lambda (file)
-                (ebib--load-bibtex-file-internal (or (locate-file file ebib-bib-search-dirs)
-                                                     file)))
-=======
       (mapc (lambda (file)
               (ebib--load-bibtex-file-internal (or (locate-file file ebib-bib-search-dirs)
                                                    file)))
->>>>>>> 7b24a54a
             ebib-preload-bib-files))
   (setq ebib--initialized t))
 
@@ -900,20 +884,6 @@
 If FILE specifies a BibTeX dialect and no dialect is set for DB,
 also set DB's dialect."
   (with-temp-buffer
-<<<<<<< HEAD
-    (with-syntax-table ebib--syntax-table
-      (insert-file-contents file)
-      (let ((result (ebib--find-bibtex-entries db nil)))
-        ;; Log the results.
-        (ebib--log 'message "%d entries, %d @STRINGs and %s @PREAMBLE found in file."
-                   (car result)
-                   (cadr result)
-                   (if (nth 2 result)
-                       "a"
-                     "no"))
-        (when ebib--log-error
-          (message "%s found! Press `l' to check Ebib log buffer." (nth ebib--log-error '("Warnings" "Errors"))))))))
-=======
     (insert-file-contents file)
     (unless (ebib-db-get-dialect db)
       (ebib-db-set-dialect (parsebib-find-bibtex-dialect) db))
@@ -927,7 +897,6 @@
                    "no"))
       (when ebib--log-error
         (message "%s found! Press `l' to check Ebib log buffer." (nth ebib--log-error '("Warnings" "Errors")))))))
->>>>>>> 7b24a54a
 
 (defun ebib--find-bibtex-entries (db timestamp)
   "Find the BibTeX entries in the current buffer.
@@ -989,30 +958,6 @@
           (ebib-db-set-comment comment db))))))
 
 (defun ebib--read-string (db)
-<<<<<<< HEAD
-  "Read the @STRING definition beginning at the line POINT is on.
-If a proper abbreviation and string are found, they are stored in
-DB. Return the string if one was read, NIL otherwise."
-  (let ((limit (save-excursion       ; we find the matching end parenthesis
-                 (backward-char)
-                 (ebib--match-paren-forward (point-max))
-                 (point))))
-    (skip-chars-forward "\"#%'(),={} \n\t\f" limit)
-    (let ((beg (point)))
-      (if (ebib--looking-at-goto-end (concat "\\(" ebib--bibtex-identifier "\\)[ \t\n\f]*=") 1)
-          (ebib--ifstring (abbr (buffer-substring-no-properties beg (point)))
-              (progn
-                (skip-chars-forward "^\"{" limit)
-                (let ((beg (point)))
-                  (ebib--ifstring (string (if (ebib--match-delim-forward limit)
-                                              (buffer-substring-no-properties beg (1+ (point)))
-                                            nil))
-                      (if (ebib--db-set-string abbr string db 'noerror)
-                          string
-                        (ebib--log 'warning (format "Line %d: @STRING definition `%s' duplicated. Skipping."
-                                                    (line-number-at-pos) abbr)))))))
-        (ebib--log 'error "Error: illegal string identifier at line %d. Skipping" (line-number-at-pos))))))
-=======
   "Read an @STRING definition and store it in DB.
 Return value is the string if one was read, nil otherwise."
   (let* ((def (parsebib-read-string))
@@ -1024,7 +969,6 @@
           (ebib--log 'warning (format "Line %d: @STRING definition `%s' duplicated. Skipping."
                                       (line-number-at-pos) abbr)))
       (ebib--log 'error "Error: illegal string identifier at line %d. Skipping" (line-number-at-pos)))))
->>>>>>> 7b24a54a
 
 (defun ebib--read-preamble (db)
   "Read a @PREAMBLE definition and store it in DB.
@@ -1040,67 +984,6 @@
 Optional argument TIMESTAMP indicates whether a timestamp is to
 be added. (Whether a timestamp is actually added also depends on
 `ebib-use-timestamp'.)"
-<<<<<<< HEAD
-  (let ((limit (save-excursion
-                 (backward-char)
-                 (ebib--match-paren-forward (point-max))
-                 (point)))
-        (beg (progn
-               (skip-chars-forward " \n\t\f") ; note the space!
-               (point))))
-    (let (entry-key)
-      (if (ebib--looking-at-goto-end (concat "\\("
-                                             ebib--key-regexp
-                                             "\\)[ \t\n\f]*,")
-                                     1)  ; this delimits the entry key
-          (progn                        ; if we found an entry key
-            (setq entry-key (buffer-substring-no-properties beg (point)))
-            (when (string= entry-key "") ; to be on the safe side
-              (setq entry-key (ebib--generate-tempkey db))
-              (ebib--log 'warning "Line %d: Temporary key generated for entry." (line-number-at-pos)))
-            (skip-chars-forward "^,")) ; move to the comma after the entry key
-        ;; if there is no legal entry key, we create a temporary key and try to read the entry anyway.
-        (setq entry-key (ebib--generate-tempkey db))
-        (ebib--log 'warning "Line %d: No entry key; generating temporary key." (line-number-at-pos)))
-      (unless (ebib--store-entry entry-key (list (cons "=type=" entry-type)) db timestamp (if ebib-uniquify-keys 'uniquify 'noerror))
-        (ebib--log 'warning "Line %d: Entry `%s' duplicated. Skipping." (line-number-at-pos) entry-key))
-      (cl-loop for field = (ebib--find-bibtex-field limit)
-               while field do
-               ;; TODO We pass 'overwrite if `ebib-allow-identical-fields'
-               ;; is nil in order to overwrite a possible timestamp. This
-               ;; has to be handled better, though!
-               (ebib--db-set-field-value (car field) (cdr field) entry-key db (if ebib-allow-identical-fields
-                                                                                  ebib-keywords-separator
-                                                                                'overwrite)
-                                         'as-is))
-      entry-key)))                      ; Return the entry key.
-
-(defun ebib--find-bibtex-field (limit)
-  "Find the field after point.
-Return a cons (FIELD . VALUE), or NIL if no field was found."
-  (skip-chars-forward "\"#%'(),={} \n\t\f" limit) ; move to the first char of the field name
-  (unless (>= (point) limit)   ; if we haven't reached the end of the entry
-    (let ((beg (point)))
-      (if (ebib--looking-at-goto-end (concat "\\(" ebib--bibtex-identifier "\\)[ \t\n\f]*=") 1)
-          (let ((field-type (buffer-substring-no-properties beg (point))))
-            (skip-chars-forward "#%'(),=} \n\t\f" limit) ; move to the field contents
-            (let* ((beg (point))
-                   (field-contents (buffer-substring-no-properties beg (ebib--find-end-of-field limit))))
-              (cons field-type field-contents)))
-        (ebib--log 'error "Error: illegal field name found at line %d. Skipping" (line-number-at-pos))))))
-
-(defun ebib--find-end-of-field (limit)
-  "Move POINT to the end of a field's contents and return POINT.
-The contents of a field is delimited by a comma or by the closing brace of
-the entry. The latter is at position LIMIT."
-  (while (and (not (eq (char-after) ?\,))
-              (< (point) limit))
-    (ebib--match-delim-forward limit) ; check if we're on a delimiter and if so, jump to the matching closing delimiter
-    (forward-char 1))
-  (if (= (point) limit)
-      (skip-chars-backward " \n\t\f"))
-  (point))
-=======
   (let* ((beg (point)) ; save the start of the entry in case something goes wrong.
          (entry (parsebib-read-entry entry-type))
          (entry-key (cdr (assoc-string "=key=" entry))))
@@ -1110,7 +993,6 @@
     (unless (ebib--store-entry entry-key entry db timestamp (if ebib-uniquify-keys 'uniquify 'noerror))
       (ebib--log 'warning "Line %d: Entry `%s' duplicated. Skipping." (line-number-at-pos beg) entry-key)) 
     entry-key))                         ; Return the entry key.
->>>>>>> 7b24a54a
 
 (defun ebib-leave-ebib-windows ()
   "Leave the Ebib windows, lowering them if necessary."
@@ -1222,13 +1104,8 @@
     ((real-db)
      (let ((entry-alist (list)))
        (unless ebib-autogenerate-keys
-<<<<<<< HEAD
-         (push (cons '=key= (read-string "New entry key: " nil 'ebib--key-history))  entry-alist))
-       (ebib--db-set-current-entry-key (ebib--add-entry-stub entry-alist ebib--cur-db) ebib--cur-db)
-=======
          (add-to-list 'entry-alist (cons '=key= (read-string "New entry key: " nil 'ebib--key-history))))
        (ebib-db-set-current-entry-key (ebib--add-entry-stub entry-alist ebib--cur-db) ebib--cur-db)
->>>>>>> 7b24a54a
        (ebib--redisplay)
        (ebib--edit-entry-internal)))
     ((no-database)
@@ -1443,13 +1320,8 @@
       ((entries)
        (with-current-ebib-buffer 'index
          (with-ebib-buffer-writable
-<<<<<<< HEAD
-           (ebib--db-toggle-mark (ebib--cur-entry-key) ebib--cur-db)
-           (ebib--display-mark (ebib--db-marked-p (ebib--cur-entry-key) ebib--cur-db)
-=======
            (ebib-db-toggle-mark (ebib--cur-entry-key) ebib--cur-db)
            (ebib--display-mark (ebib-db-marked-p (ebib--cur-entry-key) ebib--cur-db)
->>>>>>> 7b24a54a
                                (overlay-start ebib--index-overlay)
                                (overlay-end ebib--index-overlay)))))
       ((default)
@@ -1482,21 +1354,12 @@
   (let ((entry (ebib-db-get-entry key db 'noerror)))
     (when entry
       (insert (format "@%s{%s,\n" (cdr (assoc "=type=" entry)) key))
-<<<<<<< HEAD
-      (mapc #'(lambda (field)
-                (unless (or (not (cdr field)) ; Deleted fields have their value set to `nil'. See `ebib--db-set-field-value'.
-                            (string= (car field) "=type=")
-                            (and (cl-equalp (car field) "timestamp") timestamp ebib-use-timestamp))
-                  (insert (format "\t%s = %s,\n" (car field) (cdr field)))))
-            entry)
-=======
       (mapc (lambda (field)
               (unless (or (not (cdr field)) ; Deleted fields have their value set to `nil'. See `ebib-db-set-field-value'.
                           (ebib--special-field-p (car field))
                           (and (cl-equalp (car field) "timestamp") timestamp ebib-use-timestamp))
                 (insert (format "\t%s = %s,\n" (car field) (cdr field)))))
             (reverse entry))
->>>>>>> 7b24a54a
       (if (and timestamp ebib-use-timestamp)
           (insert (format "\ttimestamp = {%s}" (format-time-string ebib-timestamp-format)))
         (delete-char -2))               ; the final ",\n" must be deleted
@@ -1550,13 +1413,8 @@
       ;; The first one is simple: if X has a crossref field, it must be
       ;; sorted before Y (or at least *can* be, if Y also has a crossref
       ;; field).
-<<<<<<< HEAD
-      ((compare-xrefs (x _y)
-                      (ebib--db-get-field-value "crossref" x db 'noerror))
-=======
       ((compare-xrefs (x y)
                       (ebib-db-get-field-value "crossref" x db 'noerror))
->>>>>>> 7b24a54a
        ;; This one's a bit trickier. We iterate over the lists of fields in
        ;; `ebib-sort-order'. For each level, `ebib--get-sortstring' then
        ;; returns the string that can be used for sorting. If all fails,
@@ -1591,19 +1449,11 @@
         (ebib--log 'error "Could not create backup file `%s'" backup-file)))))
 
 (defun ebib--save-database (db)
-<<<<<<< HEAD
-  "Save the database DB."
-  (when (and (ebib--db-backup-p db)
-             (file-exists-p (ebib--db-get-filename db)))
-    (ebib--make-backup (ebib--db-get-filename db))
-    (ebib--db-set-backup nil db))
-=======
   "Save the database DB." 
   (when (and (ebib-db-backup-p db)
              (file-exists-p (ebib-db-get-filename db)))
     (ebib--make-backup (ebib-db-get-filename db))
     (ebib-db-set-backup nil db))
->>>>>>> 7b24a54a
   (with-temp-buffer
     (ebib--format-database-as-bibtex db)
     (write-region (point-min) (point-max) (ebib-db-get-filename db)))
@@ -1724,21 +1574,12 @@
   "Delete the current entry from the database."
   (interactive)
   (cl-flet ((remove-entry (key)
-<<<<<<< HEAD
-                          (ebib--db-remove-entry key ebib--cur-db)
-                          (ebib--db-unmark-entry key ebib--cur-db) ; This is harmless if key isn't marked.
-                          (ebib--db-set-current-entry-key (or (ebib--next-elem key ebib--cur-keys-list)
-                                                              (-last-item ebib--cur-keys-list))
-                                                          ebib--cur-db
-                                                          'first)
-=======
                           (ebib-db-remove-entry key ebib--cur-db)
                           (ebib-db-unmark-entry key ebib--cur-db) ; This is harmless if key isn't marked.
                           (ebib-db-set-current-entry-key (or (ebib--next-elem key ebib--cur-keys-list)
                                                              (-last-item ebib--cur-keys-list))
                                                          ebib--cur-db
                                                          'first)
->>>>>>> 7b24a54a
                           (setq ebib--cur-keys-list (delete key ebib--cur-keys-list))))
     (ebib--execute-when
       ((entries) ; TODO this means we can delete an entry from a filtered db!
@@ -1824,22 +1665,6 @@
     ((entries)
      (if num
          (ebib--export-to-db num (format "Entry `%s' copied to database %%d." (ebib--cur-entry-key))
-<<<<<<< HEAD
-                             #'(lambda (db)
-                                 (let ((entry-key (ebib--cur-entry-key)))
-                                   (if (member entry-key (ebib--db-list-keys db 'nosort))
-                                       (error "Entry key `%s' already exists in database %d" entry-key num)
-                                     (ebib--store-entry entry-key (copy-tree (ebib--db-get-entry entry-key ebib--cur-db)) db t)
-                                     ;; if this is the first entry in the target DB,
-                                     ;; its CUR-ENTRY must be set!
-                                     (when (null (ebib--db-get-current-entry-key db))
-                                       (ebib--db-set-current-entry-key t db))
-                                     t)))) ; we must return T, WHEN does not always do this.
-       (ebib--export-to-file (format "Export `%s' to file: " (ebib--cur-entry-key))
-                             #'(lambda ()
-                                 (insert "\n")
-                                 (ebib--format-entry (ebib--cur-entry-key) ebib--cur-db t)))))
-=======
                              (lambda (db)
                                (let ((entry-key (ebib--cur-entry-key)))
                                  (if (member entry-key (ebib-db-list-keys db 'nosort))
@@ -1855,7 +1680,6 @@
                              (lambda ()
                                (insert "\n")
                                (ebib--format-entry (ebib--cur-entry-key) ebib--cur-db t)))))
->>>>>>> 7b24a54a
     ((default)
      (beep))))
 
@@ -1868,24 +1692,6 @@
      (if num
          (ebib--export-to-db
           num "Entries copied to database %d."
-<<<<<<< HEAD
-          #'(lambda (db)
-              (mapc #'(lambda (entry-key)
-                        (if (member entry-key (ebib--db-list-keys db 'nosort))
-                            (error "Entry key `%s' already exists in database %d" entry-key num)
-                          (ebib--store-entry entry-key (copy-tree (ebib--db-get-entry entry-key ebib--cur-db)) db t)))
-                    (ebib--db-list-marked-entries ebib--cur-db 'nosort))
-              ;; if the target DB was empty before, its CUR-ENTRY must be set!
-              (when (null (ebib--db-get-current-entry-key db))
-                (ebib--db-set-current-entry-key t db))
-              t))         ; we must return T, WHEN does not always do this.
-       (ebib--export-to-file "Export to file: "
-                             #'(lambda ()
-                                 (mapc #'(lambda (entry-key)
-                                           (insert "\n")
-                                           (ebib--format-entry entry-key ebib--cur-db t))
-                                       (ebib--db-list-marked-entries ebib--cur-db 'nosort))))))
-=======
           (lambda (db)
             (mapc (lambda (entry-key)
                     (if (member entry-key (ebib-db-list-keys db 'nosort))
@@ -1902,7 +1708,6 @@
                                        (insert "\n")
                                        (ebib--format-entry entry-key ebib--cur-db t))
                                      (ebib-db-list-marked-entries ebib--cur-db 'nosort))))))
->>>>>>> 7b24a54a
     ((default)
      (beep))))
 
@@ -1919,11 +1724,7 @@
            (setq ebib--search-string search-str)
            ;; first we search the current entry
            (if (ebib--search-in-entry ebib--search-string
-<<<<<<< HEAD
-                                      (ebib--db-get-entry (ebib--cur-entry-key) ebib--cur-db))
-=======
-                                     (ebib-db-get-entry (ebib--cur-entry-key) ebib--cur-db))
->>>>>>> 7b24a54a
+                                      (ebib-db-get-entry (ebib--cur-entry-key) ebib--cur-db))
                (ebib--fill-entry-buffer ebib--search-string)
              ;; if the search string wasn't found in the current entry, we continue searching.
              (ebib-search-next)))))
@@ -1944,21 +1745,18 @@
        (let ((cur-search-entry (cdr (member (ebib--cur-entry-key) ebib--cur-keys-list))))
          (while (and cur-search-entry
                      (null (ebib--search-in-entry ebib--search-string
-<<<<<<< HEAD
                                                   (ebib--db-get-entry (car cur-search-entry) ebib--cur-db 'noerror))))
-=======
-                                                 (ebib-db-get-entry (car cur-search-entry) ebib--cur-db 'noerror))))
->>>>>>> 7b24a54a
-           (setq cur-search-entry (cdr cur-search-entry)))
-         (if (null cur-search-entry)
-             (message (format "`%s' not found" ebib--search-string))
-           (ebib-db-set-current-entry-key (car cur-search-entry) ebib--cur-db)
-           (with-current-ebib-buffer 'index
-             (goto-char (point-min))
-             (re-search-forward (format "^%s " (regexp-quote (ebib--cur-entry-key))))
-             (beginning-of-line)
-             (ebib--set-index-overlay)
-             (ebib--fill-entry-buffer ebib--search-string))))))
+           (ebib-db-get-entry (car cur-search-entry) ebib--cur-db 'noerror))))
+     (setq cur-search-entry (cdr cur-search-entry)))
+    (if (null cur-search-entry)
+        (message (format "`%s' not found" ebib--search-string))
+      (ebib-db-set-current-entry-key (car cur-search-entry) ebib--cur-db)
+      (with-current-ebib-buffer 'index
+        (goto-char (point-min))
+        (re-search-forward (format "^%s " (regexp-quote (ebib--cur-entry-key))))
+        (beginning-of-line)
+        (ebib--set-index-overlay)
+        (ebib--fill-entry-buffer ebib--search-string))))))
     ((default)
      (beep))))
 
@@ -2026,20 +1824,12 @@
        (let ((num (ebib--prefix prefix)))
          (if num
              (ebib--export-to-db num "@PREAMBLE copied to database %d"
-<<<<<<< HEAD
-                                 #'(lambda (db)
-                                     (ebib--db-set-preamble (ebib--db-get-preamble ebib--cur-db) db 'append)))
-           (ebib--export-to-file "Export @PREAMBLE to file: "
-                                 #'(lambda ()
-                                     (insert (format "\n@preamble{%s}\n\n" (ebib--db-get-preamble ebib--cur-db)))))))))
-=======
                                  (lambda (db)
                                    (ebib-db-set-preamble (ebib-db-get-preamble ebib--cur-db) db 'append)))
            (ebib--export-to-file "Export @PREAMBLE to file: "
                                  "@PREAMBLE exported to %s"
                                  (lambda ()
                                    (insert (format "\n@preamble{%s}\n\n" (ebib-db-get-preamble ebib--cur-db)))))))))
->>>>>>> 7b24a54a
     ((default)
      (beep))))
 
@@ -2189,23 +1979,13 @@
 \"http://dx.doi.org/\" before being sent to the browser."
   (interactive)
   (ebib--execute-when
-<<<<<<< HEAD
     ((entries)
-     (let ((doi (ebib--db-get-field-value ebib-doi-field (ebib--cur-entry-key) ebib--cur-db 'noerror 'unbraced 'xref)))
+     (let ((doi (ebib-db-get-field-value ebib-doi-field (ebib--cur-entry-key) ebib--cur-db 'noerror 'unbraced 'xref)))
        (if doi
            (ebib--call-browser (concat "http://dx.doi.org/" doi))
          (error "No DOI found in field `%s'" ebib-doi-field))))
     ((default)
      (beep))))
-=======
-   ((entries)
-    (let ((doi (ebib-db-get-field-value ebib-doi-field (ebib--cur-entry-key) ebib--cur-db 'noerror 'unbraced 'xref)))
-      (if doi
-          (ebib--call-browser (concat "http://dx.doi.org/" doi))
-        (error "No DOI found in field `%s'" ebib-doi-field))))
-   ((default)
-    (beep))))
->>>>>>> 7b24a54a
 
 (defun ebib--call-browser (string &optional n)
   "Call a browser with the Nth URL in STRING.
@@ -2453,17 +2233,10 @@
   (interactive)
   (ebib--execute-when
     ((filtered-db)
-<<<<<<< HEAD
-     (ebib--db-set-filter (if (eq (car (ebib--db-get-filter ebib--cur-db)) 'not)
-                              (cadr (ebib--db-get-filter ebib--cur-db))
-                            `(not ,(ebib--db-get-filter ebib--cur-db)))
-                          ebib--cur-db)
-=======
      (ebib-db-set-filter (if (eq (car (ebib-db-get-filter ebib--cur-db)) 'not)
                              (cadr (ebib-db-get-filter ebib--cur-db))
                            `(not ,(ebib-db-get-filter ebib--cur-db)))
                          ebib--cur-db)
->>>>>>> 7b24a54a
      (ebib--redisplay))
     ((default)
      (beep))))
@@ -2491,17 +2264,6 @@
                      (read-string prompt nil 'ebib--filters-history)))))
       (ebib--execute-when
         ((filtered-db)
-<<<<<<< HEAD
-         (ebib--db-set-filter `(,bool ,(ebib--db-get-filter ebib--cur-db)
-                                      ,(if (>= not 0)
-                                           `(contains ,field ,regexp)
-                                         `(not (contains ,field ,regexp))))
-                              ebib--cur-db))
-        ((real-db)
-         (ebib--db-set-filter (if (>= not 0)
-                                  `(contains ,field ,regexp)
-                                `(not (contains ,field ,regexp)))
-=======
          (ebib-db-set-filter `(,bool ,(ebib-db-get-filter ebib--cur-db)
                                      ,(if (>= not 0)
                                           `(contains ,field ,regexp)
@@ -2511,8 +2273,7 @@
          (ebib-db-set-filter (if (>= not 0)
                                  `(contains ,field ,regexp)
                                `(not (contains ,field ,regexp)))
->>>>>>> 7b24a54a
-                              ebib--cur-db))))))
+                             ebib--cur-db))))))
 
 (defun ebib-filters-reapply-filter ()
   "Reapply the current filter."
@@ -2749,15 +2510,6 @@
                        (new-conts (if conts
                                       (concat conts ebib-keywords-separator keyword)
                                     keyword)))
-<<<<<<< HEAD
-                  (ebib--db-set-field-value "keywords"
-                                            (if ebib-keywords-field-keep-sorted
-                                                (ebib--sort-keywords new-conts)
-                                              new-conts)
-                                            (ebib--cur-entry-key)
-                                            ebib--cur-db
-                                            'overwrite)
-=======
                   (ebib-db-set-field-value "keywords"
                                            (if ebib-keywords-field-keep-sorted
                                                (ebib--sort-keywords new-conts)
@@ -2765,7 +2517,6 @@
                                            (ebib--cur-entry-key)
                                            ebib--cur-db
                                            'overwrite)
->>>>>>> 7b24a54a
                   (ebib--redisplay-current-field)
                   (unless (member keyword collection)
                     (ebib--keywords-add-keyword keyword ebib--cur-db)))
@@ -2818,17 +2569,10 @@
         (setq braced? (ebib-db-unbraced-p init-contents))
         (setq init-contents (ebib-db-unbrace init-contents)))
       (ebib--ifstring (new-contents (read-string (format "%s: " cur-field)
-<<<<<<< HEAD
                                                  (if init-contents
                                                      (cons init-contents 0))))
-          (ebib--db-set-field-value cur-field new-contents (ebib--cur-entry-key) ebib--cur-db 'overwrite braced?)
-        (ebib--db-remove-field-value cur-field (ebib--cur-entry-key) ebib--cur-db))
-=======
-                                                (if init-contents
-                                                    (cons init-contents 0))))
           (ebib-db-set-field-value cur-field new-contents (ebib--cur-entry-key) ebib--cur-db 'overwrite braced?)
         (ebib-db-remove-field-value cur-field (ebib--cur-entry-key) ebib--cur-db))
->>>>>>> 7b24a54a
       (ebib--redisplay-current-field)
       (ebib--set-modified t))))
 
@@ -2892,17 +2636,10 @@
   (let ((field (ebib--current-field)))
     (unless (or (not field)
                 (string= field "=type="))
-<<<<<<< HEAD
-      (let ((contents (ebib--db-get-field-value field (ebib--cur-entry-key) ebib--cur-db 'noerror 'unbraced 'xref)))
+      (let ((contents (ebib-db-get-field-value field (ebib--cur-entry-key) ebib--cur-db 'noerror 'unbraced 'xref)))
         (when (stringp contents)
           (kill-new contents)
           (message "Field contents copied."))))))
-=======
-    (let ((contents (ebib-db-get-field-value field (ebib--cur-entry-key) ebib--cur-db 'noerror 'unbraced 'xref)))
-      (when (stringp contents)
-        (kill-new contents)
-        (message "Field contents copied."))))))
->>>>>>> 7b24a54a
 
 (defun ebib-cut-field-contents ()
   "Kill the contents of the current field. The killed text is put in the kill ring."
@@ -2910,23 +2647,13 @@
   (let ((field (ebib--current-field)))
     (unless (or (not field)
                 (string= field "=type="))
-<<<<<<< HEAD
-      (let ((contents (ebib--db-get-field-value field (ebib--cur-entry-key) ebib--cur-db 'noerror 'unbraced)))
+      (let ((contents (ebib-db-get-field-value field (ebib--cur-entry-key) ebib--cur-db 'noerror 'unbraced)))
         (when (stringp contents)
-          (ebib--db-remove-field-value field (ebib--cur-entry-key) ebib--cur-db)
+          (ebib-db-remove-field-value field (ebib--cur-entry-key) ebib--cur-db)
           (kill-new contents)
           (ebib--redisplay-current-field)
           (ebib--set-modified t)
           (message "Field contents killed."))))))
-=======
-    (let ((contents (ebib-db-get-field-value field (ebib--cur-entry-key) ebib--cur-db 'noerror 'unbraced)))
-      (when (stringp contents)
-        (ebib-db-remove-field-value field (ebib--cur-entry-key) ebib--cur-db)
-        (kill-new contents)
-        (ebib--redisplay-current-field)
-        (ebib--set-modified t)
-        (message "Field contents killed."))))))
->>>>>>> 7b24a54a
 
 (defun ebib-yank-field-contents (arg)
   "Insert the last killed text into the current field.
@@ -2939,8 +2666,7 @@
   (let ((field (ebib--current-field)))
     (if (or (member-ignore-case field '("=type=" "crossref")) ; We cannot yank into the `=type=' or `crossref' fields.
             (unless (eq last-command 'ebib--yank-field-contents) ; Nor into a field already filled.
-<<<<<<< HEAD
-              (ebib--db-get-field-value field (ebib--cur-entry-key) ebib--cur-db 'noerror)))
+              (ebib-db-get-field-value field (ebib--cur-entry-key) ebib--cur-db 'noerror)))
         (progn
           (setq this-command t)
           (beep))
@@ -2950,24 +2676,9 @@
                                          ((eq arg '-) -2)
                                          (t (1- arg))))))
         (when new-contents
-          (ebib--db-set-field-value field new-contents (ebib--cur-entry-key) ebib--cur-db 'overwrite)
+          (ebib-db-set-field-value field new-contents (ebib--cur-entry-key) ebib--cur-db 'overwrite)
           (ebib--redisplay-current-field)
           (ebib--set-modified t))))))
-=======
-              (ebib-db-get-field-value field (ebib--cur-entry-key) ebib--cur-db 'noerror)))
-      (progn
-        (setq this-command t)
-        (beep))
-    (let ((new-contents (current-kill (cond
-                                       ((listp arg)
-                                        (if (eq last-command 'ebib--yank-field-contents) 1 0))
-                                       ((eq arg '-) -2)
-                                       (t (1- arg))))))
-      (when new-contents
-        (ebib-db-set-field-value field new-contents (ebib--cur-entry-key) ebib--cur-db 'overwrite)
-        (ebib--redisplay-current-field)
-        (ebib--set-modified t))))))
->>>>>>> 7b24a54a
 
 (defun ebib-delete-field-contents ()
   "Delete the contents of the current field.
@@ -2975,21 +2686,12 @@
   (interactive)
   (let ((field (ebib--current-field)))
     (if (string= field "=type=")
-<<<<<<< HEAD
         (beep)
       (when (y-or-n-p "Delete field contents? ")
-        (ebib--db-remove-field-value field (ebib--cur-entry-key) ebib--cur-db)
+        (ebib-db-remove-field-value field (ebib--cur-entry-key) ebib--cur-db)
         (ebib--redisplay-current-field)
         (ebib--set-modified t)
         (message "Field contents deleted.")))))
-=======
-      (beep)
-    (when (y-or-n-p "Delete field contents? ")
-      (ebib-db-remove-field-value field (ebib--cur-entry-key) ebib--cur-db)
-      (ebib--redisplay-current-field)
-      (ebib--set-modified t)
-      (message "Field contents deleted.")))))
->>>>>>> 7b24a54a
 
 (defun ebib-toggle-raw ()
   "Toggle the raw status of the current field contents."
@@ -3242,15 +2944,6 @@
         (num (ebib--prefix prefix)))
     (if num
         (ebib--export-to-db num (format "@STRING definition `%s' copied to database %%d" string)
-<<<<<<< HEAD
-                            #'(lambda (db)
-                                (ebib--db-set-string string (ebib--db-get-string string ebib--cur-db) db)))
-      (ebib--export-to-file (format "Export @STRING definition `%s' to file: " string)
-                            #'(lambda ()
-                                (insert (format "\n@string{%s = %s}\n"
-                                                string
-                                                (ebib--db-get-string string ebib--cur-db))))))))
-=======
                             (lambda (db)
                               (ebib-db-set-string string (ebib-db-get-string string ebib--cur-db) db)))
       (ebib--export-to-file (format "Export @STRING definition `%s' to file: " string)
@@ -3259,7 +2952,6 @@
                               (insert (format "\n@string{%s = %s}\n"
                                               string
                                               (ebib-db-get-string string ebib--cur-db))))))))
->>>>>>> 7b24a54a
 
 (defun ebib-export-all-strings (prefix)
   "Export all @STRING definitions.
@@ -3277,16 +2969,10 @@
                      (ebib-db-set-string abbr (ebib-db-get-string abbr ebib--cur-db) db 'noerror))
                    (ebib-db-list-strings ebib--cur-db))))
         (ebib--export-to-file "Export all @STRING definitions to file: "
-<<<<<<< HEAD
-                              #'(lambda ()
-                                  (insert (format "\n")) ; To keep things tidy.
-                                  (ebib--format-strings ebib--cur-db)))))))
-=======
                               "All @STRING definitions exported to %s"
                               (lambda ()
                                 (insert (format "\n")) ; To keep things tidy.
                                 (ebib--format-strings ebib--cur-db)))))))
->>>>>>> 7b24a54a
 
 (defun ebib-strings-help ()
   "Show the info node on Ebib's strings buffer."
