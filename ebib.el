;;; ebib.el --- a BibTeX database manager

;; Copyright (c) 2003-2013 Joost Kremers
;; All rights reserved.

;; Author: Joost Kremers <joostkremers@fastmail.fm>
;; Maintainer: Joost Kremers <joostkremers@fastmail.fm>
;; Created: 2003
;; Version: ==VERSION==
;; Keywords: text bibtex

;; Redistribution and use in source and binary forms, with or without
;; modification, are permitted provided that the following conditions
;; are met:
;;
;; 1. Redistributions of source code must retain the above copyright
;;    notice, this list of conditions and the following disclaimer.
;; 2. Redistributions in binary form must reproduce the above copyright
;;    notice, this list of conditions and the following disclaimer in the
;;    documentation and/or other materials provided with the distribution.
;; 3. The name of the author may not be used to endorse or promote products
;;    derived from this software without specific prior written permission.
;;
;; THIS SOFTWARE IS PROVIDED BY THE AUTHOR ``AS IS'' AND ANY EXPRESS OR
;; IMPLIED WARRANTIES, INCLUDING, BUT NOT LIMITED TO, THE IMPLIED WARRANTIES
;; OF MERCHANTABILITY AND FITNESS FOR A PARTICULAR PURPOSE ARE DISCLAIMED.
;; IN NO EVENT SHALL THE AUTHOR BE LIABLE FOR ANY DIRECT, INDIRECT,
;; INCIDENTAL, SPECIAL, EXEMPLARY, OR CONSEQUENTIAL DAMAGES (INCLUDING, BUT
;; NOT LIMITED TO, PROCUREMENT OF SUBSTITUTE GOODS OR SERVICES ; LOSS OF USE,
;; DATA, OR PROFITS ; OR BUSINESS INTERRUPTION) HOWEVER CAUSED AND ON ANY
;; THEORY OF LIABILITY, WHETHER IN CONTRACT, STRICT LIABILITY, OR TORT
;; (INCLUDING NEGLIGENCE OR OTHERWISE) ARISING IN ANY WAY OUT OF THE USE OF
;; THIS SOFTWARE, EVEN IF ADVISED OF THE POSSIBILITY OF SUCH DAMAGE.

;;; Commentary:

;; Ebib is a BibTeX database manager that runs in GNU Emacs. With Ebib, you
;; can create and manage .bib-files, all within Emacs. It supports @string
;; and @preamble definitions, multi-line field values, searching, and
;; integration with Emacs' (La)TeX mode.

;; See the Ebib manual for usage and installation instructions.

;; The latest release version of Ebib, contact information and mailing list
;; can be found at <http://ebib.sourceforge.net>. Development sources can be
;; found at <https://github.com/joostkremers/ebib>.

;; Code:

(eval-when-compile
  (if (string< (format "%d.%d" emacs-major-version emacs-minor-version) "24.3")
      (progn
        (require 'cl)
        (defalias 'cl-defstruct 'defstruct)
        (defalias 'cl-remove 'remove*)
        (defalias 'cl-flet 'flet)
        (defalias 'cl-loop 'loop)
        (defalias 'cl-caddr 'caddr)
        (defalias 'cl-multiple-value-bind 'multiple-value-bind)
        (defalias 'cl-macrolet 'macrolet))
    (require 'cl-lib)))
(require 'easymenu)
(require 'bibtex)

;; make sure we can call bibtex-generate-autokey
(declare-function bibtex-generate-autokey "bibtex" nil)
(unless (< emacs-major-version 24)
  (bibtex-set-dialect)) ; this initializes some stuff that is needed for bibtex-generate-autokey

;;;;;;;;;;;;;;;;;;;;;;
;; global variables ;;
;;;;;;;;;;;;;;;;;;;;;;

;; user customisation

(defgroup ebib nil "Ebib: a BibTeX database manager" :group 'tex)

(defgroup ebib-windows nil "Ebib window management" :group 'ebib)

(defcustom ebib-default-type 'article
  "The default type for a newly created BibTeX entry."
  :group 'ebib
  :type 'symbol)

(defcustom ebib-preload-bib-files nil
  "List of .bib files to load automatically when Ebib starts."
  :group 'ebib
  :type '(repeat (file :must-match t)))

(defcustom ebib-preload-bib-search-dirs '("~")
  "List of directories to search for .bib files to be preloaded."
  :group 'ebib
  :type '(repeat :tag "Search directories for .bib files" (string :tag "Directory")))

(defcustom ebib-create-backups t
  "If set, create a backup file of a .bib file when it is first saved."
  :group 'ebib
   :type '(choice (const :tag "Create backups" t)
                 (const :tag "Do not create backups" nil)))

(defcustom ebib-additional-fields '(crossref
                                    url
                                    annote
                                    abstract
                                    keywords
                                    file
                                    timestamp
                                    doi)
  "List of the additional fields."
  :group 'ebib
  :type '(repeat (symbol :tag "Field")))

(defcustom ebib-layout 'full
  "Ebib window layout.
This option defines how Ebib displays the buffers its uses. By
default, Ebib takes over the entire frame and creates two windows
to display the index and the entry buffer. Alternatively, Ebib
can display only the index buffer in a window of the size
`ebib-index-window-size', displaying the entry buffer only when
it is needed (see `ebib-popup-entry-window' as well). A third
option uses the right part of the frame to the size of
`ebib-width' to display both the index and the entry buffer."
  :group 'ebib-windows
  :type '(choice (const :tag "Use full frame" full)
                 (const :tag "Display only index window" index-only)
                 (const :tag "Custom width" custom)))

(defcustom ebib-popup-entry-window nil
  "If non-NIL, create a popup window to display the entry window.
By default, if `ebib-layout' is set to `index-only', Ebib will
use an existing window to display the entry buffer when needed.
If this option is set, however, Ebib will use the function
`display-buffer-pop-up-window' to show the entry buffer,
which (usually) means that a new window will be created.

Note that setting this option has no effect unless `ebib-layout'
is set to `index-only'."
  :group 'ebib-windows
  :type 'boolean)

(defcustom ebib-window-vertical-split nil
  "If non-NIL, display the index buffer at the left of the frame.
If you set this option, you should probably set
`ebib-index-window-size' to a larger value."
  :group 'ebib-windows
  :type 'boolean)

(defcustom ebib-width 80
  "Width of the Ebib windows.
Only takes effect if `ebib-layout' is set to CUSTOM."
  :group 'ebib-windows
  :type 'integer)

(defcustom ebib-index-window-size 10
  "The size of the index buffer window.
This is either the height of the window, or, if
`ebib-window-vertical-split' is set, the width of the window."
  :group 'ebib-windows
  :type 'integer)

(defcustom ebib-index-mode-line '("%e"
                                  mode-line-front-space
                                  mode-line-modified
                                  mode-line-buffer-identification
                                  "     Entry %l"
                                  (:eval (if (edb-virtual ebib-cur-db) " (Virtual)" "")))
  "The mode line for the index window."
  :group 'ebib-windows
  :type '(choice (const :tag "Use standard mode line" nil)
                 (sexp :tag "Customize mode line")))

(defcustom ebib-index-display-fields nil
  "List of the fields to display in the index buffer."
  :group 'ebib
  :type '(repeat (symbol :tag "Index Field")))

(defcustom ebib-uniquify-keys nil
  "Create unique keys.
If set, Ebib will not complain about duplicate keys but will
instead create a unique key by adding an identifier to it.
Identifiers are created from consecutive letters of the
alphabet, starting with `b'."
  :group 'ebib
  :type 'boolean)

(defcustom ebib-autogenerate-keys nil
  "If set, Ebib generates key automatically.
Uses the function `bibtex-generate-autokey', see there for
customization options."
  :group 'ebib
  :type 'boolean)

(defcustom ebib-citation-commands '((any
                                     (("cite" "\\cite%<[%A]%>{%K}")))
                                    (org-mode
                                     (("ebib" "[[ebib:%K][%A]]")))
                                    (markdown-mode
                                     (("text" "@%K%< [%A]%>")
                                      ("paren" "[%(%<%A %>@%K%<, %A%>%; )]")
                                      ("year" "[-@%K%< %A%>]"))))
  "A list of format strings to insert a citation into a buffer.
These are used with `ebib-insert-bibtex-key' and
`ebib-push-bibtex-key'."
  :group 'ebib
  :type '(repeat (list :tag "Mode" (symbol :tag "Mode name")
                       (repeat (list :tag "Citation command"
                                     (string :tag "Identifier")
                                     (string :tag "Format string"))))))

(defcustom ebib-multiline-major-mode 'text-mode
  "The major mode of the multiline edit buffer."
  :group 'ebib
  :type '(function :tag "Mode function"))

(defcustom ebib-sort-order nil
  "The fields on which the BibTeX entries are to be sorted in the .bib file.
Sorting is done on different sort levels, and each sort level contains one
or more sort keys."
  :group 'ebib
  :type '(repeat (repeat :tag "Sort level" (symbol :tag "Sort field"))))

(defcustom ebib-save-xrefs-first nil
  "If true, entries with a crossref field will be saved first in the .bib-file.
Setting this option has unpredictable results for the sort order
of entries, so it is not compatible with setting the Sort Order option."
  :group 'ebib
  :type 'boolean)

(defcustom ebib-use-timestamp nil
  "If true, new entries will get a time stamp.
The time stamp will be stored in a field \"timestamp\" that can
be made visible with the command \\[ebib-toggle-hidden] in the
index buffer."
  :group 'ebib
  :type 'boolean)

(defcustom ebib-timestamp-format "%a %b %e %T %Y"
  "Format of the time string used in the timestamp.
The format is passed unmodified to `format-time-string', see the
documentation of that function for details."
  :group 'ebib
  :type 'string)

(defcustom ebib-standard-url-field 'url
  "Standard field to store urls in.
In the index buffer, the command ebib-browse-url can be used to
send a url to a browser. This option sets the field from which
this command extracts the url."
  :group 'ebib
  :type 'symbol)

(defcustom ebib-url-regexp "\\\\url{\\(.*\\)}\\|https?://[^ '<>\"\n\t\f]+"
  "Regular expression to extract urls from a field."
  :group 'ebib
  :type 'string)

(defcustom ebib-browser-command nil
  "Command to call the browser with.
GNU/Emacs has a function call-browser, which is used if this
option is unset."
  :group 'ebib
  :type '(choice (const :tag "Use standard browser" nil)
                 (string :tag "Specify browser command")))

(defcustom ebib-standard-doi-field 'doi
  "Standard field to store a DOI (digital object identifier) in.
In the index buffer, the command ebib-browse-doi can be used to
send a suitable url to a browser. This option sets the field from
which this command extracts the doi."
  :group 'ebib
  :type 'symbol)

(defcustom ebib-doi-url "http://dx.doi.org/%s"
  "URL for opening a doi.
This value must contain one `%s', which will be replaced with the doi."
  :group 'ebib
  :type 'string)

(defcustom ebib-standard-file-field 'file
  "Standard field to store filenames in.
In the index buffer, the command ebib-view-file can be used to
view a file externally. This option sets the field from which
this command extracts the filename."
  :group 'ebib
  :type 'symbol)

(defcustom ebib-file-associations '(("pdf" . "xpdf")
                                    ("ps" . "gv"))
  "List of file associations.
Lists file extensions together with external programs to handle
files with those extensions. If the external program is left
blank, Ebib tries to handle the file internally in
Emacs (e.g. with doc-view-mode)."
  :group 'ebib
  :type '(repeat (cons :tag "File association"
                       (string :tag "Extension")
                       (choice (const :tag "Open in Emacs" nil)
                               (string :tag "Run external command")))))

(defcustom ebib-filename-separator "; "
  "Separator for filenames in `ebib-standard-file-field'.
The contents of the file field is split up using this separator,
each string is assumed to be a filename."
  :group 'ebib
  :type 'string)

(defcustom ebib-file-search-dirs '("~")
  "List of directories to search when viewing external files."
  :group 'ebib
  :type '(repeat :tag "Search directories" (string :tag "Directory")))

(defcustom ebib-print-preamble nil
  "Preamble used for the LaTeX file for printing the database.
Each string is added to the preamble on a separate line."
  :group 'ebib
  :type '(repeat (string :tag "Add to preamble")))

(defcustom ebib-print-newpage nil
  "If set, each entry is printed on a separate page."
  :group 'ebib
  :type 'boolean)

(defcustom ebib-print-multiline nil
  "If set, multiline fields are included when printing the database."
  :group 'ebib
  :type 'boolean)

(defcustom ebib-latex-preamble '("\\bibliographystyle{plain}")
  "Preamble used for the LaTeX file for BibTeXing the database.
Each string is added to the preamble on a separate line."
  :group 'ebib
  :type '(repeat (string :tag "Add to preamble")))

(defcustom ebib-print-tempfile ""
  "Temporary file for use with `ebib-print-database' and `ebib-latex-database'."
  :group 'ebib
  :type '(file))

(defcustom ebib-allow-identical-fields nil
  "If set, Ebib handles multiple occurrences of a field gracefully."
  :group 'ebib
  :type 'boolean)

(defcustom ebib-keywords-list nil
  "General list of keywords."
  :group 'ebib
  :type '(repeat (string :tag "Keyword")))

(defcustom ebib-keywords-file ""
  "Single or generic file name for storing keywords.
Keywords can be stored in a single keywords file, which is used
for all .bib files, or in per-directory keywords files located in
the same directories as the .bib files.  In the latter case, the
keywords file should specify just the generic name and no path."
  :group 'ebib
  :type '(choice (file :tag "Use single keywords file")
                 (string :value "ebib-keywords.txt" :tag "Use per-directory keywords file")))

(defcustom ebib-keywords-file-save-on-exit 'ask
  "Action to take when new keywords are added during a session.
This option only makes sense if `ebib-keywords-file' is set."
  :group 'ebib
  :type '(choice (const :tag "Always save on exit" always)
                 (const :tag "Do not save on exit" nil)
                 (const :tag "Ask whether to save" ask)))

(defcustom ebib-keywords-use-only-file nil
  "Whether or not to use only keywords from the keywords file.
If both `ebib-keywords-list' and `ebib-keywords-file' are set,
should the file take precedence or should both sets of keywords
be combined?

For .bib files that do not have an associated keywords file,
`ebib-keyword-list' is always used, regardless of this setting."
  :group 'ebib
  :type '(choice (const :tag "Use only keywords file" t)
                 (const :tag "Use keywords file and list" nil)))

(defcustom ebib-keywords-separator "; "
  "String for separating keywords in the keywords field."
  :group 'ebib
  :type '(string :tag "Keyword separator:"))

(defcustom ebib-rc-file "~/.ebibrc"
  "Customization file for Ebib.
This file is read when Ebib is started. It can be used to define custom keys or set custimzation variables (though the latter is easier through Customize)."
  :group 'ebib
  :type '(file :tag "Customization file:"))

(defcustom ebib-keywords-field-keep-sorted nil
  "Keep the keywords field sorted in alphabetical order.
Also automatically remove duplicates."
  :group 'ebib
  :type '(choice (const :tag "Sort keywords field" t)
                 (const :tag "Do not sort keywords field" nil)))

(defcustom ebib-biblatex-inheritance nil
  "Inheritance scheme for cross-referencing.
Inheritances are specified per entry type. The source is the
field name in the cross-referencing entry, the target the field
in the cross-referenced entry.

To define inheritances for all entry types, specify `all' as the
entry type. If you combine inheritances for `all' with
entry-specific inheritances, the latter override the former."
  :group 'ebib
  :type '(repeat (group (symbol :tag "Entry type")
                        (repeat :tag "Inherited fields"
                                (group (symbol :tag "Source")
                                       (symbol :tag "Target"))))))

(defvar ebib-unique-field-list nil
  "Holds a list of all field names.")

(defmacro add-to-listq (listvar element &optional append fn)
  (if (or (featurep 'xemacs)
          (string< emacs-version "22"))
      `(add-to-list (quote ,listvar) ,element ,append)
    `(add-to-list (quote ,listvar) ,element ,append ,fn)))

(defun ebib-set-unique-field-list (var value)
  "Sets `ebib-unique-field-list' on the basis of `ebib-entry-types'"
  (set-default var value)
  (setq ebib-unique-field-list nil)
  (mapc #'(lambda (entry)
            (mapc #'(lambda (field)
                      (add-to-listq ebib-unique-field-list field t 'eq))
                  (cadr entry))
            (mapc #'(lambda (field)
                      (add-to-listq ebib-unique-field-list field t 'eq))
                  (caddr entry)))
        value))

(defcustom ebib-entry-types
  '((article                                              ;; name of entry type
     (author title journal year)                          ;; obligatory fields
     (volume number pages month note))                    ;; optional fields

    (book
     (author title publisher year)
     (editor volume number series address edition month note))

    (booklet
     (title)
     (author howpublished address month year note))

    (inbook
     (author title chapter pages publisher year)
     (editor volume series address edition month note))

    (incollection
     (author title booktitle publisher year)
     (editor volume number series type chapter pages address edition month note))

    (inproceedings
     (author title booktitle year)
     (editor pages organization publisher address month note))

    (manual
     (title)
     (author organization address edition month year note))

    (misc
     ()
     (title author howpublished month year note))

    (mastersthesis
     (author title school year)
     (address month note))

    (phdthesis
     (author title school year)
     (address month note))

    (proceedings
     (title year)
     (editor publisher organization address month note))

    (techreport
     (author title institution year)
     (type number address month note))

    (unpublished
     (author title note)
     (month year)))

  "List of entry type definitions for Ebib"
  :group 'ebib
  :type '(repeat (list :tag "Entry type" (symbol :tag "Name")
                       (repeat :tag "Obligatory fields" (symbol :tag "Field"))
                       (repeat :tag "Optional fields" (symbol :tag "Field"))))
  :set 'ebib-set-unique-field-list)

(defgroup ebib-faces nil "Faces for Ebib" :group 'ebib)

(defface ebib-crossref-face '((t (:foreground "red")))
  "Face used to indicate values inherited from crossreferenced entries."
  :group 'ebib-faces)

(defface ebib-marked-face (if (featurep 'xemacs)
                              '((t (:foreground "white" :background "red")))
                            '((t (:inverse-video t))))
  "Face to indicate marked entries."
  :group 'ebib-faces)

(defface ebib-field-face '((t (:inherit font-lock-keyword-face)))
  "Face for field names."
  :group 'ebib-faces)

;; generic for all databases

;; constants and variables that are set only once
(defconst ebib-bibtex-identifier "[^^\"@\\&$#%',={}() \t\n\f]*" "Regexp describing a licit BibTeX identifier.")
(defconst ebib-key-regexp "[^^\"@\\&$#%',={} \t\n\f]*" "Regexp describing a licit key.")
(defconst ebib-version "==VERSION==")
(defvar ebib-initialized nil "T if Ebib has been initialized.")
;; "\"@',\#}{~%&$^"

;; buffers and highlights
(defvar ebib-buffer-alist nil "Alist of Ebib buffers.")
(defvar ebib-index-highlight nil "Highlight to mark the current entry.")
(defvar ebib-fields-highlight nil "Highlight to mark the current field.")
(defvar ebib-strings-highlight nil "Highlight to mark the current string.")

;; general bookkeeping
(defvar ebib-field-history nil "Minibuffer field name history.")
(defvar ebib-filter-history nil "Minibuffer history for virtual filters.")
(defvar ebib-cite-command-history nil "Minibuffer history for citation commands.")
(defvar ebib-key-history nil "Minibuffer history for entry keys.")
(defvar ebib-keyword-history nil "Minibuffer history for keywords.")

(defvar ebib-saved-window-config nil "Stores the window configuration when Ebib is called.")
(defvar ebib-window-before nil "The window that was active when Ebib was called.")
(defvar ebib-buffer-before nil "The buffer that was active when Ebib was called.")
;;(defvar ebib-pre-multiline-buffer nil "The buffer in the window before switching to the multiline edit buffer.")
(defvar ebib-export-filename nil "Filename to export entries to.")
(defvar ebib-push-buffer nil "Buffer to push entries to.")
(defvar ebib-search-string nil "Stores the last search string.")
(defvar ebib-editing nil "Indicates what the user is editing.
Its value can be 'strings, 'fields, or 'preamble.")
(defvar ebib-multiline-raw nil "Indicates whether the multiline text being edited is raw.")
(defvar ebib-log-error nil "Indicates whether an error was logged.")
(defvar ebib-local-bibtex-filenames nil
  "A buffer-local variable holding a list of the name(s) of that buffer's .bib file(s)")
(make-variable-buffer-local 'ebib-local-bibtex-filenames)
(defvar ebib-syntax-table (make-syntax-table) "Syntax table used for reading .bib files.")
(modify-syntax-entry ?\[ "." ebib-syntax-table)
(modify-syntax-entry ?\] "." ebib-syntax-table)
(modify-syntax-entry ?\( "." ebib-syntax-table)
(modify-syntax-entry ?\) "." ebib-syntax-table)
(modify-syntax-entry ?\" "w" ebib-syntax-table)

;; keywords
;;
;; `ebib-keywords-files-alist' lists directories with keywords
;; files plus the keywords in them. if there is a single keywords
;; file, then there is only one entry. entries have three
;; elements: the dir (or full filename in case of a single
;; keywords file), a list of saved keywords, and a list of new
;; keywords added during the current session.
(defvar ebib-keywords-files-alist nil "Alist of keywords files.")

;; `ebib-keywords-list-per-session' is composed of the keywords
;; in `ebib-keywords-list' and whatever new keywords are added by
;; the user during the current session. these new additions are
;; discarded when ebib is closed.
(defvar ebib-keywords-list-per-session nil "List of keywords for the current session.")

;; the databases

;; each database is represented by a struct
(cl-defstruct edb
  (database (make-hash-table :test 'equal)) ; hashtable containing the database itself
  (keys-list nil)                           ; sorted list of the keys in the database
  (cur-entry nil)                           ; sublist of `keys-list' that starts with the current entry
  (marked-entries nil)                      ; list of marked entries
  (strings (make-hash-table :test 'equal))  ; hashtable with the @STRING definitions
  (strings-list nil)                        ; sorted list of the @STRING abbreviations
  (preamble nil)                            ; string with the @PREAMBLE definition
  (filename nil)                            ; name of the BibTeX file that holds this database
  (name nil)                                ; name of the database
  (modified nil)                            ; has this database been modified?
  (make-backup nil)                         ; do we need to make a backup of the .bib file?
  (virtual nil))                            ; is this a virtual database?

;; the master list and the current database
(defvar ebib-databases nil "List of structs containing the databases.")
(defvar ebib-cur-db nil "The database that is currently active.")

;;;;;; bookkeeping required when editing field values or @STRING definitions

(defvar ebib-hide-hidden-fields t "If set to T, hidden fields are not shown.")

;; this variable is set when the user enters the entry buffer
(defvar ebib-cur-entry-fields nil "The fields of the type of the current entry.")

;; these two are set by `ebib-fill-entry-buffer'
(defvar ebib-cur-entry-hash nil "The hash table containing the data of the current entry.")
(defvar ebib-current-field nil "The current field.")

;; and this one by `ebib-fill-strings-buffer'
(defvar ebib-current-string nil "The current @STRING definition.")

;; the prefix key and the multiline key are stored in a variable so that the
;; user can customise them.
(defvar ebib-prefix-key ?\;)
(defvar ebib-multiline-key ?\|)

;; this is an AucTeX variable, but we want to check its value, so let's
;; keep the compiler from complaining.
(eval-when-compile
  (defvar TeX-master))

;; this is to keep XEmacs from complaining.
(eval-when-compile
  (if (featurep 'xemacs)
      (defvar mark-active)))

;; XEmacs has line-number, not line-number-at-pos.
(eval-and-compile
  (if (featurep 'xemacs)
      (defalias 'line-number-at-pos 'line-number)))

;;;;;;;;;;;;;;;;;;;;;;;;;;;;;;;;;
;; useful macros and functions ;;
;;;;;;;;;;;;;;;;;;;;;;;;;;;;;;;;;

(defmacro nor (&rest args)
  "Returns T if none of its arguments are true."
  `(not (or ,@args)))

;; we sometimes (often, in fact ;-) need to do something with a string, but
;; take special action (or do nothing) if that string is empty. `if-str'
;; makes that easier:

(defmacro if-str (bindvar then &rest else)
  "Execute THEN only if STRING is nonempty.
Format: (if-str (var value) then-form [else-forms]) VAR is bound
to VALUE, which is evaluated. If VAR is a nonempty string,
THEN-FORM is executed. If VAR is either \"\" or nil, ELSE-FORM is
executed. Returns the value of THEN or of ELSE."
  (declare (indent 2))
  `(let ,(list bindvar)
     (if (nor (null ,(car bindvar))
              (equal ,(car bindvar) ""))
         ,then
       ,@else)))

(defmacro last1 (lst &optional n)
  "Returns the last (or Nth last) element of LST."
  `(car (last ,lst ,n)))

;; we sometimes need to walk through lists.  these functions yield the
;; element directly preceding or following ELEM in LIST. in order to work
;; properly, ELEM must be unique in LIST, obviously. if ELEM is the
;; first/last element of LIST, or if it is not contained in LIST at all,
;; the result is nil.
(defun next-elem (elem list)
  (cadr (member elem list)))

(defun prev-elem (elem list)
  (if (or (equal elem (car list))
          (not (member elem list)))
      nil
    (last1 list (1+ (length (member elem list))))))

(defun read-string-at-point (chars)
  "Reads a string at POINT delimited by CHARS and returns it.
CHARS is a string of characters that should not occur in the string."
  (save-excursion
    (skip-chars-backward (concat "^" chars))
    (let ((beg (point)))
      (looking-at-goto-end (concat "[^" chars "]*"))
      (buffer-substring-no-properties beg (point)))))

(defun remove-from-string (string remove)
  "Returns a copy of STRING with all the occurrences of REMOVE taken out.
REMOVE can be a regex."
  (apply 'concat (split-string string remove)))

(defun in-string (char string)
  "Returns T if CHAR is in STRING, otherwise NIL."
  (catch 'found
    (do ((len (length string))
         (i 0 (1+ i)))
        ((= i len) nil)
      (if (eq char (aref string i))
          (throw 'found t)))))

(defun ensure-extension (string ext)
  "Makes sure STRING has the extension EXT, by appending it if necessary.
EXT should be an extension without the dot."
  (if (string-match (concat "\\." ext "$") string)
      string
    (concat string "." ext)))

(defmacro with-buffer-writable (&rest body)
  "Makes the current buffer writable and executes the commands in BODY.
After BODY is executed, the buffer modified flag is unset."
  (declare (indent defun))
  `(unwind-protect
       (let ((buffer-read-only nil))
         ,@body)
     (set-buffer-modified-p nil)))

(defmacro ebib-with-window-nondedicated (&rest body)
  "Execute BODY with the current window non-dedicated.
Restore the dedicated status after executing BODY."
  (declare (indent defun))
  `(let ((dedicated (window-dedicated-p)))
     (unwind-protect
         (progn
           (set-window-dedicated-p (selected-window) nil)
           ,@body)
       (if dedicated
           (set-window-dedicated-p (selected-window) t)))))

(defmacro safe-write-region (start end filename &optional append visit lockname mustbenew)
  "XEmacs does not have the MUSTBENEW argument, so this is a way to implement it."
  (if (featurep 'xemacs)
      `(if (and (file-exists-p ,filename)
                (not (y-or-n-p (format "File %s already exists; overwrite anyway? " ,filename))))
           (error "File %s exist" ,filename)
         (write-region ,start ,end ,filename ,append ,visit ,lockname))
    `(write-region ,start ,end ,filename ,append ,visit ,lockname ,mustbenew)))

(defun symbol-or-string (x)
  "Returns the symbol-name of X if X is a symbol, otherwise return X.
Much like `symbol-name', except it does not throw an error if X is
not a symbol."
  (if (symbolp x)
      (symbol-name x)
    x))

;; XEmacs doesn't know about propertize...
(if (not (fboundp 'propertize))
    (defun propertize (string &rest properties)
      "Return a copy of STRING with text properties added.
First argument is the string to copy.  Remaining arguments form a
sequence of PROPERTY VALUE pairs for text properties to add to
the result."
      (let ((new-string (copy-sequence string)))
        (add-text-properties 0 (length new-string) properties new-string)
        new-string)))

(defun region-active ()
  (if (featurep 'xemacs)
      (region-active-p)
    mark-active))

;; RAW-P determines if STRING is raw. note that we cannot do this by
;; simply checking whether STRING begins with { and ends with } (or
;; begins and ends with "), because something like "{abc} # D # {efg}"
;; would then be incorrectly recognised as non-raw. so we need to do
;; the following: take out everything that is between braces or
;; quotes, and see if anything is left. if there is, the original
;; string was raw, otherwise it was not.
;;
;; so i first check whether the string begins with { or ". if not, we
;; certainly have a raw string. (RAW-P recognises this through the default
;; clause of the COND.) if the first character is { or ", we first take out
;; every occurrence of backslash-escaped { and } or ", so that the rest of
;; the function does not get confused over them.
;;
;; then, if the first character is {, i use `remove-from-string' to take out
;; every occurrence of the regex "{[^{]*?}", which translates to "the
;; smallest string that starts with { and ends with }, and does not contain
;; another {. IOW, it takes out the innermost braces and their
;; contents. because braces may be embedded, we have to repeat this step
;; until no more balanced braces are found in the string. (note that it
;; would be unwise to check for just the occurrence of { or }, because that
;; would throw RAW-P in an infinite loop if a string contains an unbalanced
;; brace.)
;;
;; for strings beginning with " i do the same, except that it is not
;; necessary to repeat this in a while loop, for the simple reason that
;; strings surrounded with double quotes cannot be embedded; i.e.,
;; "ab"cd"ef" is not a valid (BibTeX) string, while {ab{cd}ef} is.
;;
;; note: because these strings are to be fed to BibTeX and ultimately
;; (La)TeX, it might seem that we don't need to worry about strings
;; containing unbalanced braces, because (La)TeX would choke on them. but
;; the user may inadvertently enter such a string, and we therefore need to
;; be able to handle it. (alternatively, we could perform a check on
;; strings and warn the user.)

(defun raw-p (string)
  "Non-nil if STRING is raw."
  (when (stringp string)
    (cond
     ((eq (string-to-char string) ?\{)
      ;; we remove all occurrences of `\{' and of `\}' from the string:
      (let ((clear-str (remove-from-string (remove-from-string string "[\\][{]")
                                           "[\\][}]")))
        (while (and (in-string ?\{ clear-str) (in-string ?\} clear-str))
          (setq clear-str (remove-from-string clear-str "{[^{]*?}")))
        (> (length clear-str) 0)))
     ((eq (string-to-char string) ?\")
      (let ((clear-str (remove-from-string string "[\\][\"]"))) ; remove occurrences of `\"'
        (setq clear-str (remove-from-string clear-str "\"[^\"]*?\""))
        (> (length clear-str) 0)))
     (t t))))

(defun to-raw (string)
  "Converts a string to its raw counterpart."
  (if (and (stringp string)
           (not (raw-p string)))
      (substring string 1 -1)
    string))

(defun from-raw (string)
  "Converts a raw string to a non-raw one."
  (if (raw-p string)
      (concat "{" string "}")
    string))

(defun multiline-p (string)
  "True if STRING is multiline."
  (if (stringp string)
      (string-match "\n" string)))

(defun first-line (string)
  "Returns the first line of a multi-line string."
  (string-match "\n" string)
  (substring string 0 (match-beginning 0)))

(defun sort-in-buffer (limit str)
  "Moves POINT to the right position to insert STR in a buffer with lines sorted A-Z."
  (let ((upper limit)
        middle)
    (when (> limit 0)
      (let ((lower 0))
        (goto-char (point-min))
        (while (progn
                 (setq middle (/ (+ lower upper 1) 2))
                 (goto-char (point-min))
                 (forward-line (1- middle)) ; if this turns out to be where we need to be,
                 (beginning-of-line)        ; this puts POINT at the right spot.
                 ;; if upper and lower differ by only 1, we have found the
                 ;; position to insert the entry in.
                 (> (- upper lower) 1))
          (save-excursion
            (let ((beg (point)))
              (end-of-line)
              (if (string< (buffer-substring-no-properties beg (point)) str)
                  (setq lower middle)
                (setq upper middle)))))))))

(defun match-all (match-str string)
  "Highlights all the matches of MATCH-STR in STRING.
The return value is a list of two elements: the first is the
modified string, the second either t or nil, indicating whether a
match was found at all."
  (do ((counter 0 (match-end 0)))
      ((not (string-match match-str string counter)) (values string (not (= counter 0))))
    (add-text-properties (match-beginning 0) (match-end 0) '(face highlight) string)))

(defun looking-at-goto-end (str &optional match)
  "Like `looking-at' but moves point to the end of the matching string.
MATCH acts just like the argument to MATCH-END, and defaults to
0."
  (or match (setq match 0))
  (let ((case-fold-search t))
    (if (looking-at str)
        (goto-char (match-end match)))))

;; this needs to be wrapped in an eval-and-compile, to keep Emacs from
;; complaining that ebib-execute-helper isn't defined when it compiles
;; ebib-execute-when.
(eval-and-compile
  (defun ebib-execute-helper (env)
    "Helper function for `ebib-execute-when'."
    (cond
     ((eq env 'entries)
      '(and ebib-cur-db
            (edb-cur-entry ebib-cur-db)))
     ((eq env 'marked-entries)
      '(and ebib-cur-db
            (edb-marked-entries ebib-cur-db)))
     ((eq env 'database)
      'ebib-cur-db)
     ((eq env 'real-db)
      '(and ebib-cur-db
            (not (edb-virtual ebib-cur-db))))
     ((eq env 'virtual-db)
      '(and ebib-cur-db
            (edb-virtual ebib-cur-db)))
     ((eq env 'no-database)
      '(not ebib-cur-db))
     (t t))))

(defmacro ebib-execute-when (&rest forms)
  "Macro to facilitate writing Ebib functions.
This functions essentially like a `cond' clause: the basic format
is (ebib-execute-when FORMS ...), where each FORM is built up
as (ENVIRONMENTS BODY). ENVIRONMENTS is a list of symbols (not
quoted) that specify under which conditions BODY is to be
executed. Valid symbols are:

entries: execute when there are entries in the database,
marked-entries: execute when there are marked entries in the database,
database: execute if there is a database,
no-database: execute if there is no database,
real-db: execute when there is a database and it is real,
virtual-db: execute when there is a database and it is virtual,
default: execute if all else fails.

Just like with `cond', only one form is actually executed, the
first one that matches. If ENVIRONMENT contains more than one
condition, BODY is executed if they all match (i.e., the
conditions are AND'ed.)"
  (declare (indent defun))
  `(cond
    ,@(mapcar #'(lambda (form)
                  (cons (if (= 1 (length (car form)))
                            (ebib-execute-helper (caar form))
                          `(and ,@(mapcar #'(lambda (env)
                                              (ebib-execute-helper env))
                                          (car form))))
                        (cdr form)))
              forms)))

;; the numeric prefix argument is 1 if the user gave no prefix argument at
;; all. the raw prefix argument is not always a number. so we need to do
;; our own conversion.
(defun ebib-prefix (num)
  (when (numberp num)
    num))

(defun ebib-called-with-prefix ()
  "Returns T if the command was called with a prefix key."
  (if (featurep 'xemacs)
      (member (character-to-event ebib-prefix-key) (append (this-command-keys) nil))
    (member (event-convert-list (list ebib-prefix-key))
            (append (this-command-keys-vector) nil))))

(defmacro ebib-called-interactively ()
  "Returns T if the command was called interactively.
This is a compatibility macro for Emacs 23, in which
called-interactively-p doesn't take an argument, while in Emacs
24, it takes one obligatory argument."
  (if (< emacs-major-version 24)
      '(interactive-p)
    '(called-interactively-p 'any)))

(defmacro ebib-export-to-db (num message copy-fn)
  "Exports data to another database.
NUM is the number of the database to which the data is to be copied.

MESSAGE is a string displayed in the echo area if the export was
succesful. It must contain a %d directive, which is used to
display the database number to which the entry was exported.

COPY-FN is the function that actually copies the relevant
data. It must take as argument the database to which the data is
to be copied. COPY-FN must return T if the copying was
successful, and NIL otherwise."
  (let ((goal-db (make-symbol "goal-db")))
    `(let ((,goal-db (nth (1- ,num) ebib-databases)))
       (cond
        ((not ,goal-db)
         (error "Database %d does not exist" ,num))
        ((edb-virtual ,goal-db)
         (error "Database %d is virtual" ,num))
        (t (when (funcall ,copy-fn ,goal-db)
             (ebib-set-modified t ,goal-db)
             (message ,message ,num)))))))

(defmacro ebib-cur-entry-key ()
  "Returns the key of the current entry in `ebib-cur-db'."
  `(car (edb-cur-entry ebib-cur-db)))

(defmacro ebib-export-to-file (prompt-string message insert-fn)
  "Exports data to a file.
PROMPT-STRING is the string that is used to ask for the filename
to export to. INSERT-FN must insert the data to be exported into
the current buffer: it is called within a `with-temp-buffer',
whose contents is appended to the file the user enters.

MESSAGE is shown in the echo area when the export was
successful. It must contain a %s directive, which is used to
display the actual filename."
  (let ((filename (make-symbol "filename")))
    `(let ((insert-default-directory (not ebib-export-filename)))
       (if-str (,filename (read-file-name
                           ,prompt-string "~/" nil nil ebib-export-filename))
           (with-temp-buffer
             (funcall ,insert-fn)
             (append-to-file (point-min) (point-max) ,filename)
             (setq ebib-export-filename ,filename))))))

(defun ebib-get-obl-fields (entry-type)
  "Returns the obligatory fields of ENTRY-TYPE."
  (nth 1 (assoc entry-type ebib-entry-types)))

(defun ebib-get-opt-fields (entry-type)
  "Returns the optional fields of ENTRY-TYPE."
  (nth 2 (assoc entry-type ebib-entry-types)))

(defun ebib-get-all-fields (entry-type)
  "Returns all the fields of ENTRY-TYPE."
  (cons 'type* (append (ebib-get-obl-fields entry-type)
                       (ebib-get-opt-fields entry-type)
                       ebib-additional-fields)))

(defun ebib-retrieve-entry (entry-key database)
  "Returns the hash table of the fields stored in DATABASE under ENTRY-KEY.
DATABASE can also be a list of databases. In that case, the first
matching entry is returned."
  (catch 'found
    (mapc #'(lambda (db)
              (let ((entry (gethash entry-key (edb-database db))))
                (when entry
                  (throw 'found entry))))
          (if (not (listp database))
              (list database)
            database))
    nil)) ; if no entry was found, we must return nil

(defun ebib-erase-buffer (buffer)
  (with-current-buffer buffer
    (with-buffer-writable
      (erase-buffer))))

(defun ebib-make-highlight (begin end buffer)
  (let (highlight)
    (if (featurep 'xemacs)
        (progn
          (setq highlight (make-extent begin end buffer))
          (set-extent-face highlight 'highlight))
      (progn
        (setq highlight (make-overlay begin end buffer))
        (overlay-put highlight 'face 'highlight)))
    highlight))

(defun ebib-move-highlight (highlight begin end buffer)
  (if (featurep 'xemacs)
      (set-extent-endpoints highlight begin end buffer)
    (move-overlay highlight begin end buffer)))

(defun ebib-highlight-start (highlight)
  (if (featurep 'xemacs)
      (extent-start-position highlight)
    (overlay-start highlight)))

(defun ebib-highlight-end (highlight)
  (if (featurep 'xemacs)
      (extent-end-position highlight)
    (overlay-end highlight)))

(defun ebib-delete-highlight (highlight)
  (if (featurep 'xemacs)
      (detach-extent highlight)
    (delete-overlay highlight)))

(defun ebib-set-index-highlight ()
  (with-current-buffer (cdr (assoc 'index ebib-buffer-alist))
    (beginning-of-line)
    (let ((beg (point)))
      (if ebib-index-display-fields
          (end-of-line)
        (skip-chars-forward "^ "))
      (ebib-move-highlight ebib-index-highlight beg (point) (cdr (assoc 'index ebib-buffer-alist)))
      (beginning-of-line))))

(defun ebib-set-fields-highlight ()
  (with-current-buffer (cdr (assoc 'entry ebib-buffer-alist))
    (beginning-of-line)
    (let ((beg (point)))
      (looking-at-goto-end "[^ \t\n\f]*")
      (ebib-move-highlight ebib-fields-highlight beg (point) (cdr (assoc 'entry ebib-buffer-alist)))
      (beginning-of-line))))

(defun ebib-set-strings-highlight ()
  (with-current-buffer (cdr (assoc 'strings ebib-buffer-alist))
    (beginning-of-line)
    (let ((beg (point)))
      (looking-at-goto-end "[^ \t\n\f]*")
      (ebib-move-highlight ebib-strings-highlight beg (point) (cdr (assoc 'strings ebib-buffer-alist)))
      (beginning-of-line))))

(defun ebib-display-buffer-reuse-window (buffer alist)
  "Display BUFFER in an existing Ebib buffer.
If BUFFER is the index buffer, simply switch to the window
displaying it. (This function should not be called if there is a
chance the index buffer is not visible.) For any other buffer,
find a window displaying an Ebib buffer other than the index
buffer, switch to that window and display BUFFER. If no window
can be found, return NIL.

Note, The argument ALIST has no function."
  (let (window)
    (cond
     ;; the index buffer can only be displayed in its dedicated window.
     ((eq buffer (cdr (assoc 'index ebib-buffer-alist)))
      (setq window (get-buffer-window buffer)))
     ;; if ebib-layout isn't full, the multiline buffer should not be
     ;; displayed in an Ebib buffer.
     ((and (eq buffer (cdr (assoc 'multiline ebib-buffer-alist)))
           (not (eq ebib-layout 'full)))
      (setq window nil))
     (t (let ((buffers (delq nil (mapcar #'(lambda (bf)
                                             (unless (eq (car bf) 'index)
                                               (cdr bf)))
                                         ebib-buffer-alist))))
          (while (and buffers
                      (not (get-buffer-window (car buffers))))
            (setq buffers (cdr buffers)))
          (setq window (get-buffer-window (car buffers))))))
    (when window
      (select-window window)
      (ebib-with-window-nondedicated
        (switch-to-buffer buffer nil t))
      window)))

(defun ebib-display-buffer-largest-window (buffer alist)
  "Display BUFFER in the largest non-dedicated window.
The argument ALIST has no function."
  (unless ebib-popup-entry-window
    (let ((window (get-largest-window)))
      (select-window window)
      (switch-to-buffer buffer nil t)
      window)))

(defun ebib-pop-to-buffer (buffer)
  "Select or create a window to display BUFFER and display it.
BUFFER is a symbol indicating the buffer to switch to. It can be
'index, 'entry, 'strings, 'log or 'multiline.

If BUFFER is 'index, switch to the index window or signal an
error if there is no window displaying the index buffer.

For any other buffer, if there is a visible Ebib buffer other
than the index buffer, switch to its window and display BUFFER.
If there is no Ebib window, use the largest non-dedicated window
or, if `ebib-layout' is set to `popup', pop up a new window. If
all else fails, pop up a new frame."
  (if (or (not (eq buffer 'index))
          (get-buffer-window (cdr (assoc 'index ebib-buffer-alist))))
      (pop-to-buffer (cdr (assoc buffer ebib-buffer-alist))
                     '((ebib-display-buffer-reuse-window
                        ebib-display-buffer-largest-window
                        display-buffer-pop-up-window
                        display-buffer-pop-up-frame))
                     t)
    (error "Ebib is lowered. Use `M-x ebib' to restart")))

(defun ebib-display-entry (entry-key)
  "Displays ENTRY-KEY in the index buffer at POINT."
  (with-current-buffer (cdr (assoc 'index ebib-buffer-alist))
    (with-buffer-writable
      (insert (format "%-30s %s\n"
                      entry-key
                      (if ebib-index-display-fields
                          (let ((cur-entry-hash (ebib-retrieve-entry entry-key ebib-cur-db)))
                            (mapconcat #'(lambda (field)
                                           (or
                                            (to-raw (gethash field cur-entry-hash))
                                            ""))
                                       ebib-index-display-fields
                                       "  "))
                        ""))))))

(defun ebib-redisplay-current-field ()
  "Redisplays the contents of the current field in the entry buffer."
  (with-current-buffer (cdr (assoc 'entry ebib-buffer-alist))
    (if (eq ebib-current-field 'crossref)
        (progn
          (ebib-fill-entry-buffer)
          (setq ebib-current-field 'crossref)
          (re-search-forward "^crossref")
          (ebib-set-fields-highlight))
      (with-buffer-writable
        (goto-char (ebib-highlight-start ebib-fields-highlight))
        (let ((beg (point)))
          (end-of-line)
          (delete-region beg (point)))
        (insert (propertize (format "%-17s " (symbol-name ebib-current-field)) 'face 'ebib-field-face)
                (ebib-get-field-highlighted ebib-current-field (ebib-cur-entry-key)))
        (ebib-set-fields-highlight)))))

(defun ebib-redisplay-current-string ()
  "Redisplays the current string definition in the strings buffer."
  (with-current-buffer (cdr (assoc 'strings ebib-buffer-alist))
    (with-buffer-writable
      (let ((str (to-raw (gethash ebib-current-string (edb-strings ebib-cur-db)))))
        (goto-char (ebib-highlight-start ebib-strings-highlight))
        (let ((beg (point)))
          (end-of-line)
          (delete-region beg (point)))
        (insert (format "%-18s %s" ebib-current-string
                        (if (multiline-p str)
                            (concat "+" (first-line str))
                          (concat " " str))))
        (ebib-set-strings-highlight)))))

(defun ebib-move-to-field (field direction)
  "Moves the fields overlay to the line containing FIELD.
If DIRECTION is positive, searches forward, if DIRECTION is
negative, searches backward. If DIRECTION is 1 or -1, searches
from POINT, if DIRECTION is 2 or -2, searches from beginning or
end of buffer.  If FIELD is not found in the entry buffer, the
overlay is not moved.  FIELD must be a symbol."

  ;;Note: this function does NOT change the value of `ebib-current-field'!

  (with-current-buffer (cdr (assoc 'entry ebib-buffer-alist))
    (if (eq field 'type*)
        (goto-char (point-min))
      (multiple-value-bind (fn start limit) (if (>= direction 0)
                                                (values 're-search-forward (point-min) (point-max))
                                              (values 're-search-backward (point-max) (point-min)))
        ;; make sure we can get back to our original position, if the field
        ;; cannot be found in the buffer:
        (let ((current-pos (point)))
          (when (eq (logand direction 1) 0) ; if direction is even
            (goto-char start))
          (unless (funcall fn (concat "^" (symbol-name field)) limit t)
            (goto-char current-pos)))))
    (ebib-set-fields-highlight)))

(defun ebib-create-collection (hashtable)
  "Creates a list from the keys in HASHTABLE that can be used as COLLECTION in COMPLETING-READ.
The keys of HASHTABLE must be either symbols or strings."
  (let ((result nil))
    (maphash #'(lambda (x y)
                 (setq result (cons (cons (symbol-or-string x)
                                          0)
                                    result)))
             hashtable)
    result))

(defun ebib-get-field-value (field entry-key &optional db)
  "Returns the value of FIELD in the entry ENTRY-KEY in DB.
Actually returns a list with the value of FIELD as the first
element. The second element is T if the value was obtained from a
cross-referenced entry.

If DB is nil, it defaults to the current database."
  (unless db
    (setq db ebib-cur-db))
  (let ((entry (ebib-retrieve-entry entry-key db)))
    (if entry
        (or
         (let ((val (gethash field entry)))
           (if (stringp val)
               (setq val (copy-sequence val)))
           (if val
               (values val nil)))
         (let ((xref (ebib-retrieve-entry (to-raw (gethash 'crossref entry)) db)))
           (if xref
             (let ((entry-type (gethash 'type* entry)))
               (values (gethash (ebib-get-xref-field field entry-type) xref) t)))))
      (values nil nil))))

(defun ebib-get-xref-field (field entry-type)
  "Return the field from which FIELD inherits in ENTRY-TYPE.
For BibTeX, a field simply inherits from the same field in the
cross-referenced entry. BibLaTeX, however, allows complex
inheritance relations, so that e.g., the field `booktitle' may
inherit from the field `title' in the cross-referenced entry.

The inheritance scheme is stored in `ebib-biblatex-inheritance'."
  (let ((inheritances (or (cadr (assq entry-type ebib-biblatex-inheritance))
                          (cadr (assq 'all ebib-biblatex-inheritance)))))
    (or (cadr (assq field inheritances))
        field)))

(defun ebib-get-field-highlighted (field key &optional match-str db)
  ;; note: we need to work on a copy of the string, otherwise the highlights
  ;; are made to the string as stored in the database. hence copy-sequence.
  (or db (setq db ebib-cur-db))
  (let* ((case-fold-search t)
         (value (ebib-get-field-value field key db))
         (string (if (car value)
                     (copy-sequence (car value))))
         (xref (cadr value))
         (raw " ")
         (multiline " ")
         (matched nil))
    ;; we have to do a couple of things now:
    ;; - remove {} or "" around the string, if they're there
    ;; - search for match-str
    ;; - properly adjust the string if it's multiline
    ;; but all this is not necessary if there was no string
    (when string
      (if xref
          (setq string (propertize string 'face 'ebib-crossref-face 'fontified t)))
      (if (raw-p string)
          (setq raw "*")
        (setq string (to-raw string))) ; we have to make the string look nice
      (when match-str
        (multiple-value-setq (string matched) (match-all match-str string)))
      (when (multiline-p string)
        ;; IIUC PROPERTIZE shouldn't be necessary here, as the variable
        ;; multiline is local and therefore the object it refers to should
        ;; be GC'ed when the function returns. but for some reason, the
        ;; plus sign is persistent, and if it's been highlighted as the
        ;; result of a search, it stays that way.
        (setq multiline (propertize "+" 'face nil))
        (setq string (first-line string)))
      (when (and matched
                 (string= multiline "+"))
        (add-text-properties 0 1 '(face highlight) multiline)))
    (concat raw multiline string)))

(defun ebib-format-fields (key fn &optional match-str db)
  (or db
      (setq db ebib-cur-db))
  (let* ((entry (ebib-retrieve-entry key db))
         (entry-type (gethash 'type* entry))
         (obl-fields (ebib-get-obl-fields entry-type))
         (opt-fields (ebib-get-opt-fields entry-type)))
    (funcall fn (format "%-19s %s\n" (propertize "type" 'face 'ebib-field-face) entry-type))
    (mapc #'(lambda (fields)
              (funcall fn "\n")
              (mapcar #'(lambda (field)
                          (unless (and (get field 'ebib-hidden)
                                       ebib-hide-hidden-fields)
                            (funcall fn (propertize (format "%-17s " field) 'face 'ebib-field-face))
                            (funcall fn (or
                                         (ebib-get-field-highlighted field key match-str)
                                         ""))
                            (funcall fn "\n")))
                      fields))
          (list obl-fields opt-fields ebib-additional-fields))))

(defun ebib-fill-entry-buffer (&optional match-str)
  "Fills the entry buffer with the fields of the current entry.
MATCH-STRING is a regexp that will be highlighted when it occurs in the
field contents."
  (with-current-buffer (cdr (assoc 'entry ebib-buffer-alist))
    (with-buffer-writable
      (erase-buffer)
      (when (and ebib-cur-db               ; do we have a database?
                 (edb-keys-list ebib-cur-db) ; does it contain entries?
                 (gethash (car (edb-cur-entry ebib-cur-db))
                          (edb-database ebib-cur-db))) ; does the current entry exist?
        (ebib-format-fields (car (edb-cur-entry ebib-cur-db))
                            'insert match-str)
        (setq ebib-current-field 'type*)
        (setq ebib-cur-entry-hash (ebib-retrieve-entry (ebib-cur-entry-key) ebib-cur-db))
        (goto-char (point-min))
        (ebib-set-fields-highlight)))))

(defun ebib-set-modified (mod &optional db)
  "Sets the modified flag of the database DB to MOD.
If DB is nil, it defaults to the current database, and the
modified flag of the index buffer is also (re)set. MOD must be
either T or NIL."
  (unless db
    (setq db ebib-cur-db))
  (setf (edb-modified db) mod)
  (when (eq db ebib-cur-db)
    (with-current-buffer (cdr (assoc 'index ebib-buffer-alist))
      (set-buffer-modified-p mod))))

(defun ebib-modified-p ()
  "Checks if any of the databases in Ebib were modified.
Returns the first modified database, or NIL if none was modified."
  (let ((db (car ebib-databases)))
    (while (and db
                (not (edb-modified db)))
      (setq db (next-elem db ebib-databases)))
    db))

(defun ebib-create-new-database (&optional db)
  "Creates a new database instance and returns it.
If DB is set to a database, the new database is a copy of DB."
  (let ((new-db
         (if (edb-p db)
             (copy-edb db)
           (make-edb))))
    (setq ebib-databases (append ebib-databases (list new-db)))
    new-db))

(defun ebib-match-paren-forward (limit)
  "Moves forward to the closing parenthesis matching the opening parenthesis at POINT.
This function handles parentheses () and braces {}. Does not
search/move beyond LIMIT. Returns T if a matching parenthesis was
found, NIL otherwise. If point was not at an opening parenthesis
at all, NIL is returned and point is not moved. If point was at
an opening parenthesis but no matching closing parenthesis was
found, an error is logged and point is moved one character
forward to allow parsing to continue."
  (cond
   ((eq (char-after) ?\{)
    (ebib-match-brace-forward limit))
   ((eq (char-after) ?\()
    ;; we wrap this in a condition-case because we need to log the error
    ;; message outside of the save-restriction, otherwise we get the wrong
    ;; line number.
    (condition-case nil
        (save-restriction
          (narrow-to-region (point) limit)
          ;; this is really a hack. we want to allow unbalanced parentheses in
          ;; field values (bibtex does), so we cannot use forward-list
          ;; here. for the same reason, looking for the matching paren by hand
          ;; is pretty complicated. however, balanced parentheses can only be
          ;; used to enclose entire entries (or @STRINGs or @PREAMBLEs) so we
          ;; can be pretty sure we'll find it right before the next @ at the
          ;; start of a line, or right before the end of the file.
          (re-search-forward "^@" nil 0)
          (skip-chars-backward "@ \n\t\f")
          (forward-char -1)
          (if (eq (char-after) ?\))
              t
            (goto-char (1+ (point-min)))
            (error "")))
      (error (ebib-log 'error "Error in line %d: Matching closing parenthesis not found!" (line-number-at-pos))
             nil)))
   (t nil)))

(defun ebib-match-delim-forward (limit)
  "Moves forward to the closing delimiter matching the opening delimiter at POINT.
This function handles braces {} and double quotes \"\". Does not
search/move beyond LIMIT. Returns T if a matching delimiter was
found, NIL otherwise. If point was not at an opening delimiter at
all, NIL is returned and point is not moved. If point was at an
opening delimiter but no matching closing delimiter was found, an
error is logged and point is moved one character forward to allow
parsing to continue."
  (cond
   ((eq (char-after) ?\")
    (ebib-match-quote-forward limit))
   ((eq (char-after) ?\{)
    (ebib-match-brace-forward limit))
   (t nil)))

(defun ebib-match-brace-forward (limit)
  "Moves forward to the closing brace matching the opening brace at POINT.
Does not search/move beyond LIMIT. Returns T if a matching brace
was found, NIL otherwise. If point was not at an opening brace at
all, NIL is returned and point is not moved. If point was at an
opening brace but no matching closing brace was found, an error
is logged and point is moved one character forward to allow
parsing to continue."
  (when (eq (char-after) ?\{) ; make sure we're really on a brace, otherwise return nil
    (condition-case nil
        (save-restriction
          (narrow-to-region (point) limit)
          (progn
            (forward-list)
            ;; all of ebib expects that point moves to the closing
            ;; parenthesis, not right after it, so we adjust.
            (forward-char -1)
            t))               ; return t because a matching brace was found
      (error (progn
               (ebib-log 'error "Error in line %d: Matching closing brace not found!" (line-number-at-pos))
               (forward-char 1)
               nil)))))

(defun ebib-match-quote-forward (limit)
  "Moves to the closing double quote matching the quote at POINT.
Does not search/move beyond LIMIT. Returns T if a matching quote
was found, NIL otherwise. If point was not at a double quote at
all, NIL is returned and point is not moved. If point was at a
quote but no matching closing quote was found, an error is logged
and point is moved one character forward to allow parsing to
continue."
  (when (eq (char-after (point)) ?\")  ; make sure we're on a double quote.
    (condition-case nil
        (save-restriction
          (narrow-to-region (point) limit)
          (while (progn
                   (forward-char) ; move forward because we're on a double quote
                   (skip-chars-forward "^\"") ; search the next double quote
                   (eq (char-before) ?\\))) ; if it's preceded by a backslash, keep on searching
          (or (eq (char-after) ?\")
              (progn
                (goto-char (1+ (point-min)))
                (error ""))))
      (error (ebib-log 'error "Error in line %d: Matching closing quote not found!" (line-number-at-pos))
             nil))))

(defun ebib-insert-entry (entry-key fields db &optional sort timestamp)
  "Stores the entry defined by ENTRY-KEY and FIELDS into DB.
Optional argument SORT indicates whether the KEYS-LIST must be
sorted after insertion. Default is NIL. Optional argument
TIMESTAMP indicates whether a timestamp is to be added to the
entry. Note that for a timestamp to be added, `ebib-use-timestamp'
must also be set to T."
  (when (and timestamp ebib-use-timestamp)
    (puthash 'timestamp (from-raw (format-time-string ebib-timestamp-format)) fields))
  (puthash entry-key fields (edb-database db))
  (ebib-set-modified t db)
  (setf (edb-keys-list db)
        (if sort
            (sort (cons entry-key (edb-keys-list db)) 'string<)
          (cons entry-key (edb-keys-list db)))))

(defun ebib-insert-string (abbr string db &optional sort)
  "Stores the @STRING definition defined by ABBR and STRING into DB.
Optional argument SORT indicates whether the STRINGS-LIST must be sorted
after insertion. When loading or merging a file, for example, it is more
economic to sort KEYS-LIST manually after all entries in the file have been
added."
  (puthash abbr (from-raw string) (edb-strings db))
  (ebib-set-modified t db)
  (setf (edb-strings-list db)
        (if sort
            (sort (cons abbr (edb-strings-list db)) 'string<)
          (cons abbr (edb-strings-list db)))))

(defun ebib-search-key-in-buffer (entry-key)
  "Searches ENTRY-KEY in the index buffer.
Moves point to the first character of the key and returns point."
  (goto-char (point-min))
  (re-search-forward (concat "^" entry-key))
  (beginning-of-line)
  (point))

<<<<<<< HEAD
=======
;; when we sort entries, we either use string< on the entry keys, or
;; ebib-entry<, if the user has defined a sort order.

(defun ebib-entry< (x y)
  "Returns T if entry X is smaller than entry Y.
The entries are compared based on the fields listed in `ebib-sort-order'. X
and Y should be keys of entries in the current database."
  (let* ((sort-list ebib-sort-order)
         (sortstring-x (to-raw (ebib-get-sortstring x (car sort-list))))
         (sortstring-y (to-raw (ebib-get-sortstring y (car sort-list)))))
    (while (and sort-list
                (string= sortstring-x sortstring-y))
      (setq sort-list (cdr sort-list))
      (setq sortstring-x (to-raw (ebib-get-sortstring x (car sort-list))))
      (setq sortstring-y (to-raw (ebib-get-sortstring y (car sort-list)))))
    (if (and sortstring-x sortstring-y)
        (string< sortstring-x sortstring-y)
      (string< x y))))

(defun ebib-get-sortstring (entry-key sortkey-list)
  "Returns the field value on which the entry ENTRY-KEY is to be sorted.
ENTRY-KEY must be the key of an entry in the current database. SORTKEY-LIST
is a list of fields that are considered in order for the sort value."
  (let ((sort-string nil))
    (while (and sortkey-list
                (null (setq sort-string (gethash (car sortkey-list)
                                                 (ebib-retrieve-entry entry-key ebib-cur-db)))))
      (setq sortkey-list (cdr sortkey-list)))
    sort-string))

>>>>>>> 3c6fa41b
(defvar ebib-info-flag nil "Flag to indicate whether Ebib called Info or not.")

(defadvice Info-exit (after ebib-info-exit activate)
  "Quit info and return to Ebib, if Info was called from there."
  (when ebib-info-flag
    (setq ebib-info-flag nil)
    (ebib)))

(defun read-file-to-list (filename)
  "Return a list of lines from file FILENAME."
  (if (and filename                               ; protect against 'filename' being 'nil'
           (file-readable-p filename))
      (with-temp-buffer
        (insert-file-contents filename)
        (split-string (buffer-string) "\n" t))))    ; 't' is omit nulls, blank lines in this case

(defun ebib-keywords-load-keywords (db)
  "Check if there is a keywords file for DB and make sure it is loaded."
  (unless (or (string= ebib-keywords-file "")
              (file-name-directory ebib-keywords-file))
    (let ((dir (expand-file-name (file-name-directory (edb-filename db)))))
      (if dir
          (let ((keyword-list (read-file-to-list (concat dir ebib-keywords-file))))
            ;; note: even if keyword-list is empty, we store it, because the user
            ;; may subsequently add keywords.
            (add-to-list 'ebib-keywords-files-alist    ; add the dir if not in the list yet
                         (list dir keyword-list nil)   ; the extra empty list is for new keywords
                         t #'(lambda (x y) (equal (car x) (car y)))))))))

(defun ebib-keywords-add-keyword (keyword db)
  "Add KEYWORD to the list of keywords for DB."
  (if (string= ebib-keywords-file "")        ; only the general list exists
      (add-to-list 'ebib-keywords-list-per-session keyword t)
    (let ((dir (or (file-name-directory ebib-keywords-file)      ; a single keywords file
                   (file-name-directory (edb-filename db)))))    ; per-directory keywords files
      (push keyword (third (assoc dir ebib-keywords-files-alist))))))

(defun ebib-keywords-for-database (db)
  "Return the list of keywords for database DB.
When the keywords come from a file, add the keywords in
`ebib-keywords-list', unless `ebib-keywords-use-only-file' is set."
  (if (string= ebib-keywords-file "")        ; only the general list exists
      ebib-keywords-list-per-session
    (let* ((dir (or (file-name-directory ebib-keywords-file)     ; a single keywords file
                    (file-name-directory (edb-filename db))))    ; per-directory keywords files
           (lst (assoc dir ebib-keywords-files-alist)))
      (append (second lst) (third lst)))))

(defun ebib-keywords-get-file (db)
  "Return the name of the keywords file for DB."
  (if (file-name-directory ebib-keywords-file)
      ebib-keywords-file
    (concat (file-name-directory (edb-filename db)) ebib-keywords-file)))

(defun ebib-keywords-save-to-file (keyword-file-descr)
  "Save all keywords in KEYWORD-FILE-DESCR to the associated file.
KEYWORD-FILE-DESCR is an element of `ebib-keywords-files-alist',
that is, it consists of a list of three elements, the first is
the directory of the keywords file, the second the existing
keywords and the third the keywords added in this session."
  (let ((file (if (file-name-directory ebib-keywords-file)
                  ebib-keywords-file
                (concat (car keyword-file-descr) ebib-keywords-file))))
    (if (file-writable-p file)
        (with-temp-buffer
          (mapc #'(lambda (keyword)
                    (insert (format "%s\n" keyword)))
                (append (second keyword-file-descr) (third keyword-file-descr)))
          (write-region (point-min) (point-max) file))
      (ebib-log 'warning "Could not write to keyword file `%s'" file))))

(defun ebib-keywords-save-new-keywords (db)
  "Check if new keywords were added to DB and save them as required."
  (unless (edb-virtual db) ; virtual databases don't get new keywords
    (let ((lst (ebib-keywords-new-p db))
          (file (ebib-keywords-get-file db)))
      (when (and (third lst)            ; if there are new keywords
                 (or (eq ebib-keywords-file-save-on-exit 'always)
                     (and (eq ebib-keywords-file-save-on-exit 'ask)
                          (y-or-n-p "New keywords have been added. Save "))))
        (ebib-keywords-save-to-file lst)
        ;; now move the new keywords to the list of existing keywords
        (setf (cadr lst) (append (second lst) (third lst)))
        (setf (caddr lst) nil)))))

(defun ebib-keywords-save-cur-db ()
  "Save new keywords for the current database."
  (interactive)
  (ebib-keywords-save-new-keywords ebib-cur-db))

(defun ebib-keywords-new-p (&optional db)
  "Check whether there are new keywords.
Returns NIL if there are no new keywords, or a list containing
all the elements in `ebib-keywords-files-alist' that contain new
keywords.

Optional argument DB specifies the database to check for."
  (if db
      (let* ((dir (or (file-name-directory ebib-keywords-file) ; a single keywords file
                      (file-name-directory (edb-filename db)))) ; per-directory keywords files
             (lst (assoc dir ebib-keywords-files-alist)))
        (if (third lst)
            lst))
    (delq nil (mapcar #'(lambda (elt) ; this would be easier with cl-remove
                          (if (third elt)
                              elt))
                      ebib-keywords-files-alist))))

(defun ebib-keywords-save-all-new ()
  "Check if new keywords were added during the session and save them as required."
  (interactive)
  (let ((new (ebib-keywords-new-p)))
    (when (and new
               (or (eq ebib-keywords-file-save-on-exit 'always)
                   (ebib-called-interactively)
                   (and (eq ebib-keywords-file-save-on-exit 'ask)
                        (y-or-n-p (format "New keywords were added. Save '%s'? "
                                          (file-name-nondirectory ebib-keywords-file)))))) ; strip path for succinctness
      (mapc #'(lambda (elt)
                (ebib-keywords-save-to-file elt))
            new))))

;;;;;;;;;;;;;;;;;;;;;;;;;;;;
;; main program execution ;;
;;;;;;;;;;;;;;;;;;;;;;;;;;;;

;;;###autoload
(defun ebib (&optional arg)
  "Ebib, a BibTeX database manager.
Optional argument ARG specifies the entry of the current database
that is to be displayed, or a file to load (which must end in
`.bib')."
  (interactive)
  (if (member (window-buffer) (mapcar #'cdr ebib-buffer-alist))
      (error "Ebib already active")
    ;; We save the buffer from which Ebib is called.
    (setq ebib-push-buffer (current-buffer))
    ;; Initialize Ebib if required.
    (unless ebib-initialized
      (ebib-init)
      (if ebib-preload-bib-files
          (mapc #'(lambda (file)
                    (ebib-load-bibtex-file (locate-file file ebib-preload-bib-search-dirs)))
                ebib-preload-bib-files)))
    ;; If Ebib is visible, we just switch to the index buffer.
    (let ((index-window (get-buffer-window (cdr (assoc 'index ebib-buffer-alist)))))
      (if index-window
          (select-window index-window)
        (ebib-setup-windows)))
    ;; Check for an optional argument.
    (when arg
      (if (string= (file-name-extension arg) "bib")
          (ebib-load-bibtex-file (expand-file-name arg))
        (let ((exists? (member arg (edb-keys-list ebib-cur-db))))
          (if exists?
              (progn
                (setf (edb-cur-entry ebib-cur-db) exists?)
                (with-current-buffer (cdr (assoc 'index ebib-buffer-alist))
                  (goto-char (point-min))
                  (re-search-forward (format "^%s " (ebib-cur-entry-key)))
                  (ebib-select-entry)))
            (message "No entry `%s' in current database " arg)))))))

(defun ebib-setup-windows ()
  "Creates Ebib's window configuration in the current frame."
  ;; we save the current window configuration.
  (setq ebib-saved-window-config (current-window-configuration))
  (setq ebib-buffer-before (current-buffer))
  (cond
   ((eq ebib-layout 'full)
    (delete-other-windows))
   ((eq ebib-layout 'custom)
    (setq ebib-window-before (selected-window))
    (let ((ebib-window (split-window (selected-window) (- (window-width) ebib-width) t)))
      (select-window ebib-window))))
  (let* ((index-window (selected-window))
         (entry-window (split-window index-window ebib-index-window-size
                                     ebib-window-vertical-split)))
    (switch-to-buffer (cdr (assoc 'index ebib-buffer-alist)))
    (unless (eq ebib-layout 'index-only)
      (set-window-buffer entry-window (cdr (assoc 'entry ebib-buffer-alist))))
    (set-window-dedicated-p index-window t)
    (if (eq ebib-layout 'custom)
        (set-window-dedicated-p entry-window t))))

(defun ebib-init ()
  "Initialises Ebib.
This function sets all variables to their initial values, creates the
buffers and reads the rc file."
  (setq ebib-cur-entry-hash nil
        ebib-current-field nil
        ebib-saved-window-config nil)
  (put 'timestamp 'ebib-hidden t)
  (ebib-create-buffers)
  (if (file-name-directory ebib-keywords-file) ; returns nil if there is no directory part
      (add-to-list 'ebib-keywords-files-alist (list (file-name-directory ebib-keywords-file)
                                                    (read-file-to-list ebib-keywords-file) nil)))
  (setq ebib-keywords-list-per-session (copy-tree ebib-keywords-list))
  (setq ebib-index-highlight (ebib-make-highlight 1 1 (cdr (assoc 'index ebib-buffer-alist))))
  (setq ebib-fields-highlight (ebib-make-highlight 1 1 (cdr (assoc 'entry ebib-buffer-alist))))
  (setq ebib-strings-highlight (ebib-make-highlight 1 1 (cdr (assoc 'strings ebib-buffer-alist))))
  (add-hook 'kill-emacs-query-functions 'ebib-kill-emacs-query-function)
  (load ebib-rc-file t)
  (setq ebib-initialized t))

(defun ebib-create-buffers ()
  "Creates the buffers for Ebib."
  ;; first we create a buffer for multiline editing.  this one does *not*
  ;; have a name beginning with a space, because undo-info is normally
  ;; present in an edit buffer.
  (add-to-list 'ebib-buffer-alist (cons 'multiline (get-buffer-create "*Ebib-edit*")))
  (with-current-buffer (cdr (assoc 'multiline ebib-buffer-alist))
    (funcall ebib-multiline-major-mode)
    (ebib-multiline-mode t))
  ;; then we create a buffer to hold the fields of the current entry.
  (add-to-list 'ebib-buffer-alist (cons 'entry (get-buffer-create "*Ebib-entry*")))
  (with-current-buffer (cdr (assoc 'entry ebib-buffer-alist))
    (ebib-entry-mode)
    (buffer-disable-undo))
  ;; then we create a buffer to hold the @STRING definitions
  (add-to-list 'ebib-buffer-alist (cons 'strings (get-buffer-create "*Ebib-strings*")))
  (with-current-buffer (cdr (assoc 'strings ebib-buffer-alist))
    (ebib-strings-mode)
    (buffer-disable-undo))
  ;; the log buffer
  (add-to-list 'ebib-buffer-alist (cons 'log (get-buffer-create "*Ebib-log*")))
  (with-current-buffer (cdr (assoc 'log ebib-buffer-alist))
    (erase-buffer)
    (insert "Ebib log messages\n\n(Press C-v or SPACE to scroll down, M-v or `b' to scroll up, `q' to quit.)\n\n")
    (ebib-log-mode)
    (buffer-disable-undo))
  ;; and lastly we create a buffer for the entry keys.
  (add-to-list 'ebib-buffer-alist (cons 'index (get-buffer-create " none")))
  (with-current-buffer (cdr (assoc 'index ebib-buffer-alist))
    (ebib-index-mode)
    (buffer-disable-undo)
    (if ebib-index-mode-line
        (setq mode-line-format ebib-index-mode-line))))

(defun ebib-quit ()
  "Quits Ebib.
The Ebib buffers are killed, all variables except the keymaps are set to nil."
  (interactive)
  (when (if (ebib-modified-p)
            (yes-or-no-p "There are modified databases. Quit anyway? ")
          (y-or-n-p "Quit Ebib? "))
    (ebib-keywords-save-all-new)
    (mapc #'(lambda (buffer)
              (kill-buffer buffer))
          (mapcar #'cdr ebib-buffer-alist))
    (setq ebib-databases nil
          ebib-cur-db nil
          ebib-buffer-alist nil
          ebib-initialized nil
          ebib-index-highlight nil
          ebib-fields-highlight nil
          ebib-strings-highlight nil
          ebib-export-filename nil
          ebib-window-before nil
          ebib-buffer-before nil
          ebib-keywords-files-alist nil
          ebib-keywords-list-per-session nil)
    (set-window-configuration ebib-saved-window-config)
    (remove-hook 'kill-emacs-query-functions 'ebib-kill-emacs-query-function)
    (message "")))

(defun ebib-kill-emacs-query-function ()
  "Ask if the user wants to save any modified databases and added
keywords when Emacs is killed."
  (when (or (not (ebib-modified-p))
            (if (y-or-n-p "Save all unsaved Ebib databases? ")
                (progn
                  (ebib-save-all-databases)
                  t)
              (yes-or-no-p "Ebib holds modified databases. Kill anyway? ")))
    (ebib-keywords-save-all-new)
    t))

;;;;;;;;;;;;;;;;
;; index-mode ;;
;;;;;;;;;;;;;;;;

(eval-and-compile
  (define-prefix-command 'ebib-prefix-map)
  (suppress-keymap ebib-prefix-map))

;; macro to redefine key bindings.

(defmacro ebib-key (buffer key &optional command prefixed)
  (cond
   ((eq buffer 'index)
    (let ((one `(define-key ebib-index-mode-map ,key (quote ,command)))
          (two (when (or prefixed
                         (null command))
                 `(define-key ebib-prefix-map ,key (quote ,command)))))
      (if two
          `(progn ,one ,two)
        one)))
   ((eq buffer 'entry)
    `(define-key ebib-entry-mode-map ,key (quote ,command)))
   ((eq buffer 'strings)
    `(define-key ebib-strings-mode-map ,key (quote ,command)))
   ((eq buffer 'mark-prefix)
    `(progn
       (define-key ebib-index-mode-map (format "%c" ebib-prefix-key) nil)
       (define-key ebib-index-mode-map ,key 'ebib-prefix-map)
       (setq ebib-prefix-key (string-to-char ,key))))
   ((eq buffer 'multiline)
    `(progn
       (define-key ebib-multiline-mode-map "\C-c" nil)
       (mapc #'(lambda (command)
                 (define-key ebib-multiline-mode-map (format "\C-c%s%c" ,key (car command)) (cdr command)))
             '((?q . ebib-quit-multiline-edit)
               (?c . ebib-cancel-multiline-edit)
               (?s . ebib-save-from-multiline-edit)))
       (setq ebib-multiline-key (string-to-char ,key))))))

(defvar ebib-index-mode-map
  (let ((map (make-keymap)))
    (suppress-keymap map)
    map)
  "Keymap for the ebib index buffer.")

;; we define the keys with ebib-key rather than with define-key, because
;; that automatically sets up ebib-prefix-map as well.
(ebib-key index [up] ebib-prev-entry)
(ebib-key index [down] ebib-next-entry)
(ebib-key index [right] ebib-next-database)
(ebib-key index [left] ebib-prev-database)
(ebib-key index [prior] ebib-index-scroll-down)
(ebib-key index [next] ebib-index-scroll-up)
(ebib-key index [home] ebib-goto-first-entry)
(ebib-key index [end] ebib-goto-last-entry)
(ebib-key index [return] ebib-select-and-popup-entry)
(ebib-key index " " ebib-index-scroll-up)
(ebib-key index "/" ebib-search)
(ebib-key index "&" ebib-virtual-db-and)
(ebib-key index "|" ebib-virtual-db-or)
(ebib-key index "~" ebib-virtual-db-not)
(ebib-key index ";" ebib-prefix-map)
(ebib-key index "?" ebib-info)
(ebib-key index "a" ebib-add-entry)
(ebib-key index "b" ebib-index-scroll-down)
(ebib-key index "c" ebib-close-database)
(ebib-key index "d" ebib-delete-entry t)
(ebib-key index "e" ebib-edit-entry)
(ebib-key index "E" ebib-edit-keyname)
(ebib-key index "f" ebib-view-file)
(ebib-key index "F" ebib-follow-crossref)
(ebib-key index "g" ebib-goto-first-entry)
(ebib-key index "G" ebib-goto-last-entry)
(ebib-key index "h" ebib-index-help)
(ebib-key index "i" ebib-browse-doi)
(ebib-key index "j" ebib-next-entry)
(ebib-key index "J" ebib-switch-to-database)
(ebib-key index "k" ebib-prev-entry)
(ebib-key index "K" ebib-generate-autokey)
(ebib-key index "l" ebib-show-log)
(ebib-key index "m" ebib-mark-entry t)
(ebib-key index "n" ebib-search-next)
(ebib-key index [(control n)] ebib-next-entry)
(ebib-key index [(meta n)] ebib-index-scroll-up)
(ebib-key index "o" ebib-load-bibtex-file)
(ebib-key index "p" ebib-push-bibtex-key t)
(ebib-key index [(control p)] ebib-prev-entry)
(ebib-key index [(meta p)] ebib-index-scroll-down)
(ebib-key index "P" ebib-edit-preamble)
(ebib-key index "q" ebib-quit)
(ebib-key index "r" ebib-reload-current-database)
(ebib-key index "R" ebib-reload-all-databases)
(ebib-key index "s" ebib-save-current-database)
(ebib-key index "S" ebib-edit-strings)
(ebib-key index "u" ebib-browse-url)
(ebib-key index "V" ebib-print-filter)
(ebib-key index "x" ebib-export-entry t)
(ebib-key index "\C-xb" ebib-leave-ebib-windows)
(ebib-key index "\C-xk" ebib-quit)
(ebib-key index "X" ebib-export-preamble)
(ebib-key index "z" ebib-leave-ebib-windows)
(ebib-key index "Z" ebib-lower)

(defun ebib-switch-to-database-nth (key)
  (interactive (list (if (featurep 'xemacs)
                         (event-key last-command-event)
                       last-command-event)))
  (ebib-switch-to-database (- (if (featurep 'xemacs)
                                  (char-to-int key)
                                key) 48)))

(mapc #'(lambda (key)
          (define-key ebib-index-mode-map (format "%d" key)
            'ebib-switch-to-database-nth))
      '(1 2 3 4 5 6 7 8 9))

(define-derived-mode ebib-index-mode
  fundamental-mode "Ebib-index"
  "Major mode for the Ebib index buffer."
  (setq buffer-read-only t)
  (setq truncate-lines t))

(easy-menu-define ebib-index-menu ebib-index-mode-map "Ebib index menu"
  '("Ebib"
    ["Open Database..." ebib-load-bibtex-file t]
    ["Merge Database..." ebib-merge-bibtex-file (and ebib-cur-db (not (edb-virtual ebib-cur-db)))]
    ["Save Database" ebib-save-current-database (and ebib-cur-db
                                                     (edb-modified ebib-cur-db))]
    ["Save All Databases" ebib-save-all-databases (ebib-modified-p)]
    ["Save Database As..." ebib-write-database ebib-cur-db]
    ["Close Database" ebib-close-database ebib-cur-db]
    "--"
    ["Save New Keywords For Database" ebib-keywords-save-cur-db (ebib-keywords-new-p ebib-cur-db)]
    ["Save All New Keywords" ebib-keywords-save-all-new (ebib-keywords-new-p)]
    "--"
    ("Entry"
     ["Add" ebib-add-entry (and ebib-cur-db (not (edb-virtual ebib-cur-db)))]
     ["Edit" ebib-edit-entry (and ebib-cur-db
                                  (edb-cur-entry ebib-cur-db)
                                  (not (edb-virtual ebib-cur-db)))]
     ["Delete" ebib-delete-entry (and ebib-cur-db
                                      (edb-cur-entry ebib-cur-db)
                                      (not (edb-virtual ebib-cur-db)))])
    ["Edit Strings" ebib-edit-strings (and ebib-cur-db (not (edb-virtual ebib-cur-db)))]
    ["Edit Preamble" ebib-edit-preamble (and ebib-cur-db (not (edb-virtual ebib-cur-db)))]
    "--"
    ["Open URL" ebib-browse-url (gethash ebib-standard-url-field ebib-cur-entry-hash)]
    ["Open DOI" ebib-browse-doi (gethash ebib-standard-doi-field ebib-cur-entry-hash)]
    ["View File" ebib-view-file (gethash ebib-standard-file-field ebib-cur-entry-hash)]
    ("Print Entries"
     ["As Bibliography" ebib-latex-entries (and ebib-cur-db (not (edb-virtual ebib-cur-db)))]
     ["As Index Cards" ebib-print-entries ebib-cur-db]
     ["Print Multiline Fields" ebib-toggle-print-multiline :enable t
      :style toggle :selected ebib-print-multiline]
     ["Print Cards on Separate Pages" ebib-toggle-print-newpage :enable t
      :style toggle :selected ebib-print-newpage])
    "--"
    ("Options"
     ["Show Hidden Fields" ebib-toggle-hidden :enable t
      :style toggle :selected (not ebib-hide-hidden-fields)]
     ["Use Timestamp" ebib-toggle-timestamp :enable t
      :style toggle :selected ebib-use-timestamp]
     ["Save Cross-Referenced Entries First" ebib-toggle-xrefs-first :enable t
      :style toggle :selected ebib-save-xrefs-first]
     ["Allow Identical Fields" ebib-toggle-identical-fields :enable t
      :style toggle :selected ebib-allow-identical-fields]
     ["Full Layout" ebib-toggle-layout :enable t
      :style toggle :selected (eq ebib-layout 'full)]
     ["Modify Entry Types" ebib-customize-entry-types t]
     ["Customize Ebib" ebib-customize t])
    ["View Log Buffer" ebib-show-log t]
    ["Lower Ebib" ebib-lower t]
    ["Quit" ebib-quit t]
    ["Help on Ebib" ebib-info t]))

(easy-menu-add ebib-index-menu ebib-index-mode-map)

(defun ebib-redisplay ()
  "Redisplay the index and entry buffers."
  (ebib-fill-index-buffer)
  (ebib-fill-entry-buffer))

(defun ebib-fill-index-buffer ()
  "Fills the index buffer with the list of keys in `ebib-cur-db'.
If `ebib-cur-db' is nil, the buffer is just erased and its name set
to \"none\"."
  (with-current-buffer (cdr (assoc 'index ebib-buffer-alist))
    (let ((buffer-read-only nil))
      (erase-buffer)
      (if ebib-cur-db
          (progn
            ;; we may call this function when there are no entries in the
            ;; database. if so, we don't need to do this:
            (when (edb-cur-entry ebib-cur-db)
              (mapc #'(lambda (entry)
                        (ebib-display-entry entry)
                        (when (member entry (edb-marked-entries ebib-cur-db))
                          (save-excursion
                            (let ((beg (progn
                                         (beginning-of-line)
                                         (forward-line -1)
                                         (point))))
                              (skip-chars-forward "^ ")
                              (add-text-properties beg (point) '(face ebib-marked-face))))))
                    (edb-keys-list ebib-cur-db))
              (goto-char (point-min))
              (re-search-forward (format "^%s " (ebib-cur-entry-key)))
              (beginning-of-line)
              (ebib-set-index-highlight))
            (set-buffer-modified-p (edb-modified ebib-cur-db))
            (rename-buffer (concat (format " %d:" (1+ (- (length ebib-databases)
                                                         (length (member ebib-cur-db ebib-databases)))))
                                   (edb-name ebib-cur-db))))
        (rename-buffer " none")))))

(defun ebib-customize ()
  "Switches to Ebib's customisation group."
  (interactive)
  (ebib-lower)
  (customize-group 'ebib))

(defun ebib-customize-entry-types ()
  "Customizes `ebib-entry-types'."
  (interactive)
  (ebib-lower)
  (customize-variable 'ebib-entry-types))

(defun ebib-log (type format-string &rest args)
  "Writes a message to Ebib's log buffer.
TYPE (a symbol) is the type of message. It can be LOG, which
writes the message to the log buffer only; MESSAGE, which writes
the message to the log buffer and outputs it with the function
MESSAGE; WARNING, which logs the message and sets the variable
`ebib-log-error' to 0; or ERROR, which logs the message and sets
the variable `ebib-log-error' to 1. The latter two can be used to
signal the user to check the log for warnings or errors.

This function adds a newline to the message being logged."
  (with-current-buffer (cdr (assoc 'log ebib-buffer-alist))
    (cond
     ((eq type 'warning)
      (or ebib-log-error ; if ebib-error-log is already set to 1, we don't want to overwrite it!
          (setq ebib-log-error 0)))
     ((eq type 'error)
      (setq ebib-log-error 1))
     ((eq type 'message)
      (apply 'message format-string args)))
    (insert (apply 'format  (concat (if (eq type 'error)
                                        (propertize format-string 'face 'font-lock-warning-face)
                                      format-string)
                                    "\n")
                   args))))

(defun ebib-load-bibtex-file (&optional file)
  "Loads a BibTeX file into Ebib."
  (interactive)
  (unless file
    (setq file (ensure-extension (read-file-name "File to open: " "~/") "bib")))
  (let* ((full-name (expand-file-name file))
         (db (ebib-get-db-from-filename full-name)))
    (if db ; FILE is already open in Ebib.
        (progn
          (setq ebib-cur-db db)
          (ebib-redisplay))
      (setq ebib-cur-db (ebib-create-new-database))
      (setf (edb-filename ebib-cur-db) full-name)
      (setf (edb-name ebib-cur-db) (file-name-nondirectory (edb-filename ebib-cur-db)))
      (setq ebib-log-error nil) ; we haven't found any errors
      (ebib-log 'log "%s: Opening file %s" (format-time-string "%d %b %Y, %H:%M:%S") (edb-filename ebib-cur-db))
      ;; first, we empty the buffers
      (ebib-erase-buffer (cdr (assoc 'index ebib-buffer-alist)))
      (ebib-erase-buffer (cdr (assoc 'entry ebib-buffer-alist)))
      (if (file-readable-p full-name)
<<<<<<< HEAD
          ;; if the user entered the name of an existing file, we load it
          ;; by putting it in a buffer and then parsing it.
          (with-temp-buffer
            (with-syntax-table ebib-syntax-table
              (insert-file-contents full-name)
              ;; if the user makes any changes, we'll want to create a back-up.
              (setf (edb-make-backup ebib-cur-db) t)
              (let ((result (ebib-find-bibtex-entries nil)))
                (when (edb-keys-list ebib-cur-db)
                  (setf (edb-keys-list ebib-cur-db) (sort (edb-keys-list ebib-cur-db) 'string<)))
                (when (edb-strings-list ebib-cur-db)
                  (setf (edb-strings-list ebib-cur-db) (sort (edb-strings-list ebib-cur-db) 'string<)))
                (setf (edb-cur-entry ebib-cur-db) (edb-keys-list ebib-cur-db))
                (ebib-set-modified nil)
                ;; and now we tell the user the result
                (ebib-log 'message "%d entries, %d @STRINGs and %s @PREAMBLE found in file."
                          (car result)
                          (cadr result)
                          (if (caddr result)
                              "a"
                            "no")))))
=======
          (progn
            ;; load the entries in the file
            (ebib-load-entries full-name ebib-cur-db)
            ;; If the user makes any changes, we'll want to create a back-up.
            (setf (edb-make-backup ebib-cur-db) t)
            ;; Now fill the buffers. Note that filling a buffer also makes
            ;; that buffer active. Therefore we do `ebib-fill-index-buffer'
            ;; later.
            (ebib-set-modified nil)
            (ebib-fill-entry-buffer))
>>>>>>> 3c6fa41b
        ;; if the file does not exist, we need to issue a message.
        (ebib-log 'message "(New file)"))
      ;; add keywords for the new database
      (ebib-keywords-load-keywords ebib-cur-db)
      (if ebib-keywords-files-alist
          (ebib-log 'log "Using keywords from %s." (ebib-keywords-get-file ebib-cur-db))
        (ebib-log 'log "Using general keyword list."))
      ;; fill the index buffer. (this even works if there are no keys
      ;; in the database, for example when the user opened a new file
      ;; or if no BibTeX entries were found.
<<<<<<< HEAD
      (ebib-redisplay)
      (when ebib-log-error
        (message "%s found! Press `l' to check Ebib log buffer." (nth ebib-log-error '("Warnings" "Errors"))))
      (ebib-log 'log "")))) ; this adds a newline to the log buffer
=======
      (ebib-fill-index-buffer))))

(defun ebib-reload-current-database ()
  "Reload the current database from disk."
  (interactive)
  (ebib-execute-when
    ((real-db)
     (when (yes-or-no-p "Reload current database from file ")
       (ebib-reload-database ebib-cur-db)
       (ebib-set-modified nil)
       (ebib-fill-entry-buffer)
       (ebib-fill-index-buffer)))
    ((default) (beep))))

(defun ebib-reload-all-databases ()
  "Reload all databses from disk."
  (interactive)
  (ebib-execute-when
    ((real-db)
     (when (yes-or-no-p "Reload all databases from file ")
       (mapc #'(lambda (db)
                 (ebib-reload-database db)
                 (ebib-set-modified nil db))
             ebib-databases)
       (ebib-fill-entry-buffer)
       (ebib-fill-index-buffer)))
    ((default) (beep))))

(defun ebib-reload-database (db)
  "Reload database DB from disk."
  ;; first clear out some variables
  (clrhash (edb-database db))
  (setf (edb-keys-list db) nil)
  (setf (edb-marked-entries db) nil)
  (setf (edb-n-entries db) 0)
  (clrhash (edb-strings db))
  (setf (edb-strings-list db) nil)
  (setf (edb-preamble db) nil)
  ;; then load the file
  (ebib-log 'log "%s: Reloading file %s" (format-time-string "%d-%b-%Y: %H:%M:%S") (edb-filename db))
  (ebib-load-entries (edb-filename db) db))
>>>>>>> 3c6fa41b

(defun ebib-merge-bibtex-file ()
  "Merges a BibTeX file into the current database."
  (interactive)
<<<<<<< HEAD
  (unless (edb-virtual ebib-cur-db)
    (if (not ebib-cur-db)
        (error "No database loaded. Use `o' to open a database")
      (let ((file (read-file-name "File to merge: ")))
        (setq ebib-log-error nil)       ; we haven't found any errors
        (ebib-log 'log "%s: Merging file %s" (format-time-string "%d-%b-%Y: %H:%M:%S") (edb-filename ebib-cur-db))
        (with-temp-buffer
          (with-syntax-table ebib-syntax-table
            (insert-file-contents file)
            (let ((n (ebib-find-bibtex-entries t)))
              (setf (edb-keys-list ebib-cur-db) (sort (edb-keys-list ebib-cur-db) 'string<))
              (when (edb-strings-list ebib-cur-db)
                (setf (edb-strings-list ebib-cur-db) (sort (edb-strings-list ebib-cur-db) 'string<)))
              (setf (edb-cur-entry ebib-cur-db) (edb-keys-list ebib-cur-db))
              (ebib-redisplay)
              (ebib-set-modified t)
              (ebib-log 'message "%d entries, %d @STRINGs and %s @PREAMBLE found in file."
                        (car n)
                        (cadr n)
                        (if (caddr n)
                            "a"
                          "no"))
              (when ebib-log-error
                (message "%s found! Press `l' to check Ebib log buffer." (nth ebib-log-error '("Warnings" "Errors"))))
              (ebib-log 'log "")))))))) ; this adds a newline to the log buffer

(defun ebib-find-bibtex-entries (timestamp)
  "Finds the BibTeX entries in the current buffer.
The search is started at the beginnig of the buffer. All entries
found are stored in the hash table DATABASE of
`ebib-cur-db'. Returns a three-element list: the first element is
the number of entries found, the second the number of @STRING
definitions, and the third is T or NIL, indicating whether a
@PREAMBLE was found.
=======
  (ebib-execute-when
    ((real-db)
     (let ((file (expand-file-name (read-file-name "File to merge: "))))
       (if (not (file-readable-p file))
           (error "No such file: %s" file)
         (setq ebib-log-error nil)      ; we haven't found any errors (yet)
         (ebib-log 'log "%s: Merging file %s" (format-time-string "%d-%b-%Y: %H:%M:%S") (edb-filename ebib-cur-db))
         (ebib-load-entries file ebib-cur-db)
         (ebib-fill-entry-buffer)
         (ebib-fill-index-buffer)
         (ebib-set-modified t))))
    ((default) (beep))))

(defun ebib-load-entries (file db)
  "Load BibTeX entries from FILE into DB."
  (with-temp-buffer
    (with-syntax-table ebib-syntax-table
      (insert-file-contents file)
      (let ((result (ebib-find-bibtex-entries db nil)))
        (setf (edb-n-entries db) (car result))
        (when (edb-keys-list db)
          (setf (edb-keys-list db) (sort (edb-keys-list db) 'string<)))
        (when (edb-strings-list db)
          (setf (edb-strings-list db) (sort (edb-strings-list db) 'string<)))
        (setf (edb-cur-entry db) (edb-keys-list db))
        ;; Log the results.
        (ebib-log 'message "%d entries, %d @STRINGs and %s @PREAMBLE found in file."
                  (car result)
                  (cadr result)
                  (if (caddr result)
                      "a"
                    "no"))
        (when ebib-log-error
          (message "%s found! Press `l' to check Ebib log buffer." (nth ebib-log-error '("Warnings" "Errors"))))))))

(defun ebib-find-bibtex-entries (db timestamp)
  "Find the BibTeX entries in the current buffer.
The search is started at the beginnig of the buffer. All entries
found are stored in DB. Return value is a three-element list: the
first element is the number of entries found, the second the
number of @STRING definitions, and the third is T or NIL,
indicating whether a @PREAMBLE was found.
>>>>>>> 3c6fa41b

TIMESTAMP indicates whether a timestamp is to be added to each
entry. Note that a timestamp is only added if `ebib-use-timestamp'
is set to T."
  (let ((n-entries 0)
        (n-strings 0)
        (preamble nil))
    (goto-char (point-min))
    (while (re-search-forward "^@" nil t) ; find the next entry
      (let ((beg (point)))
        (if (looking-at-goto-end (concat "\\(" ebib-bibtex-identifier "\\)[[:space:]]*[\(\{]") 1)
          (let ((entry-type (downcase (buffer-substring-no-properties beg (point)))))
            (looking-at-goto-end "[[:space:]]*[\(\{]")
            (cond
             ((equal entry-type "string") ; string and preamble must be treated differently
              (if (ebib-read-string db)
                  (setq n-strings (1+ n-strings))))
             ((equal entry-type "preamble")
              (when (ebib-read-preamble db)
                (setq preamble t)))
             ((equal entry-type "comment") ; ignore comments
              (ebib-log 'log "Comment at line %d ignored" (line-number-at-pos))
              (ebib-match-paren-forward (point-max)))
             ((assoc (intern-soft entry-type) ebib-entry-types) ; if the entry type has been defined
              (if (ebib-read-entry entry-type db timestamp)
                  (setq n-entries (1+ n-entries))))
             ;; anything else we report as an unknown entry type.
             (t (ebib-log 'warning "Line %d: Unknown entry type `%s'. Skipping." (line-number-at-pos) entry-type)
                (ebib-match-paren-forward (point-max)))))
          (ebib-log 'error "Error: illegal entry type at line %d. Skipping" (line-number-at-pos)))))
    (list n-entries n-strings preamble)))

(defun ebib-read-string (db)
  "Read the @STRING definition beginning at the line POINT is on.
If a proper abbreviation and string are found, they are stored in
DB. Return the string if one was read, NIL otherwise."
  (let ((limit (save-excursion       ; we find the matching end parenthesis
                 (backward-char)
                 (ebib-match-paren-forward (point-max))
                 (point))))
    (skip-chars-forward "\"#%'(),={} \n\t\f" limit)
    (let ((beg (point)))
      (if (looking-at-goto-end (concat "\\(" ebib-bibtex-identifier "\\)[ \t\n\f]*=") 1)
        (if-str (abbr (buffer-substring-no-properties beg (point)))
            (progn
              (skip-chars-forward "^\"{" limit)
              (let ((beg (point)))
                (if-str (string  (if (ebib-match-delim-forward limit)
                                     (buffer-substring-no-properties beg (1+ (point)))
                                   nil))
                    (if (member abbr (edb-strings-list db))
                        (ebib-log 'warning (format "Line %d: @STRING definition `%s' duplicated. Skipping."
                                                   (line-number-at-pos) abbr))
                      (ebib-insert-string abbr string db))))))
        (ebib-log 'error "Error: illegal string identifier at line %d. Skipping" (line-number-at-pos))))))

<<<<<<< HEAD
(defun ebib-read-preamble ()
  "Reads the @PREAMBLE definition and stores it in `ebib-preamble'.
=======
(defun ebib-read-preamble (db)
  "Read the @PREAMBLE definition and stores it in DB.
>>>>>>> 3c6fa41b
If there was already another @PREAMBLE definition, the new one is
added to the existing one with a hash sign `#' between them."
  (let ((beg (point)))
    (forward-char -1)
    (when (ebib-match-paren-forward (point-max))
      (let ((text (buffer-substring-no-properties beg (point))))
        (if (edb-preamble db)
            (setf (edb-preamble db) (concat (edb-preamble db) "\n# " text))
          (setf (edb-preamble db) text))))))

<<<<<<< HEAD
(defun ebib-read-entry (entry-type &optional timestamp)
  "Reads a BibTeX entry and stores it in DATABASE of `ebib-cur-db'.
=======
(defun ebib-read-entry (entry-type db &optional timestamp)
  "Read a BibTeX entry and store it in DB.
>>>>>>> 3c6fa41b
Returns the new `ebib-keys-list' if an entry was found, nil
otherwise. Optional argument TIMESTAMP indicates whether a
timestamp is to be added. (Whether a timestamp is actually added,
also depends on `ebib-use-timestamp'.)"
  (let ((entry-limit (save-excursion
                       (backward-char)
                       (ebib-match-paren-forward (point-max))
                       (point)))
        (beg (progn
               (skip-chars-forward " \n\t\f") ; note the space!
               (point))))
    (if (looking-at-goto-end (concat "\\("
                                       ebib-key-regexp
                                       "\\)[ \t\n\f]*,")
                               1)       ; this delimits the entry key
      (let ((entry-key (buffer-substring-no-properties beg (point))))
        (if (member entry-key (edb-keys-list db))
            (ebib-log 'warning "Line %d: Entry `%s' duplicated. Skipping." (line-number-at-pos) entry-key)
          (let ((fields (ebib-find-bibtex-fields (intern-soft entry-type) entry-limit)))
            (when fields             ; if fields were found, we store them, and return T.
              (ebib-insert-entry entry-key fields db nil timestamp)
              t))))
      (ebib-log 'error "Error: illegal entry key found at line %d. Skipping" (line-number-at-pos)))))

(defun ebib-find-bibtex-fields (entry-type limit)
  "Finds the fields of the BibTeX entry that starts on the line POINT is on.
Returns a hash table containing all the fields and values, or NIL
if none were found. ENTRY-TYPE is the type of the entry, which
will be recorded in the hash table. Before the search starts,
POINT is moved back to the beginning of the line."
  (beginning-of-line)
  ;; we assign a function to fn in order to avoid putting the test on
  ;; ebib-allow-identical-fields in the while loop, where it would get
  ;; tested with every field being read.
  (let ((fn (if (not ebib-allow-identical-fields)
                (symbol-function 'puthash)
              #'(lambda (field-type field-contents fields)
                  (let ((existing-contents (gethash field-type fields)))
                    (puthash field-type (if existing-contents
                                            (from-raw (concat (to-raw existing-contents)
                                                              ebib-keywords-separator
                                                              (to-raw field-contents)))
                                          field-contents)
                             fields))))))
    (let ((fields (make-hash-table :size 15)))
      (while (progn
               (skip-chars-forward "^," limit) ; we must move to the next comma,
               (eq (char-after) ?,)) ; and make sure we are really on a comma.
        (skip-chars-forward "\"#%'(),={} \n\t\f" limit)
        (let ((beg (point)))
          (if (looking-at-goto-end (concat "\\(" ebib-bibtex-identifier "\\)[ \t\n\f]*=") 1)
            (let ((field-type (intern (downcase (buffer-substring-no-properties beg (point))))))
              (unless (eq field-type 'type*) ; the 'type*' key holds the entry type, so we can't use it
                (let ((field-contents (ebib-read-field-contents limit)))
                  (when field-contents
                    (funcall fn field-type field-contents fields)))))
            (ebib-log 'error "Error: illegal field name found at line %d. Skipping" (line-number-at-pos)))))
      (when (> (hash-table-count fields) 0)
        (puthash 'type* entry-type fields)
        fields))))

(defun ebib-read-field-contents (limit)
  "Reads the contents of a BibTeX field from a .bib file.
LIMIT indicates the end of the entry, beyond which the function will not
search."
  (skip-chars-forward "#%'(),=} \n\t\f" limit)
  (let ((beg (point)))
    (buffer-substring-no-properties beg (ebib-find-end-of-field limit))))

(defun ebib-find-end-of-field (limit)
  "Moves POINT to the end of a field's contents and returns POINT.
The contents of a field is delimited by a comma or by the closing brace of
the entry. The latter is at position LIMIT."
  (while (and (not (eq (char-after) ?\,))
              (< (point) limit))
    (ebib-match-delim-forward limit) ; check if we're on a delimiter and if so, jump to the matching closing delimiter
    (forward-char 1))
  (if (= (point) limit)
      (skip-chars-backward " \n\t\f"))
  (point))

(defun ebib-leave-ebib-windows ()
  "Leaves the Ebib windows, lowering them if necessary."
  (interactive)
  (ebib-lower t))

(defun ebib-lower (&optional soft)
  "Hides the Ebib windows.
If optional argument SOFT is non-NIL, just switch to a non-Ebib
buffer if Ebib is not occupying the entire frame."
  (interactive)
  (unless (member (window-buffer) (mapcar #'cdr ebib-buffer-alist))
    (error "Ebib is not active "))
  (cond
   ((and soft (eq ebib-layout 'custom))
    (select-window ebib-window-before))
   ((and soft (eq ebib-layout 'index-only))
    (other-window 1)
    (if (member (current-buffer) (mapcar #'cdr ebib-buffer-alist))
        (switch-to-buffer nil)))
   (t (set-window-configuration ebib-saved-window-config)))
  (mapc #'(lambda (buffer)
            (bury-buffer buffer))
        (mapcar #'cdr ebib-buffer-alist)))

(defun ebib-prev-entry ()
  "Moves to the previous BibTeX entry."
  (interactive)
  (ebib-execute-when
    ((entries)
     ;; if the current entry is the first entry,
     (if (eq (edb-cur-entry ebib-cur-db) (edb-keys-list ebib-cur-db))
         (beep)                         ; just beep.
       (setf (edb-cur-entry ebib-cur-db) (last (edb-keys-list ebib-cur-db)
                                               (1+ (length (edb-cur-entry ebib-cur-db)))))
       (goto-char (ebib-highlight-start ebib-index-highlight))
       (forward-line -1)
       (ebib-set-index-highlight)
       (ebib-fill-entry-buffer)))
    ((default)
     (beep))))

(defun ebib-next-entry ()
  "Moves to the next BibTeX entry."
  (interactive)
  (ebib-execute-when
    ((entries)
     (if (= (length (edb-cur-entry ebib-cur-db)) 1) ; if we're on the last entry,
         (beep)                                     ; just beep.
       (setf (edb-cur-entry ebib-cur-db)
             (last (edb-keys-list ebib-cur-db) (1- (length (edb-cur-entry ebib-cur-db)))))
       (goto-char (ebib-highlight-start ebib-index-highlight))
       (forward-line 1)
       (ebib-set-index-highlight)
       (ebib-fill-entry-buffer)))
    ((default)
     (beep))))

(defun ebib-add-entry ()
  "Adds a new entry to the database."
  (interactive)
  (ebib-execute-when
    ((real-db)
     (if-str (entry-key (if ebib-autogenerate-keys
                            "<new-entry>"
                          (read-string "New entry key: " nil 'ebib-key-history)))
         (progn
           (if (member entry-key (edb-keys-list ebib-cur-db))
               (if ebib-uniquify-keys
                   (setq entry-key (ebib-uniquify-key entry-key))
                 (error "Key already exists")))
           (with-current-buffer (cdr (assoc 'index ebib-buffer-alist))
             (sort-in-buffer (1+ (length (edb-keys-list ebib-cur-db))) entry-key)
             ;; we create the hash table *before* the call to
             ;; ebib-display-entry, because that function refers to the
             ;; hash table if ebib-index-display-fields is set.
             (let ((fields (make-hash-table)))
               (puthash 'type* ebib-default-type fields)
               (ebib-insert-entry entry-key fields ebib-cur-db t t))
             (ebib-display-entry entry-key)
             (forward-line -1) ; move one line up to position the cursor on the new entry.
             (ebib-set-index-highlight)
             (setf (edb-cur-entry ebib-cur-db) (member entry-key (edb-keys-list ebib-cur-db)))
             (ebib-fill-entry-buffer)
             (ebib-edit-entry-internal)
             (ebib-set-modified t)))))
    ((no-database)
     (error "No database open. Use `o' to open a database first"))
    ((default)
     (beep))))

(defun ebib-uniquify-key (key)
  "Creates a unique key from KEY."
  (let* ((suffix ?b)
         (unique-key (concat key (list suffix))))
    (while (member unique-key (edb-keys-list ebib-cur-db))
      (setq suffix (1+ suffix))
      (setq unique-key (concat key (list suffix))))
    unique-key))

(defun ebib-generate-autokey ()
  "Automatically generate a key for the current entry.
This function uses the function BIBTEX-GENERATE-AUTOKEY to
generate the key, see that function's documentation for details."
  (interactive)
  (ebib-execute-when
    ((real-db entries)
     (let ((new-key
            (with-temp-buffer
              (ebib-format-entry (ebib-cur-entry-key) ebib-cur-db nil)
              (let ((x-ref (ebib-get-field-value 'crossref (ebib-cur-entry-key))))
                (if x-ref
                    (ebib-format-entry (to-raw (car x-ref)) ebib-cur-db nil)))
              (goto-char (point-min))
              (bibtex-generate-autokey))))
       (if (equal new-key "")
           (error (format "Cannot create key"))
         (ebib-update-keyname new-key))))
    ((default)
     (beep))))

(defun ebib-close-database ()
  "Closes the current BibTeX database."
  (interactive)
  (ebib-execute-when
    ((database)
     (when (if (edb-modified ebib-cur-db)
               (yes-or-no-p "Database modified. Close it anyway? ")
             (y-or-n-p "Close database? "))
       (ebib-keywords-save-new-keywords ebib-cur-db)
       (let ((to-be-deleted ebib-cur-db)
             (new-db (next-elem ebib-cur-db ebib-databases)))
         (setq ebib-databases (delete to-be-deleted ebib-databases))
         (if ebib-databases     ; do we still have another database loaded?
             (progn
               (setq ebib-cur-db (or new-db
                                     (last1 ebib-databases)))
               (unless (edb-cur-entry ebib-cur-db)
                 (setf (edb-cur-entry ebib-cur-db) (edb-keys-list ebib-cur-db)))
               (ebib-redisplay))
           ;; otherwise, we have to clean up a little and empty all the buffers.
           (setq ebib-cur-db nil)
           (mapc #'(lambda (buf) ; this is just to avoid typing almost the same thing three times...
                     (with-current-buffer (car buf)
                       (with-buffer-writable
                         (erase-buffer))
                       (ebib-delete-highlight (cadr buf))))
                 (list (list (cdr (assoc 'entry ebib-buffer-alist)) ebib-fields-highlight)
                       (list (cdr (assoc 'index ebib-buffer-alist)) ebib-index-highlight)
                       (list (cdr (assoc 'strings ebib-buffer-alist)) ebib-strings-highlight)))
           ;; multiline edit buffer
           (with-current-buffer (cdr (assoc 'multiline ebib-buffer-alist))
             (with-buffer-writable
               (erase-buffer)))
           (with-current-buffer (cdr (assoc 'index ebib-buffer-alist))
             (rename-buffer " none")))
         (message "Database closed."))))))

(defun ebib-goto-first-entry ()
  "Moves to the first BibTeX entry in the database."
  (interactive)
  (ebib-execute-when
    ((entries)
     (setf (edb-cur-entry ebib-cur-db) (edb-keys-list ebib-cur-db))
     (with-current-buffer (cdr (assoc 'index ebib-buffer-alist))
       (goto-char (point-min))
       (ebib-set-index-highlight)
       (ebib-fill-entry-buffer)))
    ((default)
     (beep))))

(defun ebib-goto-last-entry ()
  "Moves to the last entry in the BibTeX database."
  (interactive)
  (ebib-execute-when
    ((entries)
     (setf (edb-cur-entry ebib-cur-db) (last (edb-keys-list ebib-cur-db)))
     (with-current-buffer (cdr (assoc 'index ebib-buffer-alist))
       (goto-char (point-min))
       (forward-line (1- (length (edb-keys-list ebib-cur-db))))
       (ebib-set-index-highlight)
       (ebib-fill-entry-buffer)))
    ((default)
     (beep))))

(defun ebib-edit-entry ()
  "Edits the current BibTeX entry."
  (interactive)
  (ebib-execute-when
    ((real-db entries)
     (ebib-edit-entry-internal))
    ((default)
     (beep))))

(defun ebib-edit-entry-internal ()
  "Helper function for `ebib-edit-entry'."
  (setq ebib-cur-entry-fields (ebib-get-all-fields (gethash 'type* ebib-cur-entry-hash)))
  (ebib-pop-to-buffer 'entry))

(defun ebib-edit-keyname ()
  "Changes the key of a BibTeX entry."
  (interactive)
  (ebib-execute-when
    ((real-db entries)
     (let ((cur-keyname (ebib-cur-entry-key)))
       (if-str (new-keyname (read-string (format "Change `%s' to: " cur-keyname)
                                         cur-keyname
                                         'ebib-key-history))
           (ebib-update-keyname new-keyname))))
    ((default)
     (beep))))

(defun ebib-update-keyname (new-key)
  "Changes the key of the current BibTeX entry to NEW-KEY."
  (if (member new-key (edb-keys-list ebib-cur-db))
      (if ebib-uniquify-keys
          (setq new-key (ebib-uniquify-key new-key))
        (error (format "Key `%s' already exists" new-key))))
  (let ((cur-key (ebib-cur-entry-key)))
    (unless (string= cur-key new-key)
      (let ((fields (ebib-retrieve-entry cur-key ebib-cur-db))
            (marked (member cur-key (edb-marked-entries ebib-cur-db))))
        (ebib-remove-entry-from-db cur-key ebib-cur-db)
        (ebib-remove-key-from-buffer cur-key)
        (ebib-insert-entry new-key fields ebib-cur-db t nil)
        (setf (edb-cur-entry ebib-cur-db) (member new-key (edb-keys-list ebib-cur-db)))
        (sort-in-buffer (length (edb-keys-list ebib-cur-db)) new-key)
        (ebib-display-entry new-key)
        (forward-line -1) ; move one line up to position the cursor on the new entry.
        (ebib-set-index-highlight)
        (ebib-set-modified t)
        (when marked (ebib-mark-entry))))))

(defun ebib-mark-entry ()
  "Marks or unmarks the current entry."
  (interactive)
  (if (ebib-called-with-prefix)
      (ebib-execute-when
        ((marked-entries)
         (setf (edb-marked-entries ebib-cur-db) nil)
         (ebib-fill-index-buffer)
         (message "All entries unmarked"))
        ((entries)
         (setf (edb-marked-entries ebib-cur-db) (copy-sequence (edb-keys-list ebib-cur-db)))
         (ebib-fill-index-buffer)
         (message "All entries marked"))
        ((default)
         (beep)))
    (ebib-execute-when
      ((entries)
       (with-current-buffer (cdr (assoc 'index ebib-buffer-alist))
         (with-buffer-writable
           (if (member (ebib-cur-entry-key) (edb-marked-entries ebib-cur-db))
               (progn
                 (setf (edb-marked-entries ebib-cur-db)
                       (delete (ebib-cur-entry-key) (edb-marked-entries ebib-cur-db)))
                 (remove-text-properties (ebib-highlight-start ebib-index-highlight)
                                         (ebib-highlight-end ebib-index-highlight)
                                         '(face ebib-marked-face)))
             (setf (edb-marked-entries ebib-cur-db) (sort (cons (ebib-cur-entry-key)
                                                                (edb-marked-entries ebib-cur-db))
                                                          'string<))
             (add-text-properties (ebib-highlight-start ebib-index-highlight)
                                  (ebib-highlight-end ebib-index-highlight)
                                  '(face ebib-marked-face))))))
      ((default)
       (beep)))))

(defun ebib-index-scroll-down ()
  "Moves one page up in the database."
  (interactive)
  (ebib-execute-when
    ((entries)
     (scroll-down)
     (ebib-select-entry))
    ((default)
     (beep))))

(defun ebib-index-scroll-up ()
  "Moves one page down in the database."
  (interactive)
  (ebib-execute-when
    ((entries)
     (scroll-up)
     (ebib-select-entry))
    ((default)
     (beep))))

(defun ebib-format-entry (key db timestamp)
  "Formats entry KEY from database DB into the current buffer in BibTeX format.
If TIMESTAMP is T, a timestamp is added to the entry if
`ebib-use-timestamp' is T."
  (let ((entry (ebib-retrieve-entry key db)))
    (when entry
      (insert (format "@%s{%s,\n" (gethash 'type* entry) key))
      (maphash #'(lambda (key value)
                   (unless (or (eq key 'type*)
                               (and (eq key 'timestamp) timestamp ebib-use-timestamp))
                     (insert (format "\t%s = %s,\n" key value))))
               entry)
      (if (and timestamp ebib-use-timestamp)
          (insert (format "\ttimestamp = {%s}" (format-time-string ebib-timestamp-format)))
        (delete-char -2))               ; the final ",\n" must be deleted
      (insert "\n}\n\n"))))

(defun ebib-format-strings (db)
  "Formats the @STRING commands in database DB."
  (maphash #'(lambda (key value)
               (insert (format "@STRING{%s = %s}\n" key value)))
           (edb-strings db))
  (insert "\n"))

(defun ebib-get-sortstring (entry-key sortkey-list db)
  "Return the field value on which the entry ENTRY-KEY is to be sorted.
DB is the database that contains the entry referred to by
ENTRY-KEY. SORTKEY-LIST is a list of fields that are considered
in order for the sort value."
  (let ((sort-string nil)
        (entry (ebib-retrieve-entry entry-key db)))
    (while (and sortkey-list
                (null (setq sort-string (gethash (car sortkey-list) entry))))
      (setq sortkey-list (cdr sortkey-list)))
    sort-string))

(defun ebib-format-database (db)
  "Write database DB into the current buffer in BibTeX format."
  ;; We define two comparison functions for `sort'. These must simply
  ;; return non-NIL if the first element is to be sorted before the second.
  (cl-flet
      ;; The first one is simple: if X has a crossref field, it must be
      ;; sorted before Y (or at least *can* be, if Y also has a crossref
      ;; field).
      ((compare-xrefs (x y)
                      (gethash 'crossref (ebib-retrieve-entry x db)))
       ;; This one's a bit trickier. We iterate over the lists of fields in
       ;; `ebib-sort-order'. For each level, `ebib-get-sortstring' then
       ;; returns the string that can be used for sorting. If all fails,
       ;; sorting is done on the basis of the entry key.
       (entry< (x y)
               (let (sortstring-x sortstring-y)
                 (cl-loop for sort-list in ebib-sort-order do
                          (setq sortstring-x (to-raw (ebib-get-sortstring x sort-list db)))
                          (setq sortstring-y (to-raw (ebib-get-sortstring y sort-list db)))
                          while (string= sortstring-x sortstring-y))
                 (if (and sortstring-x sortstring-y)
                     (string< sortstring-x sortstring-y)
                   (string< x y)))))
    (when (edb-preamble db)
      (insert (format "@PREAMBLE{%s}\n\n" (edb-preamble db))))
    (ebib-format-strings db)
    (let ((sorted-list (copy-tree (edb-keys-list db))))
      (cond
       (ebib-save-xrefs-first
        (setq sorted-list (sort sorted-list #'compare-xrefs)))
       (ebib-sort-order
        (setq sorted-list (sort sorted-list #'entry<))))
      (mapc #'(lambda (key) (ebib-format-entry key db nil)) sorted-list))))

(defun ebib-make-backup (file)
  "Create a backup of FILE.
Honour `ebib-create-backups' and BACKUP-DIRECTORY-ALIST."
  (when ebib-create-backups
    (let ((backup-file (make-backup-file-name file)))
      (if (file-writable-p backup-file)
          (copy-file file backup-file t)
        (ebib-log 'error "Could not create backup file `%s'" backup-file)))))

(defun ebib-save-database (db)
  "Saves the database DB."
  (when (and (edb-make-backup db)
             (file-exists-p (edb-filename db)))
    (ebib-make-backup (edb-filename db))
    (setf (edb-make-backup db) nil))
  (with-temp-buffer
    (ebib-format-database db)
    (write-region (point-min) (point-max) (edb-filename db)))
  (ebib-set-modified nil db))

(defun ebib-write-database ()
  "Writes the current database to a different file.
Can also be used to change a virtual database into a real one."
  (interactive)
  (ebib-execute-when
    ((database)
     (if-str (new-filename (expand-file-name (read-file-name "Save to file: " "~/")))
         (progn
           (with-temp-buffer
             (ebib-format-database ebib-cur-db)
             (safe-write-region (point-min) (point-max) new-filename nil nil nil t))
           ;; if SAFE-WRITE-REGION was cancelled by the user because he
           ;; didn't want to overwrite an already existing file with his
           ;; new database, it throws an error, so the next lines will not
           ;; be executed. hence we can safely set (EDB-FILENAME DB) and
           ;; (EDB-NAME DB).
           (setf (edb-filename ebib-cur-db) new-filename)
           (setf (edb-name ebib-cur-db) (file-name-nondirectory new-filename))
           (rename-buffer (concat (format " %d:" (1+ (- (length ebib-databases)
                                                        (length (member ebib-cur-db ebib-databases)))))
                                  (edb-name ebib-cur-db)))
           (ebib-execute-when
             ((virtual-db)
              (setf (edb-virtual ebib-cur-db) nil)
              (setf (edb-database ebib-cur-db)
                    (let ((new-db (make-hash-table :test 'equal)))
                      (mapc #'(lambda (key)
                                (let ((entry (gethash key (edb-database ebib-cur-db))))
                                  (when entry
                                    (puthash key (copy-hash-table entry) new-db))))
                            (edb-keys-list ebib-cur-db))
                      new-db))))
           (ebib-set-modified nil))))
    ((default)
     (beep))))

(defun ebib-save-current-database ()
  "Saves the current database."
  (interactive)
  (ebib-execute-when
    ((real-db)
     (if (not (edb-modified ebib-cur-db))
         (message "No changes need to be saved.")
       (ebib-save-database ebib-cur-db)))
    ((virtual-db)
     (error "Cannot save a virtual database. Use `w' to write to a file."))))

(defun ebib-save-all-databases ()
  "Saves all currently open databases if they were modified."
  (interactive)
  (mapc #'(lambda (db)
            (when (edb-modified db)
              (ebib-save-database db)))
        ebib-databases)
  (message "All databases saved."))

(defun ebib-print-filename ()
  "Displays the filename of the current database in the minibuffer."
  (interactive)
  (message (edb-filename ebib-cur-db)))

(defun ebib-follow-crossref ()
  "Follow the crossref field and jump to that entry.
If the current entry's crossref field is empty, search for the
first entry with the current entry's key in its crossref field."
  (interactive)
  (let ((new-cur-entry (to-raw (gethash 'crossref
                                        (ebib-retrieve-entry (ebib-cur-entry-key) ebib-cur-db)))))
    (if new-cur-entry
        (progn
          (setf (edb-cur-entry ebib-cur-db)
                (or (member new-cur-entry (edb-keys-list ebib-cur-db))
                    (edb-cur-entry ebib-cur-db)))
          (ebib-redisplay))
      (setq ebib-search-string (ebib-cur-entry-key))
      (ebib-search-next))))

(defun ebib-toggle-hidden ()
  "Toggle viewing hidden fields."
  (interactive)
  (setq ebib-hide-hidden-fields (not ebib-hide-hidden-fields))
  (ebib-fill-entry-buffer))

(defun ebib-toggle-timestamp ()
  "Toggle using timestamp for new entries."
  (interactive)
  (setq ebib-use-timestamp (not ebib-use-timestamp)))

(defun ebib-toggle-xrefs-first ()
  "Toggle saving of crossreferenced entries first."
  (interactive)
  (setq ebib-save-xrefs-first (not ebib-save-xrefs-first)))

(defun ebib-toggle-identical-fields ()
  "Toggle whether Ebib allows identical fields when opening a .bib file."
  (interactive)
  (setq ebib-allow-identical-fields (not ebib-allow-identical-fields)))

(defun ebib-toggle-layout ()
  "Toggles the Ebib layout."
  (interactive)
  (if (eq ebib-layout 'full)
      (setq ebib-layout 'custom)
    (setq ebib-layout 'full))
  (ebib-lower)
  (ebib))

(defun ebib-toggle-print-newpage ()
  "Toggle whether index cards are printed with a newpage after each card."
  (interactive)
  (setq ebib-print-newpage (not ebib-print-newpage)))

(defun ebib-toggle-print-multiline ()
  "Toggle whether multiline fields are printed."
  (interactive)
  (setq ebib-print-multiline (not ebib-print-multiline)))

(defun ebib-delete-entry ()
  "Deletes the current entry from the database."
  (interactive)
  (if (ebib-called-with-prefix)
      (ebib-execute-when
        ((real-db marked-entries)
         (when (y-or-n-p "Delete all marked entries? ")
           (mapc #'(lambda (entry)
                     (ebib-remove-entry-from-db entry ebib-cur-db (not (string= entry (ebib-cur-entry-key)))))
                 (edb-marked-entries ebib-cur-db))
           (message "Marked entries deleted.")
           (ebib-set-modified t)
           (ebib-redisplay)))
        ((default)
         (beep)))
    (ebib-execute-when
      ((real-db entries)
       (let ((cur-entry (ebib-cur-entry-key)))
         (when (y-or-n-p (format "Delete %s? " cur-entry))
           (ebib-remove-entry-from-db cur-entry ebib-cur-db)
           (ebib-remove-key-from-buffer cur-entry)
           (ebib-fill-entry-buffer)
           (ebib-set-modified t)
           (message (format "Entry `%s' deleted." cur-entry)))))
      ((default)
       (beep)))))

(defun ebib-remove-entry-from-db (entry-key db &optional new-cur-entry)
  "Removes ENTRY-KEY from DB.
Optional argument NEW-CUR-ENTRY is the key of the entry that is
to become the new current entry. It it is NIL, the entry after
the deleted one becomes the new current entry. If it is T, the
current entry is not changed."
  (remhash entry-key (edb-database db))
  (cond
   ((null new-cur-entry) (setq new-cur-entry (cadr (edb-cur-entry db))))
   ((stringp new-cur-entry) t)
   (t (setq new-cur-entry (ebib-cur-entry-key))))
  (setf (edb-keys-list db) (delete entry-key (edb-keys-list db)))
  (setf (edb-marked-entries db) (delete entry-key (edb-marked-entries db)))
  (setf (edb-cur-entry db) (member new-cur-entry (edb-keys-list db)))
  (unless (edb-cur-entry db) ; if (edb-cur-entry db) is nil, we deleted the last entry.
    (setf (edb-cur-entry db) (last (edb-keys-list db)))))

(defun ebib-remove-key-from-buffer (entry-key)
  "Removes ENTRY-KEY from the index buffer and highlights the current entry."
  (with-buffer-writable
    (let ((beg (ebib-search-key-in-buffer entry-key)))
      (forward-line 1)
      (delete-region beg (point))))
  (ebib-execute-when
    ((entries)
     (ebib-search-key-in-buffer (ebib-cur-entry-key))
     (ebib-set-index-highlight))))

(defun ebib-select-and-popup-entry ()
  "Make the entry at point current and display it.
If `ebib-layout' is set to `index-only', also popup the entry
buffer and switch to it."
  (interactive)
  (ebib-execute-when
    ((entries)
     (ebib-select-entry)
     (when (eq ebib-layout 'index-only)
       ;; this makes the entry buffer visible but then switches to the
       ;; index buffer again.
       (ebib-pop-to-buffer 'entry)
       (ebib-pop-to-buffer 'index)))
    ((default)
     (beep))))

(defun ebib-select-entry ()
  "Make the entry at point current."
  (beginning-of-line)
  (let ((beg (point)))
    (let* ((key (save-excursion
                  (skip-chars-forward "^ ")
                  (buffer-substring-no-properties beg (point))))
           (new-cur-entry (member key (edb-keys-list ebib-cur-db))))
      (when new-cur-entry
        (setf (edb-cur-entry ebib-cur-db) new-cur-entry)
        (ebib-set-index-highlight)
        (ebib-fill-entry-buffer)))))

;; the exporting functions will have to be redesigned completely. for now (1 Feb
;; 2012) we just define a new function ebib-export-entries. in the long run,
;; this should be the general exporting function, calling other functions as the
;; need arises.

(defun ebib-export-entries (entries &optional source-db filename)
  "Exports ENTRIES from SOURCE-DB to FILENAME.
ENTRIES is a list of entry keys. If FILENAME is not provided, the
user is asked for one."
  (unless filename
    (setq filename (read-file-name
                    "File to export entries to:" "~/" nil nil ebib-export-filename)))
  (unless source-db
    (setq source-db ebib-cur-db))
  (with-temp-buffer
    (insert "\n")
    (mapc #'(lambda (key)
              (ebib-format-entry key ebib-cur-db nil))
          entries)
    (append-to-file (point-min) (point-max) filename)
    (setq ebib-export-filename filename)))

(defun ebib-export-entry (prefix)
  "Copies entries to another database.
The prefix argument indicates which database to copy the entry
to. If no prefix argument is present, a filename is asked to
which the entry is appended."
  (interactive "P")
  (let ((num (ebib-prefix prefix)))
    (if (ebib-called-with-prefix)
        (ebib-export-marked-entries num)
      (ebib-export-single-entry num))))

(defun ebib-export-single-entry (num)
  "Copies the current entry to another database.
NUM indicates which database to copy the entry to. If it is NIL,
a filename is asked to which the entry is appended."
  (ebib-execute-when
    ((real-db entries)
     (if num
         (ebib-export-to-db num (format "Entry `%s' copied to database %%d." (ebib-cur-entry-key))
                            #'(lambda (db)
                                (let ((entry-key (ebib-cur-entry-key)))
                                  (if (member entry-key (edb-keys-list db))
                                      (error "Entry key `%s' already exists in database %d" entry-key num)
                                    (ebib-insert-entry entry-key
                                                       (copy-hash-table (ebib-retrieve-entry entry-key
                                                                                             ebib-cur-db))
                                                       db t t)
                                    ;; if this is the first entry in the target DB,
                                    ;; its CUR-ENTRY must be set!
                                    (when (null (edb-cur-entry db))
                                      (setf (edb-cur-entry db) (edb-keys-list db)))
                                    t)))) ; we must return T, WHEN does not always do this.
       (ebib-export-to-file (format "Export `%s' to file: " (ebib-cur-entry-key))
                            (format "Entry `%s' exported to %%s." (ebib-cur-entry-key))
                            #'(lambda ()
                                (insert "\n")
                                (ebib-format-entry (ebib-cur-entry-key) ebib-cur-db t)))))
    ((default)
     (beep))))

(defun ebib-export-marked-entries (num)
  "Copies the marked entries to another database.
NUM indicates which database to copy the entry to. If it is NIL,
a filename is asked to which the entry is appended."
  (ebib-execute-when
    ((real-db marked-entries)
     (if num
         (ebib-export-to-db
          num "Entries copied to database %d."
          #'(lambda (db)
              (mapc #'(lambda (entry-key)
                        (if (member entry-key (edb-keys-list db))
                            (error "Entry key `%s' already exists in database %d" entry-key num)
                          (ebib-insert-entry entry-key
                                             (copy-hash-table (ebib-retrieve-entry entry-key
                                                                                   ebib-cur-db))
                                             db t t)))
                    (edb-marked-entries ebib-cur-db))
              ;; if the target DB was empty before, its CUR-ENTRY must be set!
              (when (null (edb-cur-entry db))
                (setf (edb-cur-entry db) (edb-keys-list db)))
              t))         ; we must return T, WHEN does not always do this.
       (ebib-export-to-file "Export to file: " "Entries exported to %s."
                            #'(lambda ()
                                (mapc #'(lambda (entry-key)
                                          (insert "\n")
                                          (ebib-format-entry entry-key ebib-cur-db t))
                                      (edb-marked-entries ebib-cur-db))))))
    ((default)
     (beep))))

(defun ebib-search ()
  "Search the current Ebib database.
The search is conducted with STRING-MATCH and can therefore be a
regexp. Searching starts with the current entry."
  (interactive)
  (ebib-execute-when
    ((entries)
     (if-str (search-str (read-string "Search database for: "))
         (progn
           (setq ebib-search-string search-str)
           ;; first we search the current entry
           (if (ebib-search-in-entry ebib-search-string
                                     (ebib-retrieve-entry (ebib-cur-entry-key) ebib-cur-db))
               (ebib-fill-entry-buffer ebib-search-string)
             ;; if the search string wasn't found in the current entry, we continue searching.
             (ebib-search-next)))))
    ((default)
     (beep))))

(defun ebib-search-next ()
  "Searches the next occurrence of `ebib-search-string'.
Searching starts at the entry following the current entry. If a
match is found, the matching entry is shown and becomes the new
current entry."
  (interactive)
  (ebib-execute-when
    ((entries)
     (if (null ebib-search-string)
         (message "No search string")
       (let ((cur-search-entry (cdr (edb-cur-entry ebib-cur-db))))
         (while (and cur-search-entry
                     (null (ebib-search-in-entry ebib-search-string
                                                 (gethash (car cur-search-entry)
                                                          (edb-database ebib-cur-db)))))
           (setq cur-search-entry (cdr cur-search-entry)))
         (if (null cur-search-entry)
             (message (format "`%s' not found" ebib-search-string))
           (setf (edb-cur-entry ebib-cur-db) cur-search-entry)
           (with-current-buffer (cdr (assoc 'index ebib-buffer-alist))
             (goto-char (point-min))
             (re-search-forward (format "^%s " (ebib-cur-entry-key)))
             (beginning-of-line)
             (ebib-set-index-highlight)
             (ebib-fill-entry-buffer ebib-search-string))))))
    ((default)
     (beep))))

(defun ebib-search-in-entry (search-str entry &optional field)
  "Searches one entry of the ebib database.
Returns a list of fields in ENTRY that match the regexp
SEARCH-STR, or NIL if no matches were found. If FIELD is given,
only that field is searched.

Normally, the `type*' field, which stores the entry type, is not
searched, but it is possible to seach for specific entry types by
specifying `type*' for FIELD (note the asterisk). In that case,
the search string can still be a string, but only exact matches
will return a result."
  (let ((case-fold-search t)  ; we want to ensure a case-insensitive search
        (result nil))
    (if field
        (let ((value (gethash field entry)))
          (when (or (and (stringp value)
                         (string-match search-str value))
                    (and (symbolp value)
                         (string= search-str (symbol-name value))))  ; the type* field has a symbol as value
            (setq result (list field))))
      (maphash #'(lambda (field value)
                   (when (and (stringp value) ; the type* field has a symbol as value
                              (string-match search-str value))
                     (setq result (cons field result))))
               entry))
    result))

(defun ebib-edit-strings ()
  "Edits the @STRING definitions in the database."
  (interactive)
  (ebib-execute-when
    ((real-db)
     (ebib-fill-strings-buffer)
     (ebib-pop-to-buffer 'strings)
     (goto-char (point-min)))
    ((default)
     (beep))))

(defun ebib-edit-preamble ()
  "Edits the @PREAMBLE definition in the database."
  (interactive)
  (ebib-execute-when
    ((real-db)
     (ebib-multiline-edit 'preamble (edb-preamble ebib-cur-db)))
    ((default)
     (beep))))

(defun ebib-export-preamble (prefix)
  "Exports the @PREAMBLE definition.
If a prefix argument is given, it is taken as the database to
export the preamble to. If the goal database already has a
preamble, the new preamble will be appended to it. If no prefix
argument is given, the user is asked to enter a filename to which
the preamble is appended."
  (interactive "P")
  (ebib-execute-when
    ((real-db)
     (if (null (edb-preamble ebib-cur-db))
         (error "No @PREAMBLE defined")
       (let ((num (ebib-prefix prefix)))
         (if num
             (ebib-export-to-db num "@PREAMBLE copied to database %d"
                                #'(lambda (db)
                                    (let ((text (edb-preamble ebib-cur-db)))
                                      (if (edb-preamble db)
                                          (setf (edb-preamble db) (concat (edb-preamble db) "\n# " text))
                                        (setf (edb-preamble db) text)))))
           (ebib-export-to-file "Export @PREAMBLE to file: "
                                "@PREAMBLE exported to %s"
                                #'(lambda ()
                                    (insert (format "\n@preamble{%s}\n\n" (edb-preamble ebib-cur-db)))))))))
    ((default)
     (beep))))

(defun ebib-print-entries ()
  "Creates a LaTeX file listing the entries.
Either prints the entire database, or the marked entries."
  (interactive)
  (ebib-execute-when
    ((entries)
     (let ((entries (or (when (or (ebib-called-with-prefix)
                                  (equal '(menu-bar) (elt (this-command-keys-vector) 0)))
                          (edb-marked-entries ebib-cur-db))
                        (edb-keys-list ebib-cur-db))))
       (if-str (tempfile (if (not (string= "" ebib-print-tempfile))
                             ebib-print-tempfile
                           (read-file-name "Use temp file: " "~/" nil nil)))
           (progn
             (with-temp-buffer
               (insert "\\documentclass{article}\n\n")
               (when ebib-print-preamble
                 (mapc #'(lambda (string)
                           (insert (format "%s\n" string)))
                       ebib-print-preamble))
               (insert "\n\\begin{document}\n\n")
               (mapc #'(lambda (entry-key)
                         (insert "\\begin{tabular}{p{0.2\\textwidth}p{0.8\\textwidth}}\n")
                         (let ((entry (ebib-retrieve-entry entry-key ebib-cur-db)))
                           (insert (format "\\multicolumn{2}{l}{\\texttt{%s (%s)}}\\\\\n"
                                           entry-key (symbol-name (gethash 'type* entry))))
                           (insert "\\hline\n")
                           (mapc #'(lambda (field)
                                     (if-str (value (gethash field entry))
                                         (when (or (not (multiline-p value))
                                                   ebib-print-multiline)
                                           (insert (format "%s: & %s\\\\\n"
                                                           field (to-raw value))))))
                                 (cdr (ebib-get-all-fields (gethash 'type* entry)))))
                         (insert "\\end{tabular}\n\n")
                         (insert (if ebib-print-newpage
                                     "\\newpage\n\n"
                                   "\\bigskip\n\n")))
                     entries)
               (insert "\\end{document}\n")
               (write-region (point-min) (point-max) tempfile))
             (ebib-lower)
             (find-file tempfile)))))
    ((default)
     (beep))))

(defun ebib-latex-entries ()
  "Creates a LaTeX file that \\nocites entries from the database.
Operates either on all entries or on the marked entries."
  (interactive)
  (ebib-execute-when
    ((real-db entries)
     (if-str (tempfile (if (not (string= "" ebib-print-tempfile))
                           ebib-print-tempfile
                         (read-file-name "Use temp file: " "~/" nil nil)))
         (progn
           (with-temp-buffer
             (insert "\\documentclass{article}\n\n")
             (when ebib-print-preamble
               (mapc #'(lambda (string)
                         (insert (format "%s\n" string)))
                     ebib-latex-preamble))
             (insert "\n\\begin{document}\n\n")
             (if (and (or (ebib-called-with-prefix)
                          (equal '(menu-bar) (elt (this-command-keys-vector) 0)))
                      (edb-marked-entries ebib-cur-db))
                 (mapc #'(lambda (entry)
                           (insert (format "\\nocite{%s}\n" entry)))
                       (edb-marked-entries ebib-cur-db))
               (insert "\\nocite{*}\n"))
             (insert (format "\n\\bibliography{%s}\n\n" (expand-file-name (edb-filename ebib-cur-db))))
             (insert "\\end{document}\n")
             (write-region (point-min) (point-max) tempfile))
           (ebib-lower)
           (find-file tempfile))))
    ((default)
     (beep))))

(defun ebib-switch-to-database (num)
  (interactive "NSwitch to database number: ")
  (let ((new-db (nth (1- num) ebib-databases)))
    (if new-db
        (progn
          (setq ebib-cur-db new-db)
          (ebib-redisplay))
      (error "Database %d does not exist" num))))

(defun ebib-next-database ()
  (interactive)
  (ebib-execute-when
    ((database)
     (let ((new-db (next-elem ebib-cur-db ebib-databases)))
       (unless new-db
         (setq new-db (car ebib-databases)))
       (setq ebib-cur-db new-db)
       (ebib-redisplay)))))

(defun ebib-prev-database ()
  (interactive)
  (ebib-execute-when
    ((database)
     (let ((new-db (prev-elem ebib-cur-db ebib-databases)))
       (unless new-db
         (setq new-db (last1 ebib-databases)))
       (setq ebib-cur-db new-db)
       (ebib-redisplay)))))

(defun ebib-extract-urls (string)
  "Extract URLs from STRING.
What counts as a URL is defined by `ebib-url-regexp'. Return the
URLs as a list of strings. Parts of the string that are not
recognized as URLs are discarded."
  (let ((start 0)
        (result nil))
    (while (string-match ebib-url-regexp string start)
      (add-to-list 'result (match-string 0 string) t)
      (setq start (match-end 0)))
    result))

(defun ebib-browse-url (num)
  "Browse the URL in the standard URL field.
If this field contains more than one URL, ask the user which one
to open. Alternatively, the user can provide a numeric prefix
argument."
  (interactive "P")
  (ebib-execute-when
    ((entries)
     (let ((urls (to-raw (gethash ebib-standard-url-field
                                  (ebib-retrieve-entry (ebib-cur-entry-key) ebib-cur-db)))))
       (if urls
           (ebib-call-browser urls num)
         (error "Field `%s' is empty" ebib-standard-url-field))))
    ((default)
     (beep))))

(defun ebib-browse-doi ()
  "Open the DOI in the standard DOI field in a browser.
The stardard DOI field (see user option `ebib-standard-doi-field')
may contain only one DOI.

The DOI is combined with the value of `ebib-doi-url' before being
sent to the browser."
  (interactive)
  (ebib-execute-when
   ((entries)
    (let ((doi (to-raw (gethash ebib-standard-doi-field
                                (ebib-retrieve-entry (ebib-cur-entry-key) ebib-cur-db)))))
      (if doi
          (ebib-call-browser (format ebib-doi-url doi))
        (error "No DOI found in field `%s'" ebib-standard-doi-field))))
   ((default)
    (beep))))

(defun ebib-call-browser (string &optional n)
  "Call a browser with the Nth URL in STRING.
STRING is a string containing one or more URLs. If there is more
than one, N specifies which one to pass to the browser. If N
is NIL, the user is asked which URL to open."
  (let ((urls (ebib-extract-urls string)))
    (cond
     ((null (cdr urls))                 ; there's only one URL
      (setq n 1))
     ((not (integerp n)) ; the user didn't provide a numeric prefix argument
      (setq n (string-to-number (read-string (format "Select URL to open [1-%d]: " (length urls)))))))
    (if (or (< n 1)             ; if the user provide a number out of range
            (> n (length urls)))
        (setq n 1))
    (let ((url (nth (1- n) urls)))
      (when url
        (if (string-match "\\\\url{\\(.*?\\)}" url) ; see if the url is contained in \url{...}
            (setq url (match-string 1 url)))
        (if ebib-browser-command
            (progn
              (message "Executing `%s %s'" ebib-browser-command url)
              (start-process "Ebib-browser" nil ebib-browser-command url))
          (message "Opening `%s'" url)
          (browse-url url))))))

(defun ebib-view-file (num)
  "Views a file in the standard file field.
The standard file field (see option `ebib-standard-file-field') may
contain more than one filename. In that case, a numeric prefix
argument can be used to specify which file to choose."
  (interactive "P")
  (ebib-execute-when
    ((entries)
     (let ((filename (to-raw (car (ebib-get-field-value ebib-standard-file-field
                                                        (ebib-cur-entry-key))))))
       (if filename
           (ebib-call-file-viewer filename num)
         (error "Field `%s' is empty" ebib-standard-file-field))))
    ((default)
     (beep))))

(defun ebib-call-file-viewer (filename &optional n)
  "Open FILENAME with an external viewer.
FILENAME can also be a string of filenames separated by
`ebib-filename-separator', in which case the Nth file is
opened. If N is NIL, the user is asked to enter a number."
  (let ((files (split-string filename ebib-filename-separator t)))
    (cond
     ((null (cdr files))                ; there's only one file
      (setq n 1))
     ((not (integerp n))  ; the user did not pass a numeric prefix argument
      (setq n (string-to-number (read-string (format "Select file to open [1-%d]: " (length files)))))))
    (if (or (< n 1)    ; if the user provided a number that is out of range
            (> n (length files)))
        (setq n 1))
    (let* ((file (nth (1- n) files))
           (file-full-path
            (or (locate-file file ebib-file-search-dirs)
                (locate-file (file-name-nondirectory file) ebib-file-search-dirs)
                (expand-file-name file))))
      (if (file-exists-p file-full-path)
          (let ((ext (file-name-extension file-full-path)))
            (if-str (viewer (cdr (assoc ext ebib-file-associations)))
                (progn
                  (message "Executing `%s %s'" viewer file-full-path)
                  (start-process (concat "ebib " ext " viewer process") nil viewer file-full-path))
              (message "Opening `%s'" file-full-path)
              (ebib-lower)
              (find-file file-full-path)))
        (error "File not found: `%s'" file-full-path)))))

(defun ebib-virtual-db-and (not)
  "Filters entries into a virtual database.
If the current database is a virtual database already, perform a
logical AND on the entries."
  (interactive "p")
  (ebib-execute-when
    ((entries)
     (ebib-filter-to-virtual-db 'and not))
    ((default)
     (beep))))

(defun ebib-virtual-db-or (not)
  "Filters entries into a virtual database.
If the current database is a virtual database already, perform a
logical OR with the entries in the original database."
  (interactive "p")
  (ebib-execute-when
    ((entries)
     (ebib-filter-to-virtual-db 'or not))
    ((default)
     (beep))))

(defun ebib-virtual-db-not ()
  "Negates the current virtual database."
  (interactive)
  (ebib-execute-when
    ((virtual-db)
     (setf (edb-virtual ebib-cur-db)
           (if (eq (car (edb-virtual ebib-cur-db)) 'not)
               (cadr (edb-virtual ebib-cur-db))
             `(not ,(edb-virtual ebib-cur-db))))
     (ebib-run-filter (edb-virtual ebib-cur-db) ebib-cur-db)
     (ebib-redisplay))
    ((default)
     (beep))))

(defun ebib-filter-to-virtual-db (bool not)
  "Filters the current database to a virtual database.
BOOL is the operator to be used, either `and' or `or'. If NOT<0,
a logical `not' is applied to the selection."
  (let ((field (completing-read (format "Filter: %s(contains <field> <search string>)%s. Enter field: "
                                        (if (< not 0) "(not " "")
                                        (if (< not 0) ")" ""))
                                (append  (list '("any" . 0)
                                               '("type*" . 0))
                                         (mapcar #'(lambda (x)
                                                     (cons (symbol-name x) 0))
                                                 (append ebib-unique-field-list ebib-additional-fields)))
                                nil t nil 'ebib-field-history)))
    (setq field (intern-soft field))
    (let* ((prompt (format "Filter: %s(contains %s <search string>)%s. Enter %s: "
                                       (if (< not 0) "(not " "")
                                       field
                                       (if (< not 0) ")" "")
                                       (if (string= field "type*") "entry type" "regexp")))
           (regexp (if (string= field "type*")
                       (completing-read prompt ebib-entry-types nil t nil 'ebib-filter-history)
                     (read-string prompt nil 'ebib-filter-history))))
      (ebib-execute-when
        ((virtual-db)
         (setf (edb-virtual ebib-cur-db) `(,bool ,(edb-virtual ebib-cur-db)
                                                 ,(if (>= not 0)
                                                      `(contains ,field ,regexp)
                                                    `(not (contains ,field ,regexp))))))
        ((real-db)
         (setq ebib-cur-db (ebib-create-virtual-db field regexp not))))
      (ebib-run-filter (edb-virtual ebib-cur-db) ebib-cur-db)
      (ebib-redisplay))))

(defun ebib-create-virtual-db (field regexp not)
  "Creates a virtual database based on `ebib-cur-db'."
  ;; a virtual database is a database whose edb-virtual field contains an
  ;; expression that selects entries. this function only sets that
  ;; expression, it does not actually filter the entries.
  (let ((new-db (ebib-create-new-database ebib-cur-db)))
    (setf (edb-virtual new-db) (if (>= not 0)
                                   `(contains ,field ,regexp)
                                 `(not (contains ,field ,regexp))))
    (setf (edb-filename new-db) nil)
    (setf (edb-name new-db) (concat "V:" (edb-name new-db)))
    (setf (edb-modified new-db) nil)
    (setf (edb-make-backup new-db) nil)
    new-db))

(defun ebib-run-filter (filter db)
  "Runs FILTER on DB"
  ;; The filter uses a macro `contains', which we locally define here. This
  ;; macro in turn uses a dynamic variable `entry', which we must set
  ;; before eval'ing the filter.
  (setq filter `(cl-macrolet ((contains (field regexp)
                                        `(ebib-search-in-entry ,regexp entry ,(unless (eq field 'any) `(quote ,field)))))
                  ,filter))
  (setf (edb-keys-list db)
        (sort (let ((result nil))
                (maphash #'(lambda (key value)
                             (let ((entry value))
                               (when (eval filter)
                                 (setq result (cons key result)))))
                         (edb-database db))
                result)
              'string<))
  (setf (edb-cur-entry db) (edb-keys-list db)))

(defun ebib-print-filter (num)
  "Displays the filter of the current virtual database.
With any prefix argument, reapplies the filter to the
database. This can be useful when the source database was
modified."
  (interactive "P")
  (ebib-execute-when
    ((virtual-db)
     (when num
       (ebib-run-filter (edb-virtual ebib-cur-db) ebib-cur-db)
       (ebib-redisplay))
     (message "%S" (edb-virtual ebib-cur-db)))
    ((default)
     (beep))))

(defun ebib-show-log ()
  "Displays the contents of the log buffer."
  (interactive)
  (ebib-pop-to-buffer 'log))

(defun ebib-create-citation-command (format-string &optional key)
  "Create a citation command using FORMAT-STRING.
If FORMAT-STRING contains a %K directive, it is replaced with
KEY. Furthermore, FORMAT-STRING may contain any number of %A
directives for additional arguments to the citation. The user is
asked to supply a string for each of them, which may be empty.

Each %A directive may be wrapped in a %<...%> pair, containing
optional material both before and after %A. If the user supplies
an empty string for such an argument, the optional material
surrounding it is not included in the citation command."
  (when (and (string-match "%K" format-string)
             key)
    (setq format-string (replace-match key t t format-string)))
  (cl-loop for n = 1 then (1+ n)
           until (null (string-match "%<\\(.*?\\)%A\\(.*?\\)%>\\|%A" format-string))
           do (setq format-string
                    (replace-match (if-str (argument (save-match-data
                                                       (read-from-minibuffer (format "Argument %s%s: " n (if key
                                                                                                             (concat " for " key)
                                                                                                           "")))))
                                       (concat "\\1" argument "\\2")
                                     "")
                                   t nil format-string))
           finally return format-string))

(defun ebib-split-citation-string (format-string)
  "Split up FORMAT-STRING.
The return value is a list of (BEFORE REPEATER SEPARATOR AFTER),
where BEFORE is the part before the repeating part of
FORMAT-STRING, REPEATER the repeating part, SEPARATOR the string
to be placed between each instance of REPEATER and AFTER the part
after the last instance of REPEATER."
  (let (before repeater separator after)
    ;; first check if the format string has a repeater and if so, separate each component
    (cond
     ((string-match "\\(.*?\\)%(\\(.*\\)%\\(.*?\\))\\(.*\\)" format-string)
      (setq before (match-string 1 format-string)
            repeater (match-string 2 format-string)
            separator (match-string 3 format-string)
            after (match-string 4 format-string)))
     ((string-match "\\(.*?\\)\\(%K\\)\\(.*\\)" format-string)
      (setq before (match-string 1 format-string)
            repeater (match-string 2 format-string)
            after (match-string 3 format-string))))
    (values before repeater separator after)))

(defun ebib-push-bibtex-key ()
  "Pushes the current entry to a LaTeX buffer.
The user is prompted for the buffer to push the entry into."
  (interactive)
  (let ((called-with-prefix (ebib-called-with-prefix)))
    (ebib-execute-when
      ((entries)
       (let ((buffer (read-buffer (if called-with-prefix
                                      "Push marked entries to buffer: "
                                    "Push entry to buffer: ")
                                  ebib-push-buffer t)))
         (when buffer
           (setq ebib-push-buffer buffer)
           (let* ((format-list (or (cadr (assoc (buffer-local-value 'major-mode (get-buffer buffer)) ebib-citation-commands))
                                   (cadr (assoc 'any ebib-citation-commands))))
                  (citation-command
                   (if-str (format-string (cadr (assoc
                                                 (completing-read "Command to use: " format-list nil nil nil 'ebib-cite-command-history)
                                                 format-list)))
                       (multiple-value-bind (before repeater separator after) (ebib-split-citation-string format-string)
                         (cond
                          ((and called-with-prefix ; if there are marked entries and the user wants to push those
                                (edb-marked-entries ebib-cur-db))
                           (concat (ebib-create-citation-command before)
                                   (mapconcat #'(lambda (key) ; then deal with the entries one by one
                                                  (ebib-create-citation-command repeater key))
                                              (edb-marked-entries ebib-cur-db)
                                              (if separator separator (read-from-minibuffer "Separator: ")))
                                   (ebib-create-citation-command after)))
                          (t        ; otherwise just take the current entry
                           (ebib-create-citation-command (concat before repeater after) (ebib-cur-entry-key)))))
                     (if (edb-marked-entries ebib-cur-db) ; if the user doesn't provide a command
                         (mapconcat #'(lambda (key) ; we just insert the entry key or keys
                                        key)
                                    (edb-marked-entries ebib-cur-db)
                                    (read-from-minibuffer "Separator: "))
                       (ebib-cur-entry-key)))))
             (when citation-command
               (with-current-buffer buffer
                 (insert citation-command))
               (message "Pushed entries to buffer %s" buffer))))))
      ((default)
       (beep)))))

(defun ebib-index-help ()
  "Shows the info node of Ebib's index buffer."
  (interactive)
  (setq ebib-info-flag t)
  (ebib-lower)
  (info "(ebib) The Index Buffer"))

(defun ebib-info ()
  "Shows Ebib's info node."
  (interactive)
  (setq ebib-info-flag t)
  (ebib-lower)
  (info "(ebib)"))

;;;;;;;;;;;;;;;;
;; entry-mode ;;
;;;;;;;;;;;;;;;;

(defvar ebib-entry-mode-map
  (let ((map (make-keymap)))
    (suppress-keymap map)
    (define-key map [up] 'ebib-prev-field)
    (define-key map [down] 'ebib-next-field)
    (define-key map [prior] 'ebib-goto-prev-set)
    (define-key map [next] 'ebib-goto-next-set)
    (define-key map [home] 'ebib-goto-first-field)
    (define-key map [end] 'ebib-goto-last-field)
    (define-key map [return] 'ebib-edit-field)
    (define-key map " " 'ebib-goto-next-set)
    (define-key map "b" 'ebib-goto-prev-set)
    (define-key map "c" 'ebib-copy-field-contents)
    (define-key map "d" 'ebib-delete-field-contents)
    (define-key map "e" 'ebib-edit-field)
    (define-key map "f" 'ebib-view-file-in-field)
    (define-key map "g" 'ebib-goto-first-field)
    (define-key map "G" 'ebib-goto-last-field)
    (define-key map "h" 'ebib-entry-help)
    (define-key map "j" 'ebib-next-field)
    (define-key map "k" 'ebib-prev-field)
    (define-key map "l" 'ebib-edit-multiline-field)
    (define-key map [(control n)] 'ebib-next-field)
    (define-key map [(meta n)] 'ebib-goto-prev-set)
    (define-key map [(control p)] 'ebib-prev-field)
    (define-key map [(meta p)] 'ebib-goto-next-set)
    (define-key map "q" 'ebib-quit-entry-buffer)
    (define-key map "r" 'ebib-toggle-raw)
    (define-key map "s" 'ebib-insert-abbreviation)
    (define-key map "u" 'ebib-browse-url-in-field)
    (define-key map "x" 'ebib-cut-field-contents)
    (define-key map "y" 'ebib-yank-field-contents)
    (define-key map "\C-xb" 'ebib-quit-entry-buffer)
    (define-key map "\C-xk" 'ebib-quit-entry-buffer)
    map)
  "Keymap for the Ebib entry buffer.")

(define-derived-mode ebib-entry-mode
  fundamental-mode "Ebib-entry"
  "Major mode for the Ebib entry buffer."
  (setq buffer-read-only t)
  (setq truncate-lines t))

(defun ebib-quit-entry-buffer ()
  "Quits editing the entry.
If the key of the current entry is <new-entry>, a new key is
automatically generated using BIBTEX-GENERATE-AUTOKEY."
  (interactive)
  (cond
   ((and ebib-popup-entry-window
         (eq ebib-layout 'index-only))
    (delete-window))
   ((eq ebib-layout 'index-only)
    (switch-to-buffer nil t t)))
  (ebib-pop-to-buffer 'index)
  ;; (select-window (get-buffer-window (cdr (assoc 'index ebib-buffer-alist))))
  (if (equal (ebib-cur-entry-key) "<new-entry>")
      (ebib-generate-autokey)))

(defun ebib-find-visible-field (field direction)
  "Finds the first visible field before or after FIELD.
If DIRECTION is negative, search the preceding fields, otherwise
search the succeeding fields. If FIELD is visible itself, return
that. If there is no preceding/following visible field, return
NIL. If `ebib-hide-hidden-fields' is NIL, return FIELD."
  (when ebib-hide-hidden-fields
    (let ((fn (if (>= direction 0)
                  'next-elem
                'prev-elem)))
      (while (and field
                  (get field 'ebib-hidden))
        (setq field (funcall fn field ebib-cur-entry-fields)))))
  field)

(defun ebib-prev-field ()
  "Moves to the previous field."
  (interactive)
  (let ((new-field (ebib-find-visible-field (prev-elem ebib-current-field ebib-cur-entry-fields) -1)))
    (if (null new-field)
        (beep)
      (setq ebib-current-field new-field)
      (ebib-move-to-field ebib-current-field -1))))

(defun ebib-next-field ()
  "Moves to the next field."
  (interactive)
  (let ((new-field (ebib-find-visible-field (next-elem ebib-current-field ebib-cur-entry-fields) 1)))
    (if (null new-field)
        (when (ebib-called-interactively) ; i call this function after editing a field, and we don't want a beep then
          (beep))
      (setq ebib-current-field new-field)
      (ebib-move-to-field ebib-current-field 1))))

(defun ebib-goto-first-field ()
  "Moves to the first field."
  (interactive)
  (let ((new-field (ebib-find-visible-field (car ebib-cur-entry-fields) 1)))
    (if (null new-field)
        (beep)
      (setq ebib-current-field new-field)
      (ebib-move-to-field ebib-current-field -1))))

(defun ebib-goto-last-field ()
  "Moves to the last field."
  (interactive)
  (let ((new-field (ebib-find-visible-field (last1 ebib-cur-entry-fields) -1)))
    (if (null new-field)
        (beep)
      (setq ebib-current-field new-field)
      (ebib-move-to-field ebib-current-field 1))))

(defun ebib-goto-next-set ()
  "Moves to the next set of fields."
  (interactive)
  (cond
   ((eq ebib-current-field 'type*) (ebib-next-field))
   ((member ebib-current-field ebib-additional-fields) (ebib-goto-last-field))
   (t (let* ((entry-type (gethash 'type* ebib-cur-entry-hash))
             (obl-fields (ebib-get-obl-fields entry-type))
             (opt-fields (ebib-get-opt-fields entry-type))
             (new-field nil))
        (when (member ebib-current-field obl-fields)
          (setq new-field (ebib-find-visible-field (car opt-fields) 1)))
        ;; new-field is nil if there are no opt-fields
        (when (or (member ebib-current-field opt-fields)
                  (null new-field))
          (setq new-field (ebib-find-visible-field (car ebib-additional-fields) 1)))
        (if (null new-field)
            ;; if there was no further set to go to, go to the last field
            ;; of the current set
            (ebib-goto-last-field)
          (setq ebib-current-field new-field)
          (ebib-move-to-field ebib-current-field 1))))))

(defun ebib-goto-prev-set ()
  "Moves to the previous set of fields."
  (interactive)
  (unless (eq ebib-current-field 'type*)
    (let* ((entry-type (gethash 'type* ebib-cur-entry-hash))
           (obl-fields (ebib-get-obl-fields entry-type))
           (opt-fields (ebib-get-opt-fields entry-type))
           (new-field nil))
      (if (member ebib-current-field obl-fields)
          (ebib-goto-first-field)
        (when (member ebib-current-field ebib-additional-fields)
          (setq new-field (ebib-find-visible-field (last1 opt-fields) -1)))
        (when (or (member ebib-current-field opt-fields)
                  (null new-field))
          (setq new-field (ebib-find-visible-field (last1 obl-fields) -1)))
        (if (null new-field)
            (ebib-goto-first-field)
          (setq ebib-current-field new-field)
          (ebib-move-to-field ebib-current-field -1))))))

(defun ebib-edit-entry-type ()
  "Edits the entry type."
  (if-str (new-type (completing-read "type: " ebib-entry-types nil t))
      (progn
        (puthash 'type* (intern-soft new-type) ebib-cur-entry-hash)
        (ebib-fill-entry-buffer)
        (setq ebib-cur-entry-fields (ebib-get-all-fields (gethash 'type* ebib-cur-entry-hash)))
        (ebib-set-modified t))))

(defun ebib-edit-crossref ()
  "Edits the crossref field."
  (let ((collection (ebib-create-collection (edb-database ebib-cur-db))))
    (if-str (key (completing-read "Key to insert in `crossref': " collection nil t nil 'ebib-key-history))
        (progn
          (puthash 'crossref (from-raw key) ebib-cur-entry-hash)
          (ebib-set-modified t))))
  ;; we now redisplay the entire entry buffer, so that the crossref'ed
  ;; fields show up. this also puts the cursor back on the type field.
  (ebib-fill-entry-buffer)
  (setq ebib-current-field 'crossref)
  (re-search-forward "^crossref")
  (ebib-set-fields-highlight))

(defun ebib-sort-keywords (keywords)
  "Sort the KEYWORDS string, remove duplicates, and return it as a string."
  (mapconcat 'identity
             (sort (delete-dups (split-string keywords ebib-keywords-separator t))
                   'string<)
             ebib-keywords-separator))

(defun ebib-edit-keywords ()
  "Edit the keywords field."
  ;; we shadow the binding of `minibuffer-local-completion-map' so that we
  ;; can unbind <SPC>, since keywords may contain spaces. note also that in
  ;; emacs 24, we can use `make-composed-keymap' for this purpose, but in
  ;; emacs 23.1, this function is not available.
  (let ((minibuffer-local-completion-map `(keymap (keymap (32)) ,@minibuffer-local-completion-map))
        (collection (ebib-keywords-for-database ebib-cur-db)))
    (cl-loop for keyword = (completing-read "Add a new keyword (ENTER to finish): " collection nil nil nil 'ebib-keyword-history)
             until (string= keyword "")
             do (let* ((conts (to-raw (gethash 'keywords ebib-cur-entry-hash)))
                       (new-conts (if conts
                                      (concat conts ebib-keywords-separator keyword)
                                    keyword)))
                  (puthash 'keywords (from-raw (if ebib-keywords-field-keep-sorted
                                                   (ebib-sort-keywords new-conts)
                                                 new-conts))
                           ebib-cur-entry-hash)
                  (ebib-set-modified t)
                  (ebib-redisplay-current-field)
                  (unless (member keyword collection)
                    (ebib-keywords-add-keyword keyword ebib-cur-db))))))

(defun ebib-edit-file-field ()
  "Edit the `ebib-standard-file-field'.
Filenames are added to the standard file field separated by
`ebib-filename-separator'. The first directory in
`ebib-file-search-dirs' is used as the start directory."
  (let ((start-dir (file-name-as-directory (car ebib-file-search-dirs))))
    (cl-loop for file = (read-file-name "Add file (ENTER to finish): " start-dir nil 'confirm-after-completion)
             until (or (string= file "")
                       (string= file start-dir))
             do (let* ((short-file (ebib-file-relative-name (expand-file-name file)))
                       (conts (to-raw (gethash ebib-standard-file-field ebib-cur-entry-hash)))
                       (new-conts (if conts
                                      (concat conts ebib-filename-separator short-file)
                                    short-file)))
                  (puthash ebib-standard-file-field (from-raw new-conts) ebib-cur-entry-hash)
                  (ebib-set-modified t)
                  (ebib-redisplay-current-field)))))

(defun ebib-file-relative-name (file)
  "Return a name for FILE relative to `ebib-file-search-dirs'.
If FILE is not in (a subdirectory of) one of the directories in
`ebib-file-search-dirs', return FILE."
  ;; We first create a list of names relative to each dir in
  ;; ebib-file-search-dirs, discarding those that start with `..'
  (let* ((names (delq nil (mapcar #'(lambda (dir)
                                      (let ((rel-name (file-relative-name file dir)))
                                        (unless (string-prefix-p ".." rel-name)
                                          rel-name)))
                                  ebib-file-search-dirs)))
         ;; Then we take the shortest one...
         (name (car (sort names #'(lambda (x y)
                                    (< (length x) (length y)))))))
    ;; ...and return it, or the filename itself if it couldn't be
    ;; relativized.
    (or name file)))

(defun ebib-edit-field (pfx)
  "Edit a field of a BibTeX entry.
Most fields are edited directly using the minibuffer, but a few
are handled specially: the `type' and `crossref` fields offer
completion, the `annote' field is edited as a multiline field,
the `keyword' field adds keywords one by one, also allowing
completion, and the field in `ebib-standard-file-field' uses
filename completion and shortens filenames if they are in (a
subdirectory of) one of the directories in
`ebib-file-search-dirs'.

With a prefix argument, the `keyword' field and the field in
`ebib-standard-file-field' can be edited directly. For other
fields, the prefix argument has no meaning."
  (interactive "P")
  (cond
   ((eq ebib-current-field 'type*) (ebib-edit-entry-type))
   ((eq ebib-current-field 'crossref) (ebib-edit-crossref))
   ((and (eq ebib-current-field 'keywords)
         (not pfx))
    (ebib-edit-keywords))
   ((and (eq ebib-current-field ebib-standard-file-field)
         (not pfx))
    (ebib-edit-file-field))
   ((eq ebib-current-field 'annote) (ebib-edit-multiline-field))
   (t
    (let ((init-contents (gethash ebib-current-field ebib-cur-entry-hash))
          (raw nil))
      (if (multiline-p init-contents)
          (ebib-edit-multiline-field)
        (when init-contents
          (if (raw-p init-contents)
              (setq raw t)
            (setq init-contents (to-raw init-contents))))
        (if-str (new-contents (read-string (format "%s: " (symbol-name ebib-current-field))
                                           (if init-contents
                                               (cons init-contents 0))))
            (puthash ebib-current-field (if raw
                                            new-contents
                                          (concat "{" new-contents "}"))
                     ebib-cur-entry-hash)
          (remhash ebib-current-field ebib-cur-entry-hash))
        (ebib-redisplay-current-field)
        ;; we move to the next field, but only if ebib-edit-field was
        ;; called interactively, otherwise we get a strange bug in
        ;; ebib-toggle-raw...
        (if (ebib-called-interactively) (ebib-next-field))
        (ebib-set-modified t))))))

(defun ebib-browse-url-in-field (num)
  "Browse a URL in the current field.
If the field may contain multiple URLs (as defined by
`ebib-url-regexp'), the user is asked which one to open.
Altertanively, a numeric prefix argument can be passed."
  (interactive "P")
  (let ((urls (to-raw (gethash ebib-current-field ebib-cur-entry-hash))))
    (if urls
        (ebib-call-browser urls num)
      (error "Field `%s' is empty" ebib-current-field))))

(defun ebib-view-file-in-field (num)
  "Views a file in the current field.
The field may contain multiple filenames, in which case the
prefix argument can be used to specify which file is to be
viewed."
  (interactive "P")
  (let ((files (to-raw (car (ebib-get-field-value ebib-current-field (ebib-cur-entry-key))))))
    (if files
        (ebib-call-file-viewer files num)
      (error "Field `%s' is empty" ebib-current-field))))

(defun ebib-copy-field-contents ()
  "Copies the contents of the current field to the kill ring."
  (interactive)
  (unless (eq ebib-current-field 'type*)
    (let ((contents (car (ebib-get-field-value ebib-current-field (ebib-cur-entry-key)))))
      (when (stringp contents)
        (kill-new contents)
        (message "Field contents copied.")))))

(defun ebib-cut-field-contents ()
  "Kills the contents of the current field. The killed text is put in the kill ring."
  (interactive)
  (unless (eq ebib-current-field 'type*)
    (let ((contents (gethash ebib-current-field ebib-cur-entry-hash)))
      (when (stringp contents)
        (remhash ebib-current-field ebib-cur-entry-hash)
        (kill-new contents)
        (ebib-redisplay-current-field)
        (ebib-set-modified t)
        (message "Field contents killed.")))))

(defun ebib-yank-field-contents (arg)
  "Inserts the last killed text into the current field.
If the current field already has a contents, nothing is inserted,
unless the previous command was also ebib-yank-field-contents,
then the field contents is replaced with the previous yank. That
is, multiple uses of this command function like the combination
of C-y/M-y. Prefix arguments also work the same as with C-y/M-y."
  (interactive "P")
  (if (or (eq ebib-current-field 'type*) ; we cannot yank into the type* or crossref fields
          (eq ebib-current-field 'crossref)
          (unless (eq last-command 'ebib-yank-field-contents)
            (gethash ebib-current-field ebib-cur-entry-hash))) ; nor into a field already filled
      (progn
        (setq this-command t)
        (beep))
    (let ((new-contents (current-kill (cond
                                       ((listp arg) (if (eq last-command 'ebib-yank-field-contents)
                                                        1
                                                      0))
                                       ((eq arg '-) -2)
                                       (t (1- arg))))))
      (when new-contents
        (puthash ebib-current-field new-contents ebib-cur-entry-hash)
        (ebib-redisplay-current-field)
        (ebib-set-modified t)))))

(defun ebib-delete-field-contents ()
  "Deletes the contents of the current field.
The deleted text is not put in the kill ring."
  (interactive)
  (if (eq ebib-current-field 'type*)
      (beep)
    (when (y-or-n-p "Delete field contents? ")
      (remhash ebib-current-field ebib-cur-entry-hash)
      (ebib-redisplay-current-field)
      (ebib-set-modified t)
      (message "Field contents deleted."))))

(defun ebib-toggle-raw ()
  "Toggles the raw status of the current field contents."
  (interactive)
  (unless (or (eq ebib-current-field 'type*)
              (eq ebib-current-field 'crossref)
              (eq ebib-current-field 'keywords))
    (let ((contents (gethash ebib-current-field ebib-cur-entry-hash)))
      (if (not contents)     ; if there is no value,
          (progn
            (ebib-edit-field nil)  ; the user can enter one, which we must then make raw
            (let ((new-contents (gethash ebib-current-field ebib-cur-entry-hash)))
              (when new-contents
                ;; note: we don't have to check for empty string, since that is
                ;; already done in ebib-edit-field
                (puthash ebib-current-field (to-raw new-contents) ebib-cur-entry-hash))))
        (if (raw-p contents)
            (puthash ebib-current-field (from-raw contents) ebib-cur-entry-hash)
          (puthash ebib-current-field (to-raw contents) ebib-cur-entry-hash)))
      (ebib-redisplay-current-field)
      (ebib-set-modified t))))

(defun ebib-edit-multiline-field ()
  "Edits the current field in multiline-mode."
  (interactive)
  (unless (or (eq ebib-current-field 'type*)
              (eq ebib-current-field 'crossref))
    (let ((text (gethash ebib-current-field ebib-cur-entry-hash)))
      (if (raw-p text)
          (setq ebib-multiline-raw t)
        (setq text (to-raw text))
        (setq ebib-multiline-raw nil))
      (ebib-multiline-edit 'fields text))))

(defun ebib-insert-abbreviation ()
  "Inserts an abbreviation from the ones defined in the database."
  (interactive)
  (if (gethash ebib-current-field ebib-cur-entry-hash)
      (beep)
    (when (edb-strings-list ebib-cur-db)
      (unwind-protect
          (progn
            (other-window 1)
            (let* ((collection (ebib-create-collection (edb-strings ebib-cur-db)))
                   (string (completing-read "Abbreviation to insert: " collection nil t)))
              (when string
                (puthash ebib-current-field string ebib-cur-entry-hash)
                (ebib-set-modified t))))
        (other-window 1)
        ;; we can't do this earlier, because we would be writing to the index buffer...
        (ebib-redisplay-current-field)
        (ebib-next-field)))))

(defun ebib-entry-help ()
  "Shows the info node for Ebib's entry buffer."
  (interactive)
  (setq ebib-info-flag t)
  (ebib-lower)
  (info "(ebib) The Entry Buffer"))

;;;;;;;;;;;;;;;;;;
;; strings-mode ;;
;;;;;;;;;;;;;;;;;;

(defvar ebib-strings-mode-map
  (let ((map (make-keymap)))
    (suppress-keymap map)
    (define-key map [up] 'ebib-prev-string)
    (define-key map [down] 'ebib-next-string)
    (define-key map [prior] 'ebib-strings-page-up)
    (define-key map [next] 'ebib-strings-page-down)
    (define-key map [home] 'ebib-goto-first-string)
    (define-key map [end] 'ebib-goto-last-string)
    (define-key map " " 'ebib-strings-page-down)
    (define-key map "a" 'ebib-add-string)
    (define-key map "b" 'ebib-strings-page-up)
    (define-key map "c" 'ebib-copy-string-contents)
    (define-key map "d" 'ebib-delete-string)
    (define-key map "e" 'ebib-edit-string)
    (define-key map "g" 'ebib-goto-first-string)
    (define-key map "G" 'ebib-goto-last-string)
    (define-key map "h" 'ebib-strings-help)
    (define-key map "j" 'ebib-next-string)
    (define-key map "k" 'ebib-prev-string)
    (define-key map "l" 'ebib-edit-multiline-string)
    (define-key map [(control n)] 'ebib-next-string)
    (define-key map [(meta n)] 'ebib-strings-page-down)
    (define-key map [(control p)] 'ebib-prev-string)
    (define-key map [(meta p)] 'ebib-strings-page-up)
    (define-key map "q" 'ebib-quit-strings-buffer)
    (define-key map "x" 'ebib-export-string)
    (define-key map "X" 'ebib-export-all-strings)
    (define-key map "\C-xb" 'ebib-quit-strings-buffer)
    (define-key map "\C-xk" 'ebib-quit-strings-buffer)
    map)
  "Keymap for the ebib strings buffer.")

(define-derived-mode ebib-strings-mode
  fundamental-mode "Ebib-strings"
  "Major mode for the Ebib strings buffer."
  (setq buffer-read-only t)
  (setq truncate-lines t))

(defun ebib-quit-strings-buffer ()
  "Quits editing the @STRING definitions."
  (interactive)
  (if (and (eq ebib-layout 'index-only)
           ebib-popup-entry-window)
      (delete-window)
    (ebib-with-window-nondedicated
      (switch-to-buffer nil t t)))
  (ebib-pop-to-buffer 'index))

(defun ebib-prev-string ()
  "Moves to the previous string."
  (interactive)
  (if (equal ebib-current-string (car (edb-strings-list ebib-cur-db)))  ; if we're on the first string
      (beep)
    ;; go to the beginnig of the highlight and move upward one line.
    (goto-char (ebib-highlight-start ebib-strings-highlight))
    (forward-line -1)
    (setq ebib-current-string (prev-elem ebib-current-string (edb-strings-list ebib-cur-db)))
    (ebib-set-strings-highlight)))

(defun ebib-next-string ()
  "Moves to the next string."
  (interactive)
  (if (equal ebib-current-string (last1 (edb-strings-list ebib-cur-db)))
      (when (ebib-called-interactively) (beep))
    (goto-char (ebib-highlight-start ebib-strings-highlight))
    (forward-line 1)
    (setq ebib-current-string (next-elem ebib-current-string (edb-strings-list ebib-cur-db)))
    (ebib-set-strings-highlight)))

(defun ebib-goto-first-string ()
  "Moves to the first string."
  (interactive)
  (setq ebib-current-string (car (edb-strings-list ebib-cur-db)))
  (goto-char (point-min))
  (ebib-set-strings-highlight))

(defun ebib-goto-last-string ()
  "Moves to the last string."
  (interactive)
  (setq ebib-current-string (last1 (edb-strings-list ebib-cur-db)))
  (goto-char (point-max))
  (forward-line -1)
  (ebib-set-strings-highlight))

(defun ebib-strings-page-up ()
  "Moves 10 entries up in the database."
  (interactive)
  (let ((number-of-strings (length (edb-strings-list ebib-cur-db)))
        (remaining-number-of-strings (length (member ebib-current-string (edb-strings-list ebib-cur-db)))))
    (if (<= (- number-of-strings remaining-number-of-strings) 10)
        (ebib-goto-first-string)
      (setq ebib-current-string (nth
                                 (- number-of-strings remaining-number-of-strings 10)
                                 (edb-strings-list ebib-cur-db)))
      (goto-char (ebib-highlight-start ebib-strings-highlight))
      (forward-line -10)
      (ebib-set-strings-highlight)))
  (message ebib-current-string))

(defun ebib-strings-page-down ()
  "Moves 10 entries down in the database."
  (interactive)
  (let ((number-of-strings (length (edb-strings-list ebib-cur-db)))
        (remaining-number-of-strings (length (member ebib-current-string (edb-strings-list ebib-cur-db)))))
    (if (<= remaining-number-of-strings 10)
        (ebib-goto-last-string)
      (setq ebib-current-string (nth
                                 (- number-of-strings remaining-number-of-strings -10)
                                 (edb-strings-list ebib-cur-db)))
      (goto-char (ebib-highlight-start ebib-strings-highlight))
      (forward-line 10)
      (ebib-set-strings-highlight)))
  (message ebib-current-string))

(defun ebib-fill-strings-buffer ()
  "Fills the strings buffer with the @STRING definitions."
  (with-current-buffer (cdr (assoc 'strings ebib-buffer-alist))
    (with-buffer-writable
      (erase-buffer)
      (dolist (elem (edb-strings-list ebib-cur-db))
        (let ((str (to-raw (gethash elem (edb-strings ebib-cur-db)))))
          (insert (format "%-18s %s\n" elem
                          (if (multiline-p str)
                              (concat "+" (first-line str))
                            (concat " " str)))))))
    (goto-char (point-min))
    (setq ebib-current-string (car (edb-strings-list ebib-cur-db)))
    (ebib-set-strings-highlight)
    (set-buffer-modified-p nil)))

(defun ebib-edit-string ()
  "Edits the value of an @STRING definition
When the user enters an empty string, the value is not changed."
  (interactive)
  (let ((init-contents (to-raw (gethash ebib-current-string (edb-strings ebib-cur-db)))))
    (if (multiline-p init-contents)
        (ebib-edit-multiline-string)
      (if-str (new-contents (read-string (format "%s: " ebib-current-string)
                                         (if init-contents
                                             (cons init-contents 0)
                                           nil)))
          (progn
            (puthash ebib-current-string (from-raw new-contents) (edb-strings ebib-cur-db))
            (ebib-redisplay-current-string)
            (ebib-next-string)
            (ebib-set-modified t))
        (error "@STRING definition cannot be empty")))))

(defun ebib-copy-string-contents ()
  "Copies the contents of the current string to the kill ring."
  (interactive)
  (let ((contents (gethash ebib-current-string (edb-strings ebib-cur-db))))
    (kill-new contents)
    (message "String value copied.")))

(defun ebib-delete-string ()
  "Deletes the current @STRING definition from the database."
  (interactive)
  (when (y-or-n-p (format "Delete @STRING definition %s? " ebib-current-string))
    (remhash ebib-current-string (edb-strings ebib-cur-db))
    (with-buffer-writable
      (let ((beg (progn
                   (goto-char (ebib-highlight-start ebib-strings-highlight))
                   (point))))
        (forward-line 1)
        (delete-region beg (point))))
    (let ((new-cur-string (next-elem ebib-current-string (edb-strings-list ebib-cur-db))))
      (setf (edb-strings-list ebib-cur-db) (delete ebib-current-string (edb-strings-list ebib-cur-db)))
      (when (null new-cur-string)       ; deleted the last string
        (setq new-cur-string (last1 (edb-strings-list ebib-cur-db)))
        (forward-line -1))
      (setq ebib-current-string new-cur-string))
    (ebib-set-strings-highlight)
    (ebib-set-modified t)
    (message "@STRING definition deleted.")))

(defun ebib-add-string ()
  "Creates a new @STRING definition."
  (interactive)
  (if-str (new-abbr (read-string "New @STRING abbreviation: " nil 'ebib-key-history))
      (progn
        (if (member new-abbr (edb-strings-list ebib-cur-db))
            (error (format "%s already exists" new-abbr)))
        (if-str (new-string (read-string (format "Value for %s: " new-abbr)))
            (progn
              (ebib-insert-string new-abbr new-string ebib-cur-db t)
              (sort-in-buffer (length (edb-strings-list ebib-cur-db)) new-abbr)
              (with-buffer-writable
                (insert (format "%-19s %s\n" new-abbr new-string)))
              (forward-line -1)
              (ebib-set-strings-highlight)
              (setq ebib-current-string new-abbr)
              (ebib-set-modified t))))))

(defun ebib-export-string (prefix)
  "Exports the current @STRING.
The prefix argument indicates which database to copy the string
to. If no prefix argument is present, a filename is asked to
which the string is appended."
  (interactive "P")
  (let ((num (ebib-prefix prefix)))
    (if num
        (ebib-export-to-db num (format "@STRING definition `%s' copied to database %%d" ebib-current-string)
                           #'(lambda (db)
                               (let ((abbr ebib-current-string)
                                     (string (gethash ebib-current-string (edb-strings ebib-cur-db))))
                                 (if (member abbr (edb-strings-list db))
                                     (error "@STRING definition already exists in database %d" num)
                                   (ebib-insert-string abbr string db t)))))
      (ebib-export-to-file (format "Export @STRING definition `%s' to file: " ebib-current-string)
                           (format "@STRING definition `%s' exported to %%s" ebib-current-string)
                           #'(lambda ()
                               (insert (format "\n@string{%s = %s}\n"
                                               ebib-current-string
                                               (gethash ebib-current-string (edb-strings ebib-cur-db)))))))))

(defun ebib-export-all-strings (prefix)
  "Exports all @STRING definitions.
If a prefix argument is given, it is taken as the database to
copy the definitions to. Without prefix argument, asks for a file
to append them to."
  (interactive "P")
  (when ebib-current-string ; there is always a current string, unless there are no strings
    (let ((num (ebib-prefix prefix)))
      (if num
          (ebib-export-to-db
           num "All @STRING definitions copied to database %d"
           #'(lambda (db)
               (mapc #'(lambda (abbr)
                         (if (member abbr (edb-strings-list db))
                             (message "@STRING definition `%s' already exists in database %d" abbr num)
                           (ebib-insert-string abbr (gethash abbr (edb-strings ebib-cur-db)) db t)))
                     (edb-strings-list ebib-cur-db))))
        (ebib-export-to-file "Export all @STRING definitions to file: "
                             "All @STRING definitions exported to %s"
                             #'(lambda ()
                                 (insert (format "\n")) ; to keep things tidy.
                                 (ebib-format-strings ebib-cur-db)))))))

(defun ebib-edit-multiline-string ()
  "Edits the current string in multiline-mode."
  (interactive)
  (ebib-multiline-edit 'string (to-raw (gethash ebib-current-string (edb-strings ebib-cur-db)))))

(defun ebib-strings-help ()
  "Shows the info node on Ebib's strings buffer."
  (interactive)
  (setq ebib-info-flag t)
  (ebib-lower)
  (info "(ebib) The Strings Buffer"))

;;;;;;;;;;;;;;;;;;;;
;; multiline edit ;;
;;;;;;;;;;;;;;;;;;;;

(define-minor-mode ebib-multiline-mode
  "Minor mode for Ebib's multiline edit buffer."
  :init-value nil :lighter nil :global nil
  :keymap '(("\C-c|q" . ebib-quit-multiline-edit)
            ("\C-c|c" . ebib-cancel-multiline-edit)
            ("\C-c|s" . ebib-save-from-multiline-edit)
            ("\C-c|h" . ebib-multiline-help)))

(easy-menu-define ebib-multiline-menu ebib-multiline-mode-map "Ebib multiline menu"
  '("Ebib"
    ["Store Text and Exit" ebib-quit-multiline-edit t]
    ["Cancel Edit" ebib-cancel-multiline-edit t]
    ["Save Text" ebib-save-from-multiline-edit t]
    ["Help" ebib-multiline-help t]))

(easy-menu-add ebib-multiline-menu ebib-multiline-mode-map)

(defun ebib-multiline-edit (type &optional starttext)
  "Switches to Ebib's multiline edit buffer.
STARTTEXT is a string that contains the initial text of the buffer."
  ;; (setq ebib-pre-multiline-buffer (current-buffer))
  (ebib-pop-to-buffer 'multiline)
  (set-buffer-modified-p nil)
  (erase-buffer)
  (setq ebib-editing type)
  (when starttext
    (insert starttext)
    (goto-char (point-min))
    (set-buffer-modified-p nil)))

(defun ebib-quit-multiline-edit ()
  "Quits the multiline edit buffer, saving the text."
  (interactive)
  (ebib-store-multiline-text)
  (ebib-leave-multiline-edit-buffer)
  (cond
   ((eq ebib-editing 'fields)
    (ebib-next-field))
   ((eq ebib-editing 'strings)
    (ebib-next-string)))
  (message "Text stored."))

(defun ebib-cancel-multiline-edit ()
  "Quits the multiline edit buffer and discards the changes."
  (interactive)
  (catch 'no-cancel
    (when (buffer-modified-p)
      (unless (y-or-n-p "Text has been modified. Abandon changes? ")
        (throw 'no-cancel nil)))
    (ebib-leave-multiline-edit-buffer)))

(defun ebib-leave-multiline-edit-buffer ()
  "Leaves the multiline edit buffer.
Restores the previous buffer in the window that the multiline
edit buffer was shown in."
  (if (and (eq ebib-layout 'index-only)
           ebib-popup-entry-window)
      (delete-window)
    (switch-to-buffer nil t t))
  (cond
   ((eq ebib-editing 'preamble)
    (ebib-pop-to-buffer 'index))
   ((eq ebib-editing 'fields)
    (ebib-pop-to-buffer 'entry)
    (ebib-redisplay-current-field))
   ((eq ebib-editing 'strings)
    (ebib-pop-to-buffer 'strings)
    (ebib-redisplay-current-string))))

(defun ebib-save-from-multiline-edit ()
  "Saves the database from within the multiline edit buffer.
The text being edited is stored before saving the database."
  (interactive)
  (ebib-store-multiline-text)
  (ebib-save-database ebib-cur-db)
  (set-buffer-modified-p nil))

(defun ebib-store-multiline-text ()
  "Stores the text being edited in the multiline edit buffer."
  (let ((text (buffer-substring-no-properties (point-min) (point-max))))
    (cond
     ((eq ebib-editing 'preamble)
      (if (equal text "")
          (setf (edb-preamble ebib-cur-db) nil)
        (setf (edb-preamble ebib-cur-db) text)))
     ((eq ebib-editing 'fields)
      (if (equal text "")
          (remhash ebib-current-field ebib-cur-entry-hash)
        (when (not ebib-multiline-raw)
          (setq text (from-raw text)))
        (puthash ebib-current-field text ebib-cur-entry-hash)))
     ((eq ebib-editing 'strings)
      (if (equal text "")
          ;; with ERROR, we avoid execution of `ebib-set-modified' and
          ;; MESSAGE, but we also do not switch back to the strings
          ;; buffer. this may not be so bad, actually, because the user
          ;; may want to change his edit.
          (error "@STRING definition cannot be empty ")
        (setq text (from-raw text))  ; strings cannot be raw
        (puthash ebib-current-string text (edb-strings ebib-cur-db))))))
  (ebib-set-modified t))

(defun ebib-multiline-help ()
  "Show the info node on Ebib's multiline edit buffer."
  (interactive)
  (setq ebib-info-flag t)
  (ebib-lower)
  (info "(ebib) The Multiline Edit Buffer"))

;;;;;;;;;;;;;;;;;;;
;; ebib-log-mode ;;
;;;;;;;;;;;;;;;;;;;

(defvar ebib-log-mode-map
  (let ((map (make-keymap)))
    (suppress-keymap map)
    (define-key map " " 'scroll-up)
    (define-key map "b" 'scroll-down)
    (define-key map "q" 'ebib-quit-log-buffer)
    map)
  "Keymap for the ebib log buffer.")

(define-derived-mode ebib-log-mode
  fundamental-mode "Ebib-log"
  "Major mode for the Ebib log buffer."
  (local-set-key "\C-xb" 'ebib-quit-log-buffer)
  (local-set-key "\C-xk" 'ebib-quit-log-buffer))

(defun ebib-quit-log-buffer ()
  "Exits the log buffer."
  (interactive)
  (if (and (eq ebib-layout 'index-only)
           ebib-popup-entry-window)
      (delete-window)
    (ebib-with-window-nondedicated
      (switch-to-buffer nil t t)))
  (ebib-pop-to-buffer 'index))

;;;;;;;;;;;;;;;;;;;;;;;;;;;;;;;;;;;;
;; functions for non-Ebib buffers ;;
;;;;;;;;;;;;;;;;;;;;;;;;;;;;;;;;;;;;

(defun ebib-import ()
  "Searches for BibTeX entries in the current buffer.
The entries are added to the current database (i.e. the database
that was active when Ebib was lowered. Works on the whole buffer,
or on the region if it is active."
  (interactive)
  (if (not ebib-cur-db)
      (error "No database loaded. Use `o' to open a database")
    (if (edb-virtual ebib-cur-db)
        (error "Cannot import to a virtual database")
      (with-syntax-table ebib-syntax-table
        (save-excursion
          (save-restriction
            (if (region-active)
                (narrow-to-region (region-beginning)
                                  (region-end)))
            (let ((buffer (current-buffer)))
              (with-temp-buffer
                (insert-buffer-substring buffer)
                (let ((n (ebib-find-bibtex-entries ebib-cur-db t)))
                  (setf (edb-keys-list ebib-cur-db) (sort (edb-keys-list ebib-cur-db) 'string<))
                  (when (edb-strings-list ebib-cur-db)
                    (setf (edb-strings-list ebib-cur-db) (sort (edb-strings-list ebib-cur-db) 'string<)))
                  (setf (edb-cur-entry ebib-cur-db) (edb-keys-list ebib-cur-db))
                  (ebib-redisplay)
                  (ebib-set-modified t)
                  (message (format "%d entries, %d @STRINGs and %s @PREAMBLE found in buffer."
                                   (car n)
                                   (cadr n)
                                   (if (caddr n)
                                       "a"
                                     "no"))))))))))))

(defun ebib-get-db-from-filename (filename)
  "Returns the database struct associated with FILENAME."
  (when (file-name-absolute-p filename)
    (setq filename (expand-file-name filename))) ; expand ~, . and ..
  (catch 'found
    (mapc #'(lambda (db)
              (if (string= filename
                           ;; if filename is absolute, we want to compare
                           ;; to the absolute filename of the database,
                           ;; otherwise we should use only the
                           ;; non-directory component.
                           (if (file-name-absolute-p filename)
                               (edb-filename db)
                             (file-name-nondirectory (edb-filename db))))
                  (throw 'found db)))
          ebib-databases)
    nil))

(defun ebib-get-local-databases ()
  "Returns a list of .bib files associated with the file in the current LaTeX buffer.
Each element in the list is a string holding the name of the .bib
file. This function simply searches the current LaTeX file or its
master file for a \\bibliography command and returns the file(s)
given in its argument. If no \\bibliography command is found,
returns the symbol NONE."
  (let ((texfile-buffer (current-buffer))
        texfile)
    ;; if AucTeX's TeX-master is used and set to a string, we must
    ;; search that file for a \bibliography command, as it's more
    ;; likely to be in there than in the file we're in.
    (and (boundp 'TeX-master)
         (stringp TeX-master)
         (setq texfile (ensure-extension TeX-master "tex")))
    (with-temp-buffer
      (if (and texfile (file-readable-p texfile))
          (insert-file-contents texfile)
        (insert-buffer-substring texfile-buffer))
      (save-excursion
        (goto-char (point-min))
        (if (re-search-forward "\\\\\\(no\\)*bibliography{\\(.*?\\)}" nil t)
            (mapcar #'(lambda (file)
                        (ensure-extension file "bib"))
                    (split-string (buffer-substring-no-properties (match-beginning 2) (match-end 2)) ",[ ]*"))
          'none)))))

(defun ebib-create-collection-from-db ()
  "Create a collection of BibTeX keys.
The source of the collection is either curent database or, if the
current buffer is a LaTeX file containing a \\bibliography
command, the BibTeX files in that command (if they are open in
Ebib)."
  (or ebib-local-bibtex-filenames
      (setq ebib-local-bibtex-filenames (ebib-get-local-databases)))
  (let (collection)
    (if (eq ebib-local-bibtex-filenames 'none)
        (if (null (edb-cur-entry ebib-cur-db))
            (error "No entries found in current database")
          (setq collection (ebib-create-collection (edb-database ebib-cur-db))))
      (mapc #'(lambda (file)
                (let ((db (ebib-get-db-from-filename file)))
                  (cond
                   ((null db)
                    (message "Database %s not loaded" file))
                   ((null (edb-cur-entry db))
                    (message "No entries in database %s" file))
                   (t (setq collection (append (ebib-create-collection (edb-database db))
                                               collection))))))
            ebib-local-bibtex-filenames))
    collection))

(defun ebib-insert-bibtex-key ()
  "Inserts a BibTeX key at POINT.
The user is prompted for a BibTeX key and has to choose one from
the database(s) associated with the current LaTeX file, or from
the current database if there is no \\bibliography command. Tab
completion works."
  (interactive)
  (ebib-execute-when
    ((database)
     (let ((collection (ebib-create-collection-from-db)))
       (when collection
         (let* ((key (completing-read "Key to insert: " collection nil t nil 'ebib-key-history))
                (format-list (or (cadr (assoc (buffer-local-value 'major-mode (current-buffer)) ebib-citation-commands))
                                 (cadr (assoc 'any ebib-citation-commands))))
                (citation-command
                 (if-str (format-string (cadr (assoc
                                               (completing-read "Command to use: " format-list nil nil nil 'ebib-cite-command-history)
                                               format-list)))
                     (multiple-value-bind (before repeater separator after) (ebib-split-citation-string format-string)
                       (concat (ebib-create-citation-command before)
                               (ebib-create-citation-command repeater key)
                               (ebib-create-citation-command after)))
                   key))) ; if the user didn't provide a command, we insert just the entry key
           (when citation-command
             (insert (format "%s" citation-command)))))))
    ((default)
     (error "No database loaded"))))

(defun ebib-entry-summary ()
  "Shows the fields of the key at POINT.
The key is searched in the database associated with the LaTeX
file, or in the current database if no \\bibliography command can
be found."
  (interactive)
  (ebib-execute-when
    ((database)
     (or ebib-local-bibtex-filenames
         (setq ebib-local-bibtex-filenames (ebib-get-local-databases)))
     (let ((key (read-string-at-point "\"#%'(),={} \n\t\f")))
       (if (eq ebib-local-bibtex-filenames 'none)
           (if (not (member key (edb-keys-list ebib-cur-db)))
               (error "Entry `%s' is not in the current database" key))
         (let ((database (catch 'found
                           (mapc #'(lambda (file)
                                     (let ((db (ebib-get-db-from-filename file)))
                                       (if (null db)
                                           (message "Database %s not loaded" file)
                                         (if (member key (edb-keys-list db))
                                             (throw 'found db)))))
                                 ebib-local-bibtex-filenames)
                           nil))) ; we must return nil if the key wasn't found anywhere
           (if (null database)
               (error "Entry `%s' not found" key)
             (setq ebib-cur-db database)))
         (ebib key))))
    ((default)
     (error "No database(s) loaded"))))

(defun ebib-create-bib-from-bbl ()
  "Create a .bib file for the current LaTeX document.
The LaTeX document must have a .bbl file associated with it. All
bibitems are extracted from this file and a new .bib file is
created containing only these entries."
  (interactive)
  (ebib-execute-when
    ((database)
     (or ebib-local-bibtex-filenames
         (setq ebib-local-bibtex-filenames (ebib-get-local-databases)))
     (let* ((filename-sans-extension (file-name-sans-extension (buffer-file-name)))
            (bbl-file (concat filename-sans-extension ".bbl"))
            (bib-file (concat filename-sans-extension ".bib")))
       (unless (file-exists-p bbl-file)
         (error "No .bbl file exists. Run BibTeX first"))
       (when (or (not (file-exists-p bib-file))
                 (y-or-n-p (format "%s already exists. Overwrite? " (file-name-nondirectory bib-file))))
         (when (file-exists-p bib-file)
           (delete-file bib-file))
         (let ((databases
                (delq nil (mapcar #'(lambda (file)
                                      (ebib-get-db-from-filename file))
                                  ebib-local-bibtex-filenames))))
           (with-temp-buffer
             (insert-file-contents bbl-file)
             (ebib-export-entries (ebib-read-entries-from-bbl) databases bib-file))))))
    ((default)
     (beep))))

(defun ebib-read-entries-from-bbl ()
  (interactive)
  (goto-char (point-min))
  (let (entries)
    (while (re-search-forward "\\\\bibitem\\[\\(?:.\\|\n[^\n]\\)*\\]{\\(.*?\\)}" nil t)
      (add-to-list 'entries (match-string 1) t))
    entries))

(provide 'ebib)

;;; ebib ends here<|MERGE_RESOLUTION|>--- conflicted
+++ resolved
@@ -1510,39 +1510,6 @@
   (beginning-of-line)
   (point))
 
-<<<<<<< HEAD
-=======
-;; when we sort entries, we either use string< on the entry keys, or
-;; ebib-entry<, if the user has defined a sort order.
-
-(defun ebib-entry< (x y)
-  "Returns T if entry X is smaller than entry Y.
-The entries are compared based on the fields listed in `ebib-sort-order'. X
-and Y should be keys of entries in the current database."
-  (let* ((sort-list ebib-sort-order)
-         (sortstring-x (to-raw (ebib-get-sortstring x (car sort-list))))
-         (sortstring-y (to-raw (ebib-get-sortstring y (car sort-list)))))
-    (while (and sort-list
-                (string= sortstring-x sortstring-y))
-      (setq sort-list (cdr sort-list))
-      (setq sortstring-x (to-raw (ebib-get-sortstring x (car sort-list))))
-      (setq sortstring-y (to-raw (ebib-get-sortstring y (car sort-list)))))
-    (if (and sortstring-x sortstring-y)
-        (string< sortstring-x sortstring-y)
-      (string< x y))))
-
-(defun ebib-get-sortstring (entry-key sortkey-list)
-  "Returns the field value on which the entry ENTRY-KEY is to be sorted.
-ENTRY-KEY must be the key of an entry in the current database. SORTKEY-LIST
-is a list of fields that are considered in order for the sort value."
-  (let ((sort-string nil))
-    (while (and sortkey-list
-                (null (setq sort-string (gethash (car sortkey-list)
-                                                 (ebib-retrieve-entry entry-key ebib-cur-db)))))
-      (setq sortkey-list (cdr sortkey-list)))
-    sort-string))
-
->>>>>>> 3c6fa41b
 (defvar ebib-info-flag nil "Flag to indicate whether Ebib called Info or not.")
 
 (defadvice Info-exit (after ebib-info-exit activate)
@@ -2094,29 +2061,6 @@
       (ebib-erase-buffer (cdr (assoc 'index ebib-buffer-alist)))
       (ebib-erase-buffer (cdr (assoc 'entry ebib-buffer-alist)))
       (if (file-readable-p full-name)
-<<<<<<< HEAD
-          ;; if the user entered the name of an existing file, we load it
-          ;; by putting it in a buffer and then parsing it.
-          (with-temp-buffer
-            (with-syntax-table ebib-syntax-table
-              (insert-file-contents full-name)
-              ;; if the user makes any changes, we'll want to create a back-up.
-              (setf (edb-make-backup ebib-cur-db) t)
-              (let ((result (ebib-find-bibtex-entries nil)))
-                (when (edb-keys-list ebib-cur-db)
-                  (setf (edb-keys-list ebib-cur-db) (sort (edb-keys-list ebib-cur-db) 'string<)))
-                (when (edb-strings-list ebib-cur-db)
-                  (setf (edb-strings-list ebib-cur-db) (sort (edb-strings-list ebib-cur-db) 'string<)))
-                (setf (edb-cur-entry ebib-cur-db) (edb-keys-list ebib-cur-db))
-                (ebib-set-modified nil)
-                ;; and now we tell the user the result
-                (ebib-log 'message "%d entries, %d @STRINGs and %s @PREAMBLE found in file."
-                          (car result)
-                          (cadr result)
-                          (if (caddr result)
-                              "a"
-                            "no")))))
-=======
           (progn
             ;; load the entries in the file
             (ebib-load-entries full-name ebib-cur-db)
@@ -2127,7 +2071,6 @@
             ;; later.
             (ebib-set-modified nil)
             (ebib-fill-entry-buffer))
->>>>>>> 3c6fa41b
         ;; if the file does not exist, we need to issue a message.
         (ebib-log 'message "(New file)"))
       ;; add keywords for the new database
@@ -2138,12 +2081,6 @@
       ;; fill the index buffer. (this even works if there are no keys
       ;; in the database, for example when the user opened a new file
       ;; or if no BibTeX entries were found.
-<<<<<<< HEAD
-      (ebib-redisplay)
-      (when ebib-log-error
-        (message "%s found! Press `l' to check Ebib log buffer." (nth ebib-log-error '("Warnings" "Errors"))))
-      (ebib-log 'log "")))) ; this adds a newline to the log buffer
-=======
       (ebib-fill-index-buffer))))
 
 (defun ebib-reload-current-database ()
@@ -2178,54 +2115,16 @@
   (clrhash (edb-database db))
   (setf (edb-keys-list db) nil)
   (setf (edb-marked-entries db) nil)
-  (setf (edb-n-entries db) 0)
   (clrhash (edb-strings db))
   (setf (edb-strings-list db) nil)
   (setf (edb-preamble db) nil)
   ;; then load the file
   (ebib-log 'log "%s: Reloading file %s" (format-time-string "%d-%b-%Y: %H:%M:%S") (edb-filename db))
   (ebib-load-entries (edb-filename db) db))
->>>>>>> 3c6fa41b
 
 (defun ebib-merge-bibtex-file ()
   "Merges a BibTeX file into the current database."
   (interactive)
-<<<<<<< HEAD
-  (unless (edb-virtual ebib-cur-db)
-    (if (not ebib-cur-db)
-        (error "No database loaded. Use `o' to open a database")
-      (let ((file (read-file-name "File to merge: ")))
-        (setq ebib-log-error nil)       ; we haven't found any errors
-        (ebib-log 'log "%s: Merging file %s" (format-time-string "%d-%b-%Y: %H:%M:%S") (edb-filename ebib-cur-db))
-        (with-temp-buffer
-          (with-syntax-table ebib-syntax-table
-            (insert-file-contents file)
-            (let ((n (ebib-find-bibtex-entries t)))
-              (setf (edb-keys-list ebib-cur-db) (sort (edb-keys-list ebib-cur-db) 'string<))
-              (when (edb-strings-list ebib-cur-db)
-                (setf (edb-strings-list ebib-cur-db) (sort (edb-strings-list ebib-cur-db) 'string<)))
-              (setf (edb-cur-entry ebib-cur-db) (edb-keys-list ebib-cur-db))
-              (ebib-redisplay)
-              (ebib-set-modified t)
-              (ebib-log 'message "%d entries, %d @STRINGs and %s @PREAMBLE found in file."
-                        (car n)
-                        (cadr n)
-                        (if (caddr n)
-                            "a"
-                          "no"))
-              (when ebib-log-error
-                (message "%s found! Press `l' to check Ebib log buffer." (nth ebib-log-error '("Warnings" "Errors"))))
-              (ebib-log 'log "")))))))) ; this adds a newline to the log buffer
-
-(defun ebib-find-bibtex-entries (timestamp)
-  "Finds the BibTeX entries in the current buffer.
-The search is started at the beginnig of the buffer. All entries
-found are stored in the hash table DATABASE of
-`ebib-cur-db'. Returns a three-element list: the first element is
-the number of entries found, the second the number of @STRING
-definitions, and the third is T or NIL, indicating whether a
-@PREAMBLE was found.
-=======
   (ebib-execute-when
     ((real-db)
      (let ((file (expand-file-name (read-file-name "File to merge: "))))
@@ -2245,7 +2144,6 @@
     (with-syntax-table ebib-syntax-table
       (insert-file-contents file)
       (let ((result (ebib-find-bibtex-entries db nil)))
-        (setf (edb-n-entries db) (car result))
         (when (edb-keys-list db)
           (setf (edb-keys-list db) (sort (edb-keys-list db) 'string<)))
         (when (edb-strings-list db)
@@ -2268,7 +2166,6 @@
 first element is the number of entries found, the second the
 number of @STRING definitions, and the third is T or NIL,
 indicating whether a @PREAMBLE was found.
->>>>>>> 3c6fa41b
 
 TIMESTAMP indicates whether a timestamp is to be added to each
 entry. Note that a timestamp is only added if `ebib-use-timestamp'
@@ -2325,13 +2222,8 @@
                       (ebib-insert-string abbr string db))))))
         (ebib-log 'error "Error: illegal string identifier at line %d. Skipping" (line-number-at-pos))))))
 
-<<<<<<< HEAD
-(defun ebib-read-preamble ()
-  "Reads the @PREAMBLE definition and stores it in `ebib-preamble'.
-=======
 (defun ebib-read-preamble (db)
   "Read the @PREAMBLE definition and stores it in DB.
->>>>>>> 3c6fa41b
 If there was already another @PREAMBLE definition, the new one is
 added to the existing one with a hash sign `#' between them."
   (let ((beg (point)))
@@ -2342,13 +2234,8 @@
             (setf (edb-preamble db) (concat (edb-preamble db) "\n# " text))
           (setf (edb-preamble db) text))))))
 
-<<<<<<< HEAD
-(defun ebib-read-entry (entry-type &optional timestamp)
-  "Reads a BibTeX entry and stores it in DATABASE of `ebib-cur-db'.
-=======
 (defun ebib-read-entry (entry-type db &optional timestamp)
   "Read a BibTeX entry and store it in DB.
->>>>>>> 3c6fa41b
 Returns the new `ebib-keys-list' if an entry was found, nil
 otherwise. Optional argument TIMESTAMP indicates whether a
 timestamp is to be added. (Whether a timestamp is actually added,
